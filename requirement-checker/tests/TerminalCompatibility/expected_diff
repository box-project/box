								>       declare(strict_types=1);
<<<<<<< HEAD
								>
=======
								>       
>>>>>>> f2909745
 * This file is part of the Symfony package.			|        * This file is part of the box project.
 * (c) Fabien Potencier <fabien@symfony.com>			|        * (c) Kevin Herrera <kevin@herrera.io>
								>        *     Théo Fidry <theo.fidry@gmail.com>
 * For the full copyright and license information, please       |        * This source file is subject to the MIT license that is
 * file that was distributed with this source code.		|        * with this source code in the file LICENSE.
namespace Symfony\Component\Console;				|       namespace KevinGH\RequirementChecker;
								>       use function exec;
								>       use function fclose;
								>       use function fopen;
								>       use function function_exists;
								>       use function getenv;
								>       use function is_resource;
								>       use function preg_match;
								>       use function proc_close;
								>       use function proc_open;
								>       use function sapi_windows_vt100_support;
								>       use function stream_get_contents;
								>       use function trim;
								>       use const DIRECTORY_SEPARATOR;
<<<<<<< HEAD
								>
=======
								>       
>>>>>>> f2909745
								>       /**
								>        * This file is copy/pasted from the Symfony project to a
								>        * class.
								>        *
								>        * @license MIT (c) Fabien Potencier <fabien@symfony.com>
								>        */
<<<<<<< HEAD
     *								<
     * @return int						<
    public function getWidth()					|           public function getWidth(): int
        if (null === self::$width) {				|               if (!isset(self::$width)) {
     *								<
     * @return int						<
=======
     *								<       
     * @return int						<       
    public function getWidth()					|           public function getWidth(): int
        if (null === self::$width) {				|               if (!isset(self::$width)) {
     *								<       
     * @return int						<       
>>>>>>> f2909745
    public function getHeight()					|           public function getHeight(): int
        if (null === self::$height) {				|               if (!isset(self::$height)) {
        if (null !== self::$stty) {				|               if (isset(self::$stty)) {
        if (!\function_exists('exec')) {			|               if (!function_exists('exec')) {
    private static function initDimensions()			|           private static function initDimensions(): void
        if ('\\' === \DIRECTORY_SEPARATOR) {			|               if ('\\' === DIRECTORY_SEPARATOR) {
<<<<<<< HEAD
            if (preg_match('/^(\d+)x(\d+)(?: \((\d+)x(\d+       |                   if (preg_match('/^(\d+)x(\d+)(?: \((\d+)x(\d+
        return \function_exists('sapi_windows_vt100_suppo       |               return function_exists('sapi_windows_vt100_suppor
    private static function initDimensionsUsingStty()		|           private static function initDimensionsUsingStty(): vo
=======
        return \function_exists('sapi_windows_vt100_suppo       |               return function_exists('sapi_windows_vt100_suppor
    /**								|           private static function initDimensionsUsingStty(): vo
     * Initializes dimensions using the output of an stty       <       
     */								<       
    private static function initDimensionsUsingStty()		<       
>>>>>>> f2909745
        if (!\function_exists('proc_open')) {			|               if (!function_exists('proc_open')) {
        if (!\is_resource($process)) {				|               if (!is_resource($process)) {<|MERGE_RESOLUTION|>--- conflicted
+++ resolved
@@ -1,9 +1,5 @@
 								>       declare(strict_types=1);
-<<<<<<< HEAD
-								>
-=======
 								>       
->>>>>>> f2909745
  * This file is part of the Symfony package.			|        * This file is part of the box project.
  * (c) Fabien Potencier <fabien@symfony.com>			|        * (c) Kevin Herrera <kevin@herrera.io>
 								>        *     Théo Fidry <theo.fidry@gmail.com>
@@ -23,48 +19,29 @@
 								>       use function stream_get_contents;
 								>       use function trim;
 								>       use const DIRECTORY_SEPARATOR;
-<<<<<<< HEAD
-								>
-=======
 								>       
->>>>>>> f2909745
 								>       /**
 								>        * This file is copy/pasted from the Symfony project to a
 								>        * class.
 								>        *
 								>        * @license MIT (c) Fabien Potencier <fabien@symfony.com>
 								>        */
-<<<<<<< HEAD
-     *								<
-     * @return int						<
-    public function getWidth()					|           public function getWidth(): int
-        if (null === self::$width) {				|               if (!isset(self::$width)) {
-     *								<
-     * @return int						<
-=======
      *								<       
      * @return int						<       
     public function getWidth()					|           public function getWidth(): int
         if (null === self::$width) {				|               if (!isset(self::$width)) {
      *								<       
      * @return int						<       
->>>>>>> f2909745
     public function getHeight()					|           public function getHeight(): int
         if (null === self::$height) {				|               if (!isset(self::$height)) {
         if (null !== self::$stty) {				|               if (isset(self::$stty)) {
         if (!\function_exists('exec')) {			|               if (!function_exists('exec')) {
     private static function initDimensions()			|           private static function initDimensions(): void
         if ('\\' === \DIRECTORY_SEPARATOR) {			|               if ('\\' === DIRECTORY_SEPARATOR) {
-<<<<<<< HEAD
-            if (preg_match('/^(\d+)x(\d+)(?: \((\d+)x(\d+       |                   if (preg_match('/^(\d+)x(\d+)(?: \((\d+)x(\d+
-        return \function_exists('sapi_windows_vt100_suppo       |               return function_exists('sapi_windows_vt100_suppor
-    private static function initDimensionsUsingStty()		|           private static function initDimensionsUsingStty(): vo
-=======
         return \function_exists('sapi_windows_vt100_suppo       |               return function_exists('sapi_windows_vt100_suppor
     /**								|           private static function initDimensionsUsingStty(): vo
      * Initializes dimensions using the output of an stty       <       
      */								<       
     private static function initDimensionsUsingStty()		<       
->>>>>>> f2909745
         if (!\function_exists('proc_open')) {			|               if (!function_exists('proc_open')) {
         if (!\is_resource($process)) {				|               if (!is_resource($process)) {
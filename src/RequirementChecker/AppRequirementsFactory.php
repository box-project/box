--- conflicted
+++ resolved
@@ -152,11 +152,7 @@
         }
 
         foreach ($composerLock->getPlatformExtensions() as $extension) {
-<<<<<<< HEAD
             $extensions->addRequiredExtension($extension, self::SELF_PACKAGE);
-=======
-            $requirements[(string) $extension] = [self::SELF_PACKAGE];
->>>>>>> 1a72f9f9
         }
 
         // If the lock is present it is the authority. If not fallback on the .json. It is pointless to check both
@@ -186,18 +182,18 @@
             $polyfilledExtension = $packageInfo->getPolyfilledExtension();
 
             if (null !== $polyfilledExtension) {
-                $polyfills[(string) $polyfilledExtension] = true;
+                $polyfills[$polyfilledExtension] = true;
 
                 continue;
             }
 
             foreach ($packageInfo->getRequiredExtensions() as $extension) {
-                $requirements[(string) $extension] = [self::SELF_PACKAGE];
+                $requirements[$extension] = [self::SELF_PACKAGE];
             }
         }
 
         foreach ($composerJson->getConflictingExtensions() as $extension) {
-            $conflicts[(string) $extension] = [self::SELF_PACKAGE];
+            $conflicts[$extension] = [self::SELF_PACKAGE];
         }
 
         return [
@@ -218,7 +214,6 @@
     ): array {
         foreach ($composerLock->getPackages() as $packageInfo) {
             foreach ($packageInfo->getPolyfilledExtensions() as $polyfilledExtension) {
-<<<<<<< HEAD
                 $extensions->addProvidedExtension(
                     $polyfilledExtension,
                     $packageInfo->getName(),
@@ -230,17 +225,10 @@
                     $extension,
                     $packageInfo->getName(),
                 );
-=======
-                $polyfills[(string) $polyfilledExtension] = true;
-            }
-
-            foreach ($packageInfo->getRequiredExtensions() as $extension) {
-                $requirements[(string) $extension][] = $packageInfo->getName();
->>>>>>> 1a72f9f9
             }
 
             foreach ($packageInfo->getConflictingExtensions() as $extension) {
-                $conflicts[(string) $extension][] = $packageInfo->getName();
+                $conflicts[$extension][] = $packageInfo->getName();
             }
         }
 

<?php

declare(strict_types=1);

/*
 * This file is part of the box project.
 *
 * (c) Kevin Herrera <kevin@herrera.io>
 *     Théo Fidry <theo.fidry@gmail.com>
 *
 * This source file is subject to the MIT license that is bundled
 * with this source code in the file LICENSE.
 */

namespace KevinGH\Box\RequirementChecker;

use KevinGH\Box\Composer\Artifact\DecodedComposerJson;
use KevinGH\Box\Composer\Artifact\DecodedComposerLock;
use KevinGH\Box\Composer\Package\Extension;
use KevinGH\Box\Composer\Package\PackageInfo;
use KevinGH\Box\Phar\CompressionAlgorithm;
use function array_diff_key;
use function array_filter;
use function array_map;
use function array_merge_recursive;
use function array_values;

/**
 * Collect the list of requirements for running the application.
 *
 * @private
 */
final class AppRequirementsFactory
{
    private const SELF_PACKAGE = '__APPLICATION__';

    public static function create(
        DecodedComposerJson $composerJson,
        DecodedComposerLock $composerLock,
        CompressionAlgorithm $compressionAlgorithm,
    ): Requirements {
        return self::configureExtensionRequirements(
            self::retrievePhpVersionRequirements($composerJson, $composerLock),
            $composerJson,
            $composerLock,
            $compressionAlgorithm,
        );
    }

    /**
     * @return list<Requirement>
     */
    private static function retrievePhpVersionRequirements(
        DecodedComposerJson $composerJson,
        DecodedComposerLock $composerLock,
    ): array {
        // If the application has a constraint on the PHP version, it is the authority.
        return $composerLock->hasRequiredPhpVersion() || $composerJson->hasRequiredPhpVersion()
            ? self::retrievePHPRequirementFromPlatform($composerJson, $composerLock)
            : self::retrievePHPRequirementFromPackages($composerLock);
    }

    /**
     * @return list<Requirement>
     */
    private static function retrievePHPRequirementFromPlatform(
        DecodedComposerJson $composerJson,
        DecodedComposerLock $composerLock,
    ): array {
        $requiredPhpVersion = $composerLock->getRequiredPhpVersion() ?? $composerJson->getRequiredPhpVersion();

        return null === $requiredPhpVersion ? [] : [Requirement::forPHP($requiredPhpVersion, null)];
    }

    /**
     * @return list<Requirement>
     */
    private static function retrievePHPRequirementFromPackages(DecodedComposerLock $composerLock): array
    {
        return array_values(
            array_map(
                static fn (PackageInfo $packageInfo) => Requirement::forPHP(
                    $packageInfo->getRequiredPhpVersion(),
                    $packageInfo->getName(),
                ),
                array_filter(
                    $composerLock->getPackages(),
                    static fn (PackageInfo $packageInfo) => $packageInfo->hasRequiredPhpVersion(),
                ),
            ),
        );
    }

    /**
     * @param list<Requirement> $requirements
     */
    private static function configureExtensionRequirements(
        array $requirements,
        DecodedComposerJson $composerJson,
        DecodedComposerLock $composerLock,
        CompressionAlgorithm $compressionAlgorithm,
<<<<<<< HEAD
    ): array {
        $extensions = self::collectExtensionRequirements(
=======
    ): Requirements {
        [$extensionRequirements, $extensionConflicts] = self::collectExtensionRequirements(
>>>>>>> 3fabdf61
            $composerJson,
            $composerLock,
            $compressionAlgorithm,
        );

        foreach ($extensions->getRequiredExtensions() as $extensionName => $packageNames) {
            foreach ($packageNames as $packageName) {
                $requirements[] = Requirement::forRequiredExtension(
                    $extensionName,
                    self::SELF_PACKAGE === $packageName ? null : $packageName,
                );
            }
        }

        foreach ($extensions->getConflictingExtensions() as $extensionName => $packageNames) {
            foreach ($packageNames as $packageName) {
                $requirements[] = Requirement::forConflictingExtension(
                    $extensionName,
                    self::SELF_PACKAGE === $packageName ? null : $packageName,
                );
            }
        }

        return new Requirements($requirements);
    }

    /**
     * Collects the extension required. It also accounts for the polyfills, i.e. if the polyfill
     * `symfony/polyfill-mbstring` is provided then the extension `ext-mbstring` will not be required.
     */
    private static function collectExtensionRequirements(
        DecodedComposerJson $composerJson,
        DecodedComposerLock $composerLock,
        CompressionAlgorithm $compressionAlgorithm,
    ): ExtensionRegistry {
        $extensions = new ExtensionRegistry();

        $compressionAlgorithmRequiredExtension = $compressionAlgorithm->getRequiredExtension();

        if (null !== $compressionAlgorithmRequiredExtension) {
            $extensions->addRequiredExtension(
                new Extension($compressionAlgorithmRequiredExtension),
                self::SELF_PACKAGE,
            );
        }

        foreach ($composerLock->getPlatformExtensions() as $extension) {
            $extensions->addRequiredExtension($extension, self::SELF_PACKAGE);
        }

        // If the lock is present it is the authority. If not fallback on the .json. It is pointless to check both
        // since they will contain redundant information.
        // TODO: to check but I think we should check the installed.json file instead
        // This would allow to avoid to have to care about the case where the .lock may
        // not be present for whatever reason.
        self::collectComposerLockExtensionRequirements($composerLock, $extensions);
        self::collectComposerJsonExtensionRequirements($composerJson, $extensions);

        return $extensions;
    }

    private static function collectComposerJsonExtensionRequirements(
        DecodedComposerJson $composerJson,
        ExtensionRegistry $extensionRegistry,
    ): void {
        // TODO: check that the extensions provided by the package itself are accounted for.
        // TODO: as we add the constraints, check that we do not override the already registered constraints.
        foreach ($composerJson->getRequiredItems() as $packageInfo) {
            $polyfilledExtension = $packageInfo->getPolyfilledExtension();

            if (null !== $polyfilledExtension) {
                $extensionRegistry->addProvidedExtension($polyfilledExtension, self::SELF_PACKAGE);

                continue;
            }

            foreach ($packageInfo->getRequiredExtensions() as $extension) {
                $extensionRegistry->addRequiredExtension(
                    $extension,
                    self::SELF_PACKAGE,
                );
            }
        }

        foreach ($composerJson->getConflictingExtensions() as $extension) {
            $extensionRegistry->addConflictingExtension(
                $extension,
                self::SELF_PACKAGE,
            );
        }
    }

    private static function collectComposerLockExtensionRequirements(
        DecodedComposerLock $composerLock,
        ExtensionRegistry $extensions,
    ): void {
        foreach ($composerLock->getPackages() as $packageInfo) {
            foreach ($packageInfo->getPolyfilledExtensions() as $polyfilledExtension) {
                $extensions->addProvidedExtension(
                    $polyfilledExtension,
                    $packageInfo->getName(),
                );
            }

            foreach ($packageInfo->getRequiredExtensions() as $extension) {
                $extensions->addRequiredExtension(
                    $extension,
                    $packageInfo->getName(),
                );
            }

            foreach ($packageInfo->getConflictingExtensions() as $extension) {
                $extensions->addConflictingExtension(
                    $extension,
                    $packageInfo->getName(),
                );
            }
        }
    }
}<|MERGE_RESOLUTION|>--- conflicted
+++ resolved
@@ -99,13 +99,8 @@
         DecodedComposerJson $composerJson,
         DecodedComposerLock $composerLock,
         CompressionAlgorithm $compressionAlgorithm,
-<<<<<<< HEAD
-    ): array {
+    ): Requirements {
         $extensions = self::collectExtensionRequirements(
-=======
-    ): Requirements {
-        [$extensionRequirements, $extensionConflicts] = self::collectExtensionRequirements(
->>>>>>> 3fabdf61
             $composerJson,
             $composerLock,
             $compressionAlgorithm,

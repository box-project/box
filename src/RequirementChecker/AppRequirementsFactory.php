--- conflicted
+++ resolved
@@ -29,15 +29,9 @@
 {
     private const SELF_PACKAGE = null;
 
-<<<<<<< HEAD
     public function create(
-        DecodedComposerJson $composerJson,
-        DecodedComposerLock $composerLock,
-=======
-    public static function create(
         ComposerJson $composerJson,
         ComposerLock $composerLock,
->>>>>>> 689e3d9a
         CompressionAlgorithm $compressionAlgorithm,
     ): Requirements {
         $requirementsBuilder = new RequirementsBuilder();

--- conflicted
+++ resolved
@@ -37,11 +37,8 @@
 use RuntimeException;
 use Seld\PharUtils\Timestamps;
 use Symfony\Component\Finder\Finder;
-<<<<<<< HEAD
+use Symfony\Component\Finder\SplFileInfo;
 use Traversable;
-=======
-use Symfony\Component\Finder\SplFileInfo;
->>>>>>> 13765fb4
 use Webmozart\Assert\Assert;
 use function array_keys;
 use function array_map;
@@ -52,10 +49,7 @@
 use function file_exists;
 use function getcwd;
 use function is_object;
-<<<<<<< HEAD
-=======
 use function iter\fromPairs;
->>>>>>> 13765fb4
 use function iter\map;
 use function openssl_pkey_export;
 use function openssl_pkey_get_details;
@@ -152,7 +146,6 @@
         }
 
         try {
-<<<<<<< HEAD
             $bufferedFiles = $this->dumpBufferedFiles($tmp);
 
             $completeDumpAutoload();
@@ -163,39 +156,6 @@
             );
 
             $iterator = self::createFileSortedIterator($bufferedFiles, $remainingFiles);
-=======
-            $files = [];
-            $bufferedFiles = $this->bufferedFiles;
-            $this->bufferedFiles = [];
-
-            foreach ($bufferedFiles as $file) {
-                $files[$file->getPath()] = $tmp.DIRECTORY_SEPARATOR.$file->getPath();
-
-                FS::dumpFile(
-                    $file->getPath(),
-                    $file->getContents(),
-                );
-            }
-
-            $completeDumpAutoload();
-
-            $unknownFiles = fromPairs(
-                map(
-                    static fn (SplFileInfo $fileInfo) => [
-                        $fileInfo->getRelativePathname(),
-                        $fileInfo->getPathname(),
-                    ],
-                    Finder::create()
-                        ->files()
-                        ->in($tmp)
-                        ->notPath(array_keys($files)),
-                ),
-            );
-
-            $files = [...$files, ...$unknownFiles];
-
-            uksort($files, strcmp(...));
->>>>>>> 13765fb4
 
             $this->phar->buildFromIterator($iterator, $tmp);
         } finally {
@@ -226,7 +186,6 @@
     }
 
     /**
-<<<<<<< HEAD
      * @return array<string, string>
      */
     private function dumpBufferedFiles(string $tmp): array
@@ -256,12 +215,17 @@
         string $tmp,
         array $bufferedFileNames,
     ): iterable {
-        return map(
-            static fn (SplFileInfo $fileInfo) => $fileInfo->getPath(),
-            Finder::create()
-                ->files()
-                ->in($tmp)
-                ->notPath($bufferedFileNames),
+        return fromPairs(
+            map(
+                static fn (SplFileInfo $fileInfo) => [
+                    $fileInfo->getRelativePathname(),
+                    $fileInfo->getPathname(),
+                ],
+                Finder::create()
+                    ->files()
+                    ->in($tmp)
+                    ->notPath(array_keys($bufferedFileNames)),
+            ),
         );
     }
 
@@ -276,14 +240,12 @@
         iterable $remainingFiles
     ): Traversable {
         $files = [...$bufferedFiles, ...$remainingFiles];
-        uasort($files, strcmp(...));
+        uksort($files, strcmp(...));
 
         return new ArrayIterator($files);
     }
 
     /**
-=======
->>>>>>> 13765fb4
      * @param non-empty-string $normalizedVendorDir Normalized path ("/" path separator and no trailing "/") to the Composer vendor directory
      */
     public function removeComposerArtifacts(string $normalizedVendorDir): void

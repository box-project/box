--- conflicted
+++ resolved
@@ -23,10 +23,6 @@
 use KevinGH\Box\Compactor\PhpScoper;
 use KevinGH\Box\Compactor\Placeholder;
 use KevinGH\Box\Phar\CompressionAlgorithm;
-<<<<<<< HEAD
-use KevinGH\Box\Phar\SafePhar;
-=======
->>>>>>> 398f62aa
 use KevinGH\Box\PhpScoper\NullScoper;
 use KevinGH\Box\PhpScoper\Scoper;
 use Phar;
@@ -99,17 +95,6 @@
         );
     }
 
-<<<<<<< HEAD
-    public static function createFromPharaoh(SafePhar $pharaoh): self
-    {
-        return new self(
-            $pharaoh->getPhar(),
-            $pharaoh->getFile(),
-        );
-    }
-
-=======
->>>>>>> 398f62aa
     public function startBuffering(): void
     {
         Assert::false($this->buffering, 'The buffering must be ended before starting it again');

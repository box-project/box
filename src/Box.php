<?php

declare(strict_types=1);

/*
 * This file is part of the box project.
 *
 * (c) Kevin Herrera <kevin@herrera.io>
 *     Théo Fidry <theo.fidry@gmail.com>
 *
 * This source file is subject to the MIT license that is bundled
 * with this source code in the file LICENSE.
 */

namespace KevinGH\Box;

use Amp\MultiReasonException;
use BadMethodCallException;
use Countable;
use DateTimeImmutable;
use Fidry\FileSystem\FS;
use Humbug\PhpScoper\Symbol\SymbolsRegistry;
use KevinGH\Box\Compactor\Compactors;
use KevinGH\Box\Compactor\PhpScoper;
use KevinGH\Box\Compactor\Placeholder;
use KevinGH\Box\Phar\CompressionAlgorithm;
use KevinGH\Box\Phar\SigningAlgorithm;
use KevinGH\Box\PhpScoper\NullScoper;
use KevinGH\Box\PhpScoper\Scoper;
use Phar;
use RecursiveDirectoryIterator;
use RuntimeException;
use Seld\PharUtils\Timestamps;
use SplFileInfo;
use Webmozart\Assert\Assert;
use function Amp\ParallelFunctions\parallelMap;
use function Amp\Promise\wait;
use function array_filter;
use function array_map;
use function array_unshift;
use function chdir;
use function dirname;
use function extension_loaded;
use function file_exists;
use function getcwd;
use function is_object;
use function openssl_pkey_export;
use function openssl_pkey_get_details;
use function openssl_pkey_get_private;
use function sprintf;

/**
 * Box is a utility class to generate a PHAR.
 *
 * @private
 */
final class Box implements Countable
{
    private Compactors $compactors;
    private Placeholder $placeholderCompactor;
    private MapFile $mapFile;
    private Scoper $scoper;
    private bool $buffering = false;

    /**
     * @var array<string, string> Relative file path as key and file contents as value
     */
    private array $bufferedFiles = [];

    private function __construct(
        private Phar $phar,
        private readonly string $pharFilePath,
        private readonly bool $enableParallelization,
    ) {
        $this->compactors = new Compactors();
        $this->placeholderCompactor = new Placeholder([]);
        $this->mapFile = new MapFile(getcwd(), []);
        $this->scoper = new NullScoper();
    }

    /**
     * Creates a new PHAR and Box instance.
     *
     * @param string $pharFilePath The PHAR file name
     * @param int    $pharFlags    Flags to pass to the Phar parent class RecursiveDirectoryIterator
     * @param string $pharAlias    Alias with which the Phar archive should be referred to in calls to stream functionality
     *
     * @see RecursiveDirectoryIterator
     */
    public static function create(
        string $pharFilePath,
        int $pharFlags = 0,
        ?string $pharAlias = null,
        bool $enableParallelization = false,
    ): self {
        // Ensure the parent directory of the PHAR file exists as `new \Phar()` does not create it and would fail
        // otherwise.
        FS::mkdir(dirname($pharFilePath));

        return new self(
            new Phar($pharFilePath, $pharFlags, $pharAlias),
            $pharFilePath,
            $enableParallelization,
        );
    }

    public function startBuffering(): void
    {
        Assert::false($this->buffering, 'The buffering must be ended before starting it again');

        $this->buffering = true;

        $this->phar->startBuffering();
    }

    /**
     * @param callable(SymbolsRegistry, string): void $dumpAutoload
     */
    public function endBuffering(?callable $dumpAutoload): void
    {
        Assert::true($this->buffering, 'The buffering must be started before ending it');

        $dumpAutoload ??= static fn () => null;
        $cwd = getcwd();

        $tmp = FS::makeTmpDir('box', self::class);
        chdir($tmp);

        if ([] === $this->bufferedFiles) {
            $this->bufferedFiles = [
                '.box_empty' => 'A PHAR cannot be empty so Box adds this file to ensure the PHAR is created still.',
            ];
        }

        try {
            foreach ($this->bufferedFiles as $file => $contents) {
                FS::dumpFile($file, $contents);
            }

            if (null !== $dumpAutoload) {
                $dumpAutoload(
                    $this->scoper->getSymbolsRegistry(),
                    $this->scoper->getPrefix(),
                    $this->scoper->getExcludedFilePaths(),
                );
            }

            chdir($cwd);

            $this->phar->buildFromDirectory($tmp);
        } finally {
            FS::remove($tmp);
        }

        $this->buffering = false;

        $this->phar->stopBuffering();
    }

    /**
     * @param non-empty-string $normalizedVendorDir Normalized path ("/" path separator and no trailing "/") to the Composer vendor directory
     */
    public function removeComposerArtefacts(string $normalizedVendorDir): void
    {
        Assert::false($this->buffering, 'The buffering must have ended before removing the Composer artefacts');

        $composerFiles = [
            'composer.json',
            'composer.lock',
            $normalizedVendorDir.'/composer/installed.json',
        ];

        $this->phar->startBuffering();

        foreach ($composerFiles as $composerFile) {
            $localComposerFile = ($this->mapFile)($composerFile);

            $pharFilePath = sprintf(
                'phar://%s/%s',
                $this->phar->getPath(),
                $localComposerFile,
            );

            if (file_exists($pharFilePath)) {
                $this->phar->delete($localComposerFile);
            }
        }

        $this->phar->stopBuffering();
    }

    public function compress(CompressionAlgorithm $compressionAlgorithm): ?string
    {
        Assert::false($this->buffering, 'Cannot compress files while buffering.');

        $extensionRequired = $compressionAlgorithm->getRequiredExtension();

        if (null !== $extensionRequired && false === extension_loaded($extensionRequired)) {
            throw new RuntimeException(
                sprintf(
                    'Cannot compress the PHAR with the compression algorithm "%s": the extension "%s" is required but appear to not be loaded',
                    $compressionAlgorithm->name,
                    $extensionRequired,
                ),
            );
        }

        try {
            if (CompressionAlgorithm::NONE === $compressionAlgorithm) {
                $this->phar->decompressFiles();
            } else {
                $this->phar->compressFiles($compressionAlgorithm->value);
            }
        } catch (BadMethodCallException $exception) {
            $exceptionMessage = 'unable to create temporary file' !== $exception->getMessage()
                ? 'Could not compress the PHAR: '.$exception->getMessage()
                : sprintf(
                    'Could not compress the PHAR: the compression requires too many file descriptors to be opened (%s). Check your system limits or install the posix extension to allow Box to automatically configure it during the compression',
                    $this->phar->count(),
                );

            throw new RuntimeException($exceptionMessage, $exception->getCode(), $exception);
        }

        return $extensionRequired;
    }

    public function registerCompactors(Compactors $compactors): void
    {
        $compactorsArray = $compactors->toArray();

        foreach ($compactorsArray as $index => $compactor) {
            if ($compactor instanceof PhpScoper) {
                $this->scoper = $compactor->getScoper();

                continue;
            }

            if ($compactor instanceof Placeholder) {
                // Removes the known Placeholder compactors in favour of the Box one
                unset($compactorsArray[$index]);
            }
        }

        array_unshift($compactorsArray, $this->placeholderCompactor);

        $this->compactors = new Compactors(...$compactorsArray);
    }

    /**
     * @param scalar[] $placeholders
     */
    public function registerPlaceholders(array $placeholders): void
    {
        $message = 'Expected value "%s" to be a scalar or stringable object.';

        foreach ($placeholders as $index => $placeholder) {
            if (is_object($placeholder)) {
                Assert::methodExists($placeholder, '__toString', $message);

                $placeholders[$index] = (string) $placeholder;

                break;
            }

            Assert::scalar($placeholder, $message);
        }

        $this->placeholderCompactor = new Placeholder($placeholders);

        $this->registerCompactors($this->compactors);
    }

    public function registerFileMapping(MapFile $fileMapper): void
    {
        $this->mapFile = $fileMapper;
    }

    public function registerStub(string $file): void
    {
        $contents = $this->placeholderCompactor->compact(
            $file,
            FS::getFileContents($file),
        );

        $this->phar->setStub($contents);
    }

    /**
     * @param array<SplFileInfo|string> $files
     *
     * @throws MultiReasonException
     */
    public function addFiles(array $files, bool $binary): void
    {
        Assert::true($this->buffering, 'Cannot add files if the buffering has not started.');

        $files = array_map('strval', $files);

        if ($binary) {
            foreach ($files as $file) {
                $this->addFile($file, null, true);
            }

            return;
        }

        foreach ($this->processContents($files) as [$file, $contents]) {
            $this->bufferedFiles[$file] = $contents;
        }
    }

    /**
     * Adds the a file to the PHAR. The contents will first be compacted and have its placeholders
     * replaced.
     *
     * @param null|string $contents If null the content of the file will be used
     * @param bool        $binary   When true means the file content shouldn't be processed
     *
     * @return string File local path
     */
    public function addFile(string $file, ?string $contents = null, bool $binary = false): string
    {
        Assert::true($this->buffering, 'Cannot add files if the buffering has not started.');

        if (null === $contents) {
            $contents = FS::getFileContents($file);
        }

        $local = ($this->mapFile)($file);

        $this->bufferedFiles[$local] = $binary ? $contents : $this->compactors->compact($local, $contents);

        return $local;
    }

    /**
     * @internal
     */
    public function getPhar(): Phar
    {
        return $this->phar;
    }

    public function setAlias(string $alias): void
    {
        $aliasWasAdded = $this->phar->setAlias($alias);

        Assert::true(
            $aliasWasAdded,
            sprintf(
                'The alias "%s" is invalid. See Phar::setAlias() documentation for more information.',
                $alias,
            ),
        );
    }

    public function setStub(string $stub): void
    {
        $this->phar->setStub($stub);
    }

    public function setDefaultStub(string $main): void
    {
        $this->phar->setDefaultStub($main);
    }

    public function setMetadata(mixed $metadata): void
    {
        $this->phar->setMetadata($metadata);
    }

    public function extractTo(string $directory, bool $overwrite = false): void
    {
        $this->phar->extractTo($directory, overwrite: $overwrite);
    }

    public function sign(
        SigningAlgorithm $signingAlgorithm,
        ?DateTimeImmutable $timestamp = null,
    ): void {
        if (null === $timestamp) {
            $this->phar->setSignatureAlgorithm($signingAlgorithm->value);

            return;
        }

        $phar = $this->phar;
        $phar->__destruct();
        unset($this->phar);

        $util = new Timestamps($this->pharFilePath);
        $util->updateTimestamps($timestamp);
        $util->save(
            $this->pharFilePath,
            $signingAlgorithm->value,
        );

        $this->phar = new Phar($this->pharFilePath);
    }

    /**
     * Signs the PHAR using a private key file.
     *
     * @param string      $file     the private key file name
     * @param null|string $password the private key password
     */
    public function signUsingFile(string $file, ?string $password = null): void
    {
        $this->signUsingKey(FS::getFileContents($file), $password);
    }

    /**
     * Signs the PHAR using a private key.
     *
     * @param string      $key      The private key
     * @param null|string $password The private key password
     */
    public function signUsingKey(string $key, ?string $password): void
    {
        $pubKey = $this->pharFilePath.'.pubkey';

        Assert::writable(dirname($pubKey));
        Assert::true(extension_loaded('openssl'));

        if (file_exists($pubKey)) {
            Assert::file(
                $pubKey,
                'Cannot create public key: %s already exists and is not a file.',
            );
        }

        $resource = openssl_pkey_get_private($key, (string) $password);

        Assert::notSame(false, $resource, 'Could not retrieve the private key, check that the password is correct.');

        openssl_pkey_export($resource, $private);

        $details = openssl_pkey_get_details($resource);

        $this->phar->setSignatureAlgorithm(Phar::OPENSSL, $private);

        FS::dumpFile($pubKey, $details['key']);
    }

    /**
     * @param string[] $files
     *
     * @throws MultiReasonException
     *
     * @return array array of tuples where the first element is the local file path (path inside the PHAR) and the
     *               second element is the processed contents
     */
    private function processContents(array $files): array
    {
        $mapFile = $this->mapFile;
        $compactors = $this->compactors;
        $cwd = getcwd();
        $enableParallelization = $this->enableParallelization;

        $processFile = static function (string $file) use ($cwd, $mapFile, $compactors, $enableParallelization): array {
            chdir($cwd);

            // Keep the fully qualified call here since this function may be executed without the right autoloading
            // mechanism
<<<<<<< HEAD
            register_aliases();
            if (true === \KevinGH\Box\is_parallel_processing_enabled()) {
                register_error_handler();
=======
            \KevinGH\Box\register_aliases();
            if ($enableParallelization) {
                \KevinGH\Box\register_error_handler();
>>>>>>> 2a451eb1
            }

            $contents = FS::getFileContents($file);

            $local = $mapFile($file);

            $processedContents = $compactors->compact($local, $contents);

            return [$local, $processedContents, $compactors->getScoperSymbolsRegistry()];
        };

        if ($this->scoper instanceof NullScoper || !$enableParallelization) {
            return array_map($processFile, $files);
        }

        // In the case of parallel processing, an issue is caused due to the statefulness nature of the PhpScoper
        // symbols registry.
        //
        // Indeed, the PhpScoper symbols registry stores the records of exposed/excluded classes and functions. If nothing is done,
        // then the symbols registry retrieved in the end will here will be "blank" since the updated symbols registries are the ones
        // from the workers used for the parallel processing.
        //
        // In order to avoid that, the symbols registries will be returned as a result as well in order to be able to merge
        // all the symbols registries into one.
        //
        // This process is allowed thanks to the nature of the state of the symbols registries: having redundant classes or
        // functions registered can easily be deal with so merging all those different states is actually
        // straightforward.
        $tuples = wait(parallelMap($files, $processFile));

        if ([] === $tuples) {
            return [];
        }

        $filesWithContents = [];
        $symbolRegistries = [];

        foreach ($tuples as [$local, $processedContents, $symbolRegistry]) {
            $filesWithContents[] = [$local, $processedContents];
            $symbolRegistries[] = $symbolRegistry;
        }

        $this->compactors->registerSymbolsRegistry(
            SymbolsRegistry::createFromRegistries(array_filter($symbolRegistries)),
        );

        return $filesWithContents;
    }

    public function count(): int
    {
        Assert::false($this->buffering, 'Cannot count the number of files in the PHAR when buffering');

        return $this->phar->count();
    }
}<|MERGE_RESOLUTION|>--- conflicted
+++ resolved
@@ -463,18 +463,12 @@
 
             // Keep the fully qualified call here since this function may be executed without the right autoloading
             // mechanism
-<<<<<<< HEAD
-            register_aliases();
-            if (true === \KevinGH\Box\is_parallel_processing_enabled()) {
-                register_error_handler();
-=======
             \KevinGH\Box\register_aliases();
             if ($enableParallelization) {
                 \KevinGH\Box\register_error_handler();
->>>>>>> 2a451eb1
-            }
-
-            $contents = FS::getFileContents($file);
+            }
+
+            $contents = \Fidry\FileSystem\FS::getFileContents($file);
 
             $local = $mapFile($file);
 

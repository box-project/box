<?php

declare(strict_types=1);

/*
 * This file is part of the box project.
 *
 * (c) Kevin Herrera <kevin@herrera.io>
 *     Théo Fidry <theo.fidry@gmail.com>
 *
 * This source file is subject to the MIT license that is bundled
 * with this source code in the file LICENSE.
 */

/*
 * This file originates from https://github.com/paragonie/pharaoh.
 *
 * For maintenance reasons it had to be in-lined within Box. To simplify the
 * configuration for PHP-CS-Fixer, the original license is in-lined as follows:
 *
 * The MIT License (MIT)
 *
 * Copyright (c) 2015 - 2018 Paragon Initiative Enterprises
 *
 * Permission is hereby granted, free of charge, to any person obtaining a copy
 * of this software and associated documentation files (the "Software"), to deal
 * in the Software without restriction, including without limitation the rights
 * to use, copy, modify, merge, publish, distribute, sublicense, and/or sell
 * copies of the Software, and to permit persons to whom the Software is
 * furnished to do so, subject to the following conditions:
 *
 * The above copyright notice and this permission notice shall be included in all
 * copies or substantial portions of the Software.
 *
 * THE SOFTWARE IS PROVIDED "AS IS", WITHOUT WARRANTY OF ANY KIND, EXPRESS OR
 * IMPLIED, INCLUDING BUT NOT LIMITED TO THE WARRANTIES OF MERCHANTABILITY,
 * FITNESS FOR A PARTICULAR PURPOSE AND NONINFRINGEMENT. IN NO EVENT SHALL THE
 * AUTHORS OR COPYRIGHT HOLDERS BE LIABLE FOR ANY CLAIM, DAMAGES OR OTHER
 * LIABILITY, WHETHER IN AN ACTION OF CONTRACT, TORT OR OTHERWISE, ARISING FROM,
 * OUT OF OR IN CONNECTION WITH THE SOFTWARE OR THE USE OR OTHER DEALINGS IN THE
 * SOFTWARE.
 */

namespace KevinGH\Box\Pharaoh;

use JetBrains\PhpStorm\ArrayShape;
use KevinGH\Box\Phar\CompressionAlgorithm;
use KevinGH\Box\Phar\PharPhpSettings;
use ParagonIE\ConstantTime\Hex;
use Phar;
use PharData;
use PharFileInfo;
use RecursiveIteratorIterator;
use UnexpectedValueException;
use Webmozart\Assert\Assert;
use function KevinGH\Box\FileSystem\copy;
use function KevinGH\Box\FileSystem\dump_file;
use function KevinGH\Box\FileSystem\mkdir;
use function KevinGH\Box\FileSystem\remove;
use function KevinGH\Box\FileSystem\tempnam;
use function KevinGH\Box\unique_id;
use function pathinfo;
use function random_bytes;
use function str_ends_with;
use function strlen;
use function substr;
use function sys_get_temp_dir;
use const DIRECTORY_SEPARATOR;
use const PATHINFO_EXTENSION;

// TODO: rename it to SafePhar
/**
 * Pharaoh is a wrapper around Phar. This is necessary because the Phar API is quite limited and will crash if say two
 * PHARs with the same alias are loaded.
 */
final class Pharaoh
{
    private static array $ALGORITHMS;
    private static string $stubfile;

    private Phar|PharData $phar;
    private ?string $tmp = null;
    private string $file;
    private string $fileName;
    private ?array $compressionCount = null;
    private ?string $hash = null;

    #[ArrayShape(["hash" => "string", "hash_type" => "string"])]
    private array|false $signature;

    public function __construct(string $file, bool $processSafe = true)
    {
        Assert::readable($file);
        Assert::false(
            PharPhpSettings::isReadonly(),
            'Pharaoh cannot be used if phar.readonly is enabled in php.ini',
        );

        self::initAlgorithms();
        self::initStubFileName();

        if ($processSafe) {
            $this->tmp = self::createTmpDir();
            $this->initPhar($file);

            self::extractPhar($this->phar, $this->tmp);
        } else {
            $this->phar = self::createPharOrPharData($file);
        }

        $this->file = $file;
        $this->fileName = basename($file);
    }

    public function __destruct()
    {
        unset($this->pharInfo);

        if (isset($this->phar)) {
            $path = $this->phar->getPath();
            unset($this->phar);

            Phar::unlinkArchive($path);
        }

        if (null !== $this->tmp) {
            remove($this->tmp);
        }
    }

    // TODO: consider making it internal
    public function getPhar(): Phar|PharData
    {
        return $this->phar;
    }

    public function getTmp(): string
    {
        return $this->tmp;
    }

    public function getFile(): string
    {
        return $this->file;
    }

    public function getFileName(): string
    {
        return $this->fileName;
    }

    public function equals(self $pharInfo): bool
    {
        return
            $pharInfo->getCompressionCount() === $this->getCompressionCount()
            && $pharInfo->getNormalizedMetadata() === $this->getNormalizedMetadata();
    }

    public function getCompressionCount(): array
    {
        if (null === $this->compressionCount || $this->hash !== $this->getPharHash()) {
            $this->compressionCount = $this->calculateCompressionCount();
            $this->compressionCount['None'] = $this->compressionCount[CompressionAlgorithm::NONE->name];
            unset($this->compressionCount[CompressionAlgorithm::NONE->name]);
            $this->hash = $this->getPharHash();
        }

        return $this->compressionCount;
    }

    public function getRoot(): string
    {
        // Do not cache the result
        return 'phar://'.str_replace('\\', '/', realpath($this->phar->getPath())).'/';
    }

    public function getVersion(): string
    {
        // Do not cache the result
        return '' !== $this->phar->getVersion() ? $this->phar->getVersion() : 'No information found';
    }

    public function getNormalizedMetadata(): ?string
    {
        // Do not cache the result
        $metadata = var_export($this->phar->getMetadata(), true);

        return 'NULL' === $metadata ? null : $metadata;
    }

    public function getSignature(): false|array
    {
        return $this->signature;
    }

    private function getPharHash(): string
    {
        // If no signature is available (e.g. a tar.gz file), we generate a random hash to ensure
        // it will always be invalidated
        return $this->signature['hash'] ?? unique_id('');
    }

    private function calculateCompressionCount(): array
    {
        $count = array_fill_keys(
            self::$ALGORITHMS,
            0,
        );

        if ($this->phar instanceof PharData) {
            $count[self::$ALGORITHMS[$this->phar->isCompressed()]] = 1;

            return $count;
        }

        $countFile = static function (array $count, PharFileInfo $file): array {
            if (false === $file->isCompressed()) {
                ++$count[CompressionAlgorithm::NONE->name];

                return $count;
            }

            foreach (self::$ALGORITHMS as $compressionAlgorithmCode => $compressionAlgorithmName) {
                if ($file->isCompressed($compressionAlgorithmCode)) {
                    ++$count[$compressionAlgorithmName];

                    return $count;
                }
            }

            return $count;
        };

        return array_reduce(
            iterator_to_array(new RecursiveIteratorIterator($this->phar)),
            $countFile,
            $count,
        );
    }

    private static function initStubFileName(): void
    {
        if (!isset(self::$stubfile)) {
            self::$stubfile = Hex::encode(random_bytes(12)).'.pharstub';
        }
    }

    private static function initAlgorithms(): void
    {
<<<<<<< HEAD
        if (!isset(self::$ALGORITHMS)) {
            self::$ALGORITHMS = [];

            foreach (CompressionAlgorithm::cases() as $compressionAlgorithm) {
                self::$ALGORITHMS[$compressionAlgorithm->value] = $compressionAlgorithm->name;
            }
        }
    }

    private function initPhar(string $file): void
    {
=======
>>>>>>> 94633aa8
        $extension = self::getExtension($file);

        // We have to give every one a different alias, or it pukes.
        $alias = Hex::encode(random_bytes(16)).$extension;

        if (!str_ends_with($alias, '.phar')) {
            $alias .= '.phar';
        }

        $tmpFile = sys_get_temp_dir().DIRECTORY_SEPARATOR.$alias;
        copy($file, $tmpFile, true);

        $phar = self::createPharOrPharData($tmpFile);

        // Pick the signature of the "original" PHAR. Indeed changing
        // the alias will alter the signature.
        $this->signature = $phar->getSignature();

        $phar->setAlias($alias);

        $this->phar = $phar;
    }

    private static function getExtension(string $file): string
    {
        $lastExtension = pathinfo($file, PATHINFO_EXTENSION);
        $extension = '';

        while ('' !== $lastExtension) {
            $extension = '.'.$lastExtension.$extension;
            $file = substr($file, 0, -(strlen($lastExtension) + 1));
            $lastExtension = pathinfo($file, PATHINFO_EXTENSION);
        }

        return $extension;
    }

    private static function createPharOrPharData(string $path): Phar|PharData
    {
        try {
            return new Phar($path);
        } catch (UnexpectedValueException) {
            return new PharData($path);
        }
    }

    private static function createTmpDir(): string
    {
        $tmp = tempnam(sys_get_temp_dir(), 'box_');

        remove($tmp);
        mkdir($tmp, 0o755);

        return $tmp;
    }

    private static function extractPhar(Phar $phar, string $tmp): void
    {
        // Extract the PHAR content
        $phar->extractTo($tmp);

        // Extract the stub; Phar::extractTo() does not do it since it
        // is internal to the PHAR.
        dump_file(
            $tmp.DIRECTORY_SEPARATOR.self::$stubfile,
            $phar->getStub(),
        );
    }

    private static function getExtension(string $file): string
    {
        $lastExtension = pathinfo($file, PATHINFO_EXTENSION);
        $extension = '';

        while ('' !== $lastExtension) {
            $extension = '.'.$lastExtension.$extension;
            $file = mb_substr($file, 0, -(mb_strlen($lastExtension) + 1));
            $lastExtension = pathinfo($file, PATHINFO_EXTENSION);
        }

        return $extension;
    }
}<|MERGE_RESOLUTION|>--- conflicted
+++ resolved
@@ -247,7 +247,6 @@
 
     private static function initAlgorithms(): void
     {
-<<<<<<< HEAD
         if (!isset(self::$ALGORITHMS)) {
             self::$ALGORITHMS = [];
 
@@ -259,8 +258,6 @@
 
     private function initPhar(string $file): void
     {
-=======
->>>>>>> 94633aa8
         $extension = self::getExtension($file);
 
         // We have to give every one a different alias, or it pukes.

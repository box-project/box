<?php

declare(strict_types=1);

/*
 * This file is part of the box project.
 *
 * (c) Kevin Herrera <kevin@herrera.io>
 *     Théo Fidry <theo.fidry@gmail.com>
 *
 * This source file is subject to the MIT license that is bundled
 * with this source code in the file LICENSE.
 */

/*
 * This file originates from https://github.com/paragonie/pharaoh.
 *
 * For maintenance reasons it had to be in-lined within Box. To simplify the
 * configuration for PHP-CS-Fixer, the original license is in-lined as follows:
 *
 * The MIT License (MIT)
 *
 * Copyright (c) 2015 - 2018 Paragon Initiative Enterprises
 *
 * Permission is hereby granted, free of charge, to any person obtaining a copy
 * of this software and associated documentation files (the "Software"), to deal
 * in the Software without restriction, including without limitation the rights
 * to use, copy, modify, merge, publish, distribute, sublicense, and/or sell
 * copies of the Software, and to permit persons to whom the Software is
 * furnished to do so, subject to the following conditions:
 *
 * The above copyright notice and this permission notice shall be included in all
 * copies or substantial portions of the Software.
 *
 * THE SOFTWARE IS PROVIDED "AS IS", WITHOUT WARRANTY OF ANY KIND, EXPRESS OR
 * IMPLIED, INCLUDING BUT NOT LIMITED TO THE WARRANTIES OF MERCHANTABILITY,
 * FITNESS FOR A PARTICULAR PURPOSE AND NONINFRINGEMENT. IN NO EVENT SHALL THE
 * AUTHORS OR COPYRIGHT HOLDERS BE LIABLE FOR ANY CLAIM, DAMAGES OR OTHER
 * LIABILITY, WHETHER IN AN ACTION OF CONTRACT, TORT OR OTHERWISE, ARISING FROM,
 * OUT OF OR IN CONNECTION WITH THE SOFTWARE OR THE USE OR OTHER DEALINGS IN THE
 * SOFTWARE.
 */

namespace KevinGH\Box\Pharaoh;

use JetBrains\PhpStorm\ArrayShape;
<<<<<<< HEAD
use KevinGH\Box\Phar\CompressionAlgorithm;
=======
>>>>>>> b94c4f9f
use KevinGH\Box\Phar\PharPhpSettings;
use ParagonIE\ConstantTime\Hex;
use Phar;
use PharData;
use PharFileInfo;
use RecursiveIteratorIterator;
use UnexpectedValueException;
use Webmozart\Assert\Assert;
use function KevinGH\Box\FileSystem\copy;
use function KevinGH\Box\FileSystem\dump_file;
use function KevinGH\Box\FileSystem\mkdir;
use function KevinGH\Box\FileSystem\remove;
use function KevinGH\Box\FileSystem\tempnam;
use function KevinGH\Box\unique_id;
use function pathinfo;
use function random_bytes;
use function str_ends_with;
use function strlen;
use function substr;
use function sys_get_temp_dir;
use const DIRECTORY_SEPARATOR;
use const PATHINFO_EXTENSION;

// TODO: rename it to SafePhar
/**
 * Pharaoh is a wrapper around Phar. This is necessary because the Phar API is quite limited and will crash if say two
 * PHARs with the same alias are loaded.
 */
final class Pharaoh
{
    private static array $ALGORITHMS;
    private static string $stubfile;

    private Phar|PharData $phar;
    private ?string $tmp = null;
    private string $file;
    private string $fileName;
    private ?array $compressionCount = null;
    private ?string $hash = null;

<<<<<<< HEAD
    #[ArrayShape(["hash" => "string", "hash_type" => "string"])]
    private array|false $signature;

    public function __construct(string $file, bool $processSafe = true)
=======
    #[ArrayShape(['hash' => 'string', 'hash_type' => 'string'])]
    private array|false $signature;

    public function __construct(string $file)
>>>>>>> b94c4f9f
    {
        Assert::readable($file);
        Assert::false(
            PharPhpSettings::isReadonly(),
            'Pharaoh cannot be used if phar.readonly is enabled in php.ini',
        );

        self::initAlgorithms();
        self::initStubFileName();

<<<<<<< HEAD
        if ($processSafe) {
            $this->tmp = self::createTmpDir();
            $this->initPhar($file);

            self::extractPhar($this->phar, $this->tmp);
        } else {
            $this->phar = self::createPharOrPharData($file);
        }

=======
        $tmp = self::createTmpDir();
        $this->initPhar($file);

        self::extractPhar($this->phar, $tmp);

        $this->tmp = $tmp;
>>>>>>> b94c4f9f
        $this->file = $file;
        $this->fileName = basename($file);
    }

    public function __destruct()
    {
        unset($this->pharInfo);

        if (isset($this->phar)) {
            $path = $this->phar->getPath();
            unset($this->phar);

            Phar::unlinkArchive($path);
        }

        if (null !== $this->tmp) {
            remove($this->tmp);
        }
    }

    // TODO: consider making it internal
    public function getPhar(): Phar|PharData
    {
        return $this->phar;
    }

    public function getTmp(): string
    {
        return $this->tmp;
    }

    public function getFile(): string
    {
        return $this->file;
    }

    public function getFileName(): string
    {
        return $this->fileName;
    }

    public function equals(self $pharInfo): bool
    {
        return
            $pharInfo->getCompressionCount() === $this->getCompressionCount()
            && $pharInfo->getNormalizedMetadata() === $this->getNormalizedMetadata();
    }

    public function getCompressionCount(): array
    {
        if (null === $this->compressionCount || $this->hash !== $this->getPharHash()) {
            $this->compressionCount = $this->calculateCompressionCount();
            $this->compressionCount['None'] = $this->compressionCount[CompressionAlgorithm::NONE->name];
            unset($this->compressionCount[CompressionAlgorithm::NONE->name]);
            $this->hash = $this->getPharHash();
        }

        return $this->compressionCount;
    }

    public function getRoot(): string
    {
        // Do not cache the result
        return 'phar://'.str_replace('\\', '/', realpath($this->phar->getPath())).'/';
    }

    public function getVersion(): string
    {
        // Do not cache the result
        return '' !== $this->phar->getVersion() ? $this->phar->getVersion() : 'No information found';
    }

    public function getNormalizedMetadata(): ?string
    {
        // Do not cache the result
        $metadata = var_export($this->phar->getMetadata(), true);

        return 'NULL' === $metadata ? null : $metadata;
    }

    public function getSignature(): false|array
    {
        return $this->signature;
    }

    private function getPharHash(): string
    {
        // If no signature is available (e.g. a tar.gz file), we generate a random hash to ensure
        // it will always be invalidated
        return $this->signature['hash'] ?? unique_id('');
    }

    private function calculateCompressionCount(): array
    {
        $count = array_fill_keys(
            self::$ALGORITHMS,
            0,
        );

        if ($this->phar instanceof PharData) {
            $count[self::$ALGORITHMS[$this->phar->isCompressed()]] = 1;

            return $count;
        }

        $countFile = static function (array $count, PharFileInfo $file): array {
            if (false === $file->isCompressed()) {
                ++$count[CompressionAlgorithm::NONE->name];

                return $count;
            }

            foreach (self::$ALGORITHMS as $compressionAlgorithmCode => $compressionAlgorithmName) {
                if ($file->isCompressed($compressionAlgorithmCode)) {
                    ++$count[$compressionAlgorithmName];

                    return $count;
                }
            }

            return $count;
        };

        return array_reduce(
            iterator_to_array(new RecursiveIteratorIterator($this->phar)),
            $countFile,
            $count,
        );
    }

    public function getSignature(): array|false
    {
        return $this->signature;
    }

<<<<<<< HEAD
    private static function initAlgorithms(): void
    {
        if (!isset(self::$ALGORITHMS)) {
            self::$ALGORITHMS = [];

            foreach (CompressionAlgorithm::cases() as $compressionAlgorithm) {
                self::$ALGORITHMS[$compressionAlgorithm->value] = $compressionAlgorithm->name;
            }
        }
    }

=======
>>>>>>> b94c4f9f
    private function initPhar(string $file): void
    {
        $extension = self::getExtension($file);

        // We have to give every one a different alias, or it pukes.
        $alias = Hex::encode(random_bytes(16)).$extension;

        if (!str_ends_with($alias, '.phar')) {
            $alias .= '.phar';
        }

        $tmpFile = sys_get_temp_dir().DIRECTORY_SEPARATOR.$alias;
        copy($file, $tmpFile, true);

        $phar = self::createPharOrPharData($tmpFile);

        // Pick the signature of the "original" PHAR. Indeed changing
        // the alias will alter the signature.
        $this->signature = $phar->getSignature();

<<<<<<< HEAD
=======
        $phar = new Phar($tmpFile);
        $this->signature = $phar->getSignature();

>>>>>>> b94c4f9f
        $phar->setAlias($alias);
        $this->phar = $phar;
    }

<<<<<<< HEAD
        $this->phar = $phar;
    }

    private static function getExtension(string $file): string
    {
        $lastExtension = pathinfo($file, PATHINFO_EXTENSION);
        $extension = '';

        while ('' !== $lastExtension) {
            $extension = '.'.$lastExtension.$extension;
            $file = substr($file, 0, -(strlen($lastExtension) + 1));
            $lastExtension = pathinfo($file, PATHINFO_EXTENSION);
        }

        return $extension;
    }

    private static function createPharOrPharData(string $path): Phar|PharData
    {
        try {
            return new Phar($path);
        } catch (UnexpectedValueException) {
            return new PharData($path);
=======
    private static function initStubFileName(): void
    {
        if (!isset(self::$stubfile)) {
            self::$stubfile = Hex::encode(random_bytes(12)).'.pharstub';
>>>>>>> b94c4f9f
        }
    }

    private static function createTmpDir(): string
    {
        $tmp = tempnam(sys_get_temp_dir(), 'box_');

        remove($tmp);
        mkdir($tmp, 0o755);

        return $tmp;
    }

    private static function extractPhar(Phar $phar, string $tmp): void
    {
        // Extract the PHAR content
        $phar->extractTo($tmp);

        // Extract the stub; Phar::extractTo() does not do it since it
        // is internal to the PHAR.
        dump_file(
            $tmp.DIRECTORY_SEPARATOR.self::$stubfile,
            $phar->getStub(),
        );
    }

    private static function getExtension(string $file): string
    {
        $lastExtension = pathinfo($file, PATHINFO_EXTENSION);
        $extension = '';

        while ('' !== $lastExtension) {
            $extension = '.'.$lastExtension.$extension;
            $file = mb_substr($file, 0, -(mb_strlen($lastExtension) + 1));
            $lastExtension = pathinfo($file, PATHINFO_EXTENSION);
        }

        return $extension;
    }
}<|MERGE_RESOLUTION|>--- conflicted
+++ resolved
@@ -44,17 +44,13 @@
 namespace KevinGH\Box\Pharaoh;
 
 use JetBrains\PhpStorm\ArrayShape;
-<<<<<<< HEAD
 use KevinGH\Box\Phar\CompressionAlgorithm;
-=======
->>>>>>> b94c4f9f
 use KevinGH\Box\Phar\PharPhpSettings;
 use ParagonIE\ConstantTime\Hex;
 use Phar;
 use PharData;
 use PharFileInfo;
 use RecursiveIteratorIterator;
-use UnexpectedValueException;
 use Webmozart\Assert\Assert;
 use function KevinGH\Box\FileSystem\copy;
 use function KevinGH\Box\FileSystem\dump_file;
@@ -65,8 +61,6 @@
 use function pathinfo;
 use function random_bytes;
 use function str_ends_with;
-use function strlen;
-use function substr;
 use function sys_get_temp_dir;
 use const DIRECTORY_SEPARATOR;
 use const PATHINFO_EXTENSION;
@@ -88,17 +82,10 @@
     private ?array $compressionCount = null;
     private ?string $hash = null;
 
-<<<<<<< HEAD
-    #[ArrayShape(["hash" => "string", "hash_type" => "string"])]
-    private array|false $signature;
-
-    public function __construct(string $file, bool $processSafe = true)
-=======
     #[ArrayShape(['hash' => 'string', 'hash_type' => 'string'])]
     private array|false $signature;
 
     public function __construct(string $file)
->>>>>>> b94c4f9f
     {
         Assert::readable($file);
         Assert::false(
@@ -109,24 +96,12 @@
         self::initAlgorithms();
         self::initStubFileName();
 
-<<<<<<< HEAD
-        if ($processSafe) {
-            $this->tmp = self::createTmpDir();
-            $this->initPhar($file);
-
-            self::extractPhar($this->phar, $this->tmp);
-        } else {
-            $this->phar = self::createPharOrPharData($file);
-        }
-
-=======
         $tmp = self::createTmpDir();
         $this->initPhar($file);
 
         self::extractPhar($this->phar, $tmp);
 
         $this->tmp = $tmp;
->>>>>>> b94c4f9f
         $this->file = $file;
         $this->fileName = basename($file);
     }
@@ -262,20 +237,6 @@
         return $this->signature;
     }
 
-<<<<<<< HEAD
-    private static function initAlgorithms(): void
-    {
-        if (!isset(self::$ALGORITHMS)) {
-            self::$ALGORITHMS = [];
-
-            foreach (CompressionAlgorithm::cases() as $compressionAlgorithm) {
-                self::$ALGORITHMS[$compressionAlgorithm->value] = $compressionAlgorithm->name;
-            }
-        }
-    }
-
-=======
->>>>>>> b94c4f9f
     private function initPhar(string $file): void
     {
         $extension = self::getExtension($file);
@@ -292,50 +253,17 @@
 
         $phar = self::createPharOrPharData($tmpFile);
 
-        // Pick the signature of the "original" PHAR. Indeed changing
-        // the alias will alter the signature.
-        $this->signature = $phar->getSignature();
-
-<<<<<<< HEAD
-=======
         $phar = new Phar($tmpFile);
         $this->signature = $phar->getSignature();
 
->>>>>>> b94c4f9f
         $phar->setAlias($alias);
         $this->phar = $phar;
     }
 
-<<<<<<< HEAD
-        $this->phar = $phar;
-    }
-
-    private static function getExtension(string $file): string
-    {
-        $lastExtension = pathinfo($file, PATHINFO_EXTENSION);
-        $extension = '';
-
-        while ('' !== $lastExtension) {
-            $extension = '.'.$lastExtension.$extension;
-            $file = substr($file, 0, -(strlen($lastExtension) + 1));
-            $lastExtension = pathinfo($file, PATHINFO_EXTENSION);
-        }
-
-        return $extension;
-    }
-
-    private static function createPharOrPharData(string $path): Phar|PharData
-    {
-        try {
-            return new Phar($path);
-        } catch (UnexpectedValueException) {
-            return new PharData($path);
-=======
     private static function initStubFileName(): void
     {
         if (!isset(self::$stubfile)) {
             self::$stubfile = Hex::encode(random_bytes(12)).'.pharstub';
->>>>>>> b94c4f9f
         }
     }
 

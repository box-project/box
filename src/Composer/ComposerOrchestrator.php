<?php

declare(strict_types=1);

/*
 * This file is part of the box project.
 *
 * (c) Kevin Herrera <kevin@herrera.io>
 *     Théo Fidry <theo.fidry@gmail.com>
 *
 * This source file is subject to the MIT license that is bundled
 * with this source code in the file LICENSE.
 */

namespace KevinGH\Box\Composer;

use Composer\Semver\Semver;
use Fidry\Console\Input\IO;
use Fidry\FileSystem\FileSystem;
use Humbug\PhpScoper\Symbol\SymbolsRegistry;
use KevinGH\Box\NotInstantiable;
use Psr\Log\LoggerInterface;
use Psr\Log\NullLogger;
use RuntimeException;
use Symfony\Component\Process\Exception\ProcessFailedException;
use function sprintf;
use function trim;
use const PHP_EOL;

/**
 * @private
 */
final class ComposerOrchestrator
{
    use NotInstantiable;

    public const SUPPORTED_VERSION_CONSTRAINTS = '^2.2.0';

    private string $detectedVersion;

    public static function create(): self
    {
        return new self(
            ComposerProcessFactory::create(io: IO::createNull()),
            new NullLogger(),
            new FileSystem(),
        );
    }

    public function __construct(
        private ComposerProcessFactory $processFactory,
        private LoggerInterface $logger,
        private FileSystem $fileSystem,
    ) {
    }

    /**
     * @throws UndetectableComposerVersion
     */
    public function getVersion(): string
    {
        if (isset($this->detectedVersion)) {
            return $this->detectedVersion;
        }

        $getVersionProcess = $this->processFactory->getVersionProcess();

        $this->logger->info($getVersionProcess->getCommandLine());

        $getVersionProcess->run();

        if (false === $getVersionProcess->isSuccessful()) {
            throw UndetectableComposerVersion::forFailedProcess($getVersionProcess);
        }

        $output = $getVersionProcess->getOutput();

        if (1 !== preg_match('/Composer version ([^\\s]+?) /', $output, $match)) {
            throw UndetectableComposerVersion::forOutput(
                $getVersionProcess,
                $output,
            );
        }

        $this->detectedVersion = $match[1];

        return $this->detectedVersion;
    }

    /**
     * @throws UndetectableComposerVersion
     * @throws IncompatibleComposerVersion
     */
    public function checkVersion(): void
    {
        $version = $this->getVersion();

        $this->logger->info(
            sprintf(
                'Version detected: %s (Box requires %s)',
                $version,
                self::SUPPORTED_VERSION_CONSTRAINTS,
            ),
        );

        if (!Semver::satisfies($version, self::SUPPORTED_VERSION_CONSTRAINTS)) {
            throw IncompatibleComposerVersion::create($version, self::SUPPORTED_VERSION_CONSTRAINTS);
        }
    }

    public function getVendorDir(): string
    {
        $vendorDirProcess = $this->processFactory->getVendorDirProcess();

        $this->logger->info($vendorDirProcess->getCommandLine());

        $vendorDirProcess->run();

        if (false === $vendorDirProcess->isSuccessful()) {
            throw new RuntimeException(
                'Could not retrieve the vendor dir.',
                0,
                new ProcessFailedException($vendorDirProcess),
            );
        }

        return trim($vendorDirProcess->getOutput());
    }

    public function dumpAutoload(
        SymbolsRegistry $symbolsRegistry,
        string $prefix,
        bool $excludeDevFiles,
    ): void {
        $this->dumpAutoloader(true === $excludeDevFiles);

        if ('' === $prefix) {
            return;
        }

        $autoloadFile = $this->getVendorDir().'/autoload.php';

        $autoloadContents = AutoloadDumper::generateAutoloadStatements(
            $symbolsRegistry,
            $this->fileSystem->getFileContents($autoloadFile),
        );

        $this->fileSystem->dumpFile($autoloadFile, $autoloadContents);
    }

    public function getVendorDir(): string
    {
        $vendorDirProcess = $this->processFactory->getVendorDirProcess();

        $this->logger->info($vendorDirProcess->getCommandLine());

        $vendorDirProcess->run();

        if (false === $vendorDirProcess->isSuccessful()) {
            throw new RuntimeException(
                'Could not retrieve the vendor dir.',
                0,
                new ProcessFailedException($vendorDirProcess),
            );
        }

        return trim($vendorDirProcess->getOutput());
    }

    private function dumpAutoloader(bool $noDev): void
    {
        $dumpAutoloadProcess = $this->processFactory->getDumpAutoloaderProcess($noDev);

        $this->logger->info($dumpAutoloadProcess->getCommandLine());

        $dumpAutoloadProcess->run();

        if (false === $dumpAutoloadProcess->isSuccessful()) {
            throw new RuntimeException(
                'Could not dump the autoloader.',
                0,
                new ProcessFailedException($dumpAutoloadProcess),
            );
        }

        $output = $dumpAutoloadProcess->getOutput();
        $errorOutput = $dumpAutoloadProcess->getErrorOutput();

        if ('' !== $output) {
            $this->logger->info(
                'STDOUT output:'.PHP_EOL.$output,
                ['stdout' => $output],
            );
        }

        if ('' !== $errorOutput) {
            $this->logger->info(
                'STDERR output:'.PHP_EOL.$errorOutput,
                ['stderr' => $errorOutput],
            );
        }
    }
<<<<<<< HEAD

    private function retrieveAutoloadFile(): string
    {
        return $this->getVendorDir().'/autoload.php';
    }
=======
>>>>>>> c4a78234
}<|MERGE_RESOLUTION|>--- conflicted
+++ resolved
@@ -200,12 +200,4 @@
             );
         }
     }
-<<<<<<< HEAD
-
-    private function retrieveAutoloadFile(): string
-    {
-        return $this->getVendorDir().'/autoload.php';
-    }
-=======
->>>>>>> c4a78234
 }
<?php

declare(strict_types=1);

/*
 * This file is part of the box project.
 *
 * (c) Kevin Herrera <kevin@herrera.io>
 *     Théo Fidry <theo.fidry@gmail.com>
 *
 * This source file is subject to the MIT license that is bundled
 * with this source code in the file LICENSE.
 */

namespace KevinGH\Box\Composer;

use Composer\Semver\Semver;
use Fidry\Console\Input\IO;
use Fidry\FileSystem\FileSystem;
use Humbug\PhpScoper\Symbol\SymbolsRegistry;
use KevinGH\Box\NotInstantiable;
use Psr\Log\LoggerInterface;
use Psr\Log\NullLogger;
use RuntimeException;
use Symfony\Component\Process\Exception\ProcessFailedException;
use function sprintf;
use function trim;
use const PHP_EOL;

/**
 * @private
 */
final class ComposerOrchestrator
{
    use NotInstantiable;

    public const SUPPORTED_VERSION_CONSTRAINTS = '^2.2.0';

    private string $detectedVersion;

    public static function create(): self
    {
        return new self(
            ComposerProcessFactory::create(io: IO::createNull()),
            new NullLogger(),
            new FileSystem(),
        );
    }

    public function __construct(
        private ComposerProcessFactory $processFactory,
        private LoggerInterface $logger,
        private FileSystem $fileSystem,
    ) {
    }

    /**
     * @throws UndetectableComposerVersion
     */
    public function getVersion(): string
    {
        if (isset($this->detectedVersion)) {
            return $this->detectedVersion;
        }

        $getVersionProcess = $this->processFactory->getVersionProcess();

        $this->logger->info($getVersionProcess->getCommandLine());

        $getVersionProcess->run();

        if (false === $getVersionProcess->isSuccessful()) {
            throw UndetectableComposerVersion::forFailedProcess($getVersionProcess);
        }

        $output = $getVersionProcess->getOutput();

<<<<<<< HEAD
        if (1 !== preg_match('/Composer version ([^\\s]+?) /', $output, $match)) {
=======
        if (1 !== preg_match('/Composer version (\S+?) /', $output, $match)) {
>>>>>>> 65f8f04e
            throw UndetectableComposerVersion::forOutput(
                $getVersionProcess,
                $output,
            );
        }

        $this->detectedVersion = $match[1];

        return $this->detectedVersion;
    }

    /**
     * @throws UndetectableComposerVersion
     * @throws IncompatibleComposerVersion
     */
    public function checkVersion(): void
    {
        $version = $this->getVersion();

        $this->logger->info(
            sprintf(
                'Version detected: %s (Box requires %s)',
                $version,
                self::SUPPORTED_VERSION_CONSTRAINTS,
            ),
        );

        if (!Semver::satisfies($version, self::SUPPORTED_VERSION_CONSTRAINTS)) {
            throw IncompatibleComposerVersion::create($version, self::SUPPORTED_VERSION_CONSTRAINTS);
        }
    }

    public function getVendorDir(): string
    {
        $vendorDirProcess = $this->processFactory->getVendorDirProcess();

        $this->logger->info($vendorDirProcess->getCommandLine());

        $vendorDirProcess->run();

        if (false === $vendorDirProcess->isSuccessful()) {
            throw new RuntimeException(
                'Could not retrieve the vendor dir.',
                0,
                new ProcessFailedException($vendorDirProcess),
            );
        }

        return trim($vendorDirProcess->getOutput());
    }

    public function dumpAutoload(
        SymbolsRegistry $symbolsRegistry,
        string $prefix,
        bool $excludeDevFiles,
    ): void {
        $this->dumpAutoloader(true === $excludeDevFiles);

        if ('' === $prefix) {
            return;
        }

        $autoloadFile = $this->getVendorDir().'/autoload.php';

        $autoloadContents = AutoloadDumper::generateAutoloadStatements(
            $symbolsRegistry,
            $this->fileSystem->getFileContents($autoloadFile),
        );

        $this->fileSystem->dumpFile($autoloadFile, $autoloadContents);
    }

    public function getVendorDir(): string
    {
        $vendorDirProcess = $this->processFactory->getVendorDirProcess();

        $this->logger->info($vendorDirProcess->getCommandLine());

        $vendorDirProcess->run();

        if (false === $vendorDirProcess->isSuccessful()) {
            throw new RuntimeException(
                'Could not retrieve the vendor dir.',
                0,
                new ProcessFailedException($vendorDirProcess),
            );
        }

        return trim($vendorDirProcess->getOutput());
    }

    private function dumpAutoloader(bool $noDev): void
    {
        $dumpAutoloadProcess = $this->processFactory->getDumpAutoloaderProcess($noDev);

        $this->logger->info($dumpAutoloadProcess->getCommandLine());

        $dumpAutoloadProcess->run();

        if (false === $dumpAutoloadProcess->isSuccessful()) {
            throw new RuntimeException(
                'Could not dump the autoloader.',
                0,
                new ProcessFailedException($dumpAutoloadProcess),
            );
        }

        $output = $dumpAutoloadProcess->getOutput();
        $errorOutput = $dumpAutoloadProcess->getErrorOutput();

        if ('' !== $output) {
            $this->logger->info(
                'STDOUT output:'.PHP_EOL.$output,
                ['stdout' => $output],
            );
        }

        if ('' !== $errorOutput) {
            $this->logger->info(
                'STDERR output:'.PHP_EOL.$errorOutput,
                ['stderr' => $errorOutput],
            );
        }
    }
}<|MERGE_RESOLUTION|>--- conflicted
+++ resolved
@@ -75,11 +75,7 @@
 
         $output = $getVersionProcess->getOutput();
 
-<<<<<<< HEAD
-        if (1 !== preg_match('/Composer version ([^\\s]+?) /', $output, $match)) {
-=======
         if (1 !== preg_match('/Composer version (\S+?) /', $output, $match)) {
->>>>>>> 65f8f04e
             throw UndetectableComposerVersion::forOutput(
                 $getVersionProcess,
                 $output,
@@ -110,25 +106,6 @@
         if (!Semver::satisfies($version, self::SUPPORTED_VERSION_CONSTRAINTS)) {
             throw IncompatibleComposerVersion::create($version, self::SUPPORTED_VERSION_CONSTRAINTS);
         }
-    }
-
-    public function getVendorDir(): string
-    {
-        $vendorDirProcess = $this->processFactory->getVendorDirProcess();
-
-        $this->logger->info($vendorDirProcess->getCommandLine());
-
-        $vendorDirProcess->run();
-
-        if (false === $vendorDirProcess->isSuccessful()) {
-            throw new RuntimeException(
-                'Could not retrieve the vendor dir.',
-                0,
-                new ProcessFailedException($vendorDirProcess),
-            );
-        }
-
-        return trim($vendorDirProcess->getOutput());
     }
 
     public function dumpAutoload(

<?php

declare(strict_types=1);

/*
 * This file is part of the box project.
 *
 * (c) Kevin Herrera <kevin@herrera.io>
 *     Théo Fidry <theo.fidry@gmail.com>
 *
 * This source file is subject to the MIT license that is bundled
 * with this source code in the file LICENSE.
 */

namespace KevinGH\Box\Phar;

use KevinGH\Box\Console\Command\Extract;
use KevinGH\Box\Pharaoh\PharDiff as ParagoniePharDiff;
use SplFileInfo;
use Symfony\Component\Finder\Finder;
use Symfony\Component\Process\Process;
use function array_diff;
use function array_map;
use function implode;
use function iterator_to_array;
use function str_replace;
use const DIRECTORY_SEPARATOR;

final class PharDiff
{
    private readonly ParagoniePharDiff $diff;
    private readonly PharInfo $pharInfoA;
    private readonly PharInfo $pharInfoB;

    public function __construct(string $pathA, string $pathB)
    {
<<<<<<< HEAD
        $pharInfos = array_map(
=======
        [$pharInfoA, $pharInfoB] = array_map(
>>>>>>> 5b6a1950
            static fn (string $path) => new PharInfo($path),
            [$pathA, $pathB],
        );

<<<<<<< HEAD
        $this->pharInfoA = $pharInfos[0];
        $this->pharInfoB = $pharInfos[1];

        $diff = new ParagoniePharDiff(...$pharInfos);
=======
        $this->pharInfoA = $pharInfoA;
        $this->pharInfoB = $pharInfoB;

        $diff = new ParagoniePharDiff($pharInfoA, $pharInfoB);
>>>>>>> 5b6a1950
        $diff->setVerbose(true);

        $this->diff = $diff;
    }

    public function getPharInfoA(): PharInfo
    {
        return $this->pharInfoA;
    }

    public function getPharInfoB(): PharInfo
    {
        return $this->pharInfoB;
    }

    public function gitDiff(): ?string
    {
        return self::getDiff(
            $this->pharInfoA,
            $this->pharInfoB,
            'git diff --no-index',
        );
    }

    public function gnuDiff(): ?string
    {
        return self::getDiff(
            $this->pharInfoA,
            $this->pharInfoB,
<<<<<<< HEAD
            'diff',
=======
            'diff --exclude='.Extract::PHAR_META_PATH,
>>>>>>> 5b6a1950
        );
    }

    /**
     * @see ParagoniePharDiff::listChecksums()
     */
    public function listChecksums(string $algo = 'sha384'): int
    {
        return $this->diff->listChecksums($algo);
    }

    /**
     * @return string[][] Returns two arrays of strings. The first one contains all the files present in the first PHAR
     *                    which are not in the second and the second array all the files present in the second PHAR but
     *                    not the first one.
     */
    public function listDiff(): array
    {
        $pharAFiles = self::collectFiles($this->pharInfoA);
        $pharBFiles = self::collectFiles($this->pharInfoB);

        return [
            array_diff($pharAFiles, $pharBFiles),
            array_diff($pharBFiles, $pharAFiles),
        ];
    }

    private static function getDiff(PharInfo $pharInfoA, PharInfo $pharInfoB, string $command): ?string
    {
        $pharInfoATmp = $pharInfoA->getTmp();
        $pharInfoBTmp = $pharInfoB->getTmp();

        $pharInfoAFileName = $pharInfoA->getFileName();
        $pharInfoBFileName = $pharInfoB->getFileName();

        $diffCommand = implode(
            ' ',
            [
                $command,
                $pharInfoATmp,
                $pharInfoBTmp,
                ' --exclude='.Extract::PHAR_META_PATH,
            ],
        );

        $diffProcess = Process::fromShellCommandline($diffCommand);
        $diffProcess->run();

        // We do not check if the process is successful as if there
        // is a difference between the two files then the process
        // _will_ be unsuccessful.
        $diff = trim($diffProcess->getOutput());

        if ('' === $diff) {
            return null;
        }

        return str_replace(
            [
                $pharInfoATmp,
                $pharInfoBTmp,
            ],
            [
                $pharInfoAFileName,
                $pharInfoBFileName,
            ],
            $diff,
        );
    }

    /**
     * @return string[]
     */
    private static function collectFiles(PharInfo $phar): array
    {
        $basePath = $phar->getTmp().DIRECTORY_SEPARATOR;

        return array_map(
            static fn (SplFileInfo $fileInfo): string => str_replace($basePath, '', $fileInfo->getRealPath()),
            iterator_to_array(
                Finder::create()
                    ->files()
                    ->in($basePath)
                    ->ignoreDotFiles(false),
                false,
            ),
        );
    }
}<|MERGE_RESOLUTION|>--- conflicted
+++ resolved
@@ -34,26 +34,15 @@
 
     public function __construct(string $pathA, string $pathB)
     {
-<<<<<<< HEAD
-        $pharInfos = array_map(
-=======
         [$pharInfoA, $pharInfoB] = array_map(
->>>>>>> 5b6a1950
             static fn (string $path) => new PharInfo($path),
             [$pathA, $pathB],
         );
 
-<<<<<<< HEAD
-        $this->pharInfoA = $pharInfos[0];
-        $this->pharInfoB = $pharInfos[1];
-
-        $diff = new ParagoniePharDiff(...$pharInfos);
-=======
         $this->pharInfoA = $pharInfoA;
         $this->pharInfoB = $pharInfoB;
 
         $diff = new ParagoniePharDiff($pharInfoA, $pharInfoB);
->>>>>>> 5b6a1950
         $diff->setVerbose(true);
 
         $this->diff = $diff;
@@ -83,11 +72,7 @@
         return self::getDiff(
             $this->pharInfoA,
             $this->pharInfoB,
-<<<<<<< HEAD
-            'diff',
-=======
             'diff --exclude='.Extract::PHAR_META_PATH,
->>>>>>> 5b6a1950
         );
     }
 

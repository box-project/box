<?php

declare(strict_types=1);

/*
 * This file is part of the box project.
 *
 * (c) Kevin Herrera <kevin@herrera.io>
 *     Théo Fidry <theo.fidry@gmail.com>
 *
 * This source file is subject to the MIT license that is bundled
 * with this source code in the file LICENSE.
 */

/*
 * This file originates from https://github.com/paragonie/pharaoh.
 *
 * For maintenance reasons it had to be in-lined within Box. To simplify the
 * configuration for PHP-CS-Fixer, the original license is in-lined as follows:
 *
 * The MIT License (MIT)
 *
 * Copyright (c) 2015 - 2018 Paragon Initiative Enterprises
 *
 * Permission is hereby granted, free of charge, to any person obtaining a copy
 * of this software and associated documentation files (the "Software"), to deal
 * in the Software without restriction, including without limitation the rights
 * to use, copy, modify, merge, publish, distribute, sublicense, and/or sell
 * copies of the Software, and to permit persons to whom the Software is
 * furnished to do so, subject to the following conditions:
 *
 * The above copyright notice and this permission notice shall be included in all
 * copies or substantial portions of the Software.
 *
 * THE SOFTWARE IS PROVIDED "AS IS", WITHOUT WARRANTY OF ANY KIND, EXPRESS OR
 * IMPLIED, INCLUDING BUT NOT LIMITED TO THE WARRANTIES OF MERCHANTABILITY,
 * FITNESS FOR A PARTICULAR PURPOSE AND NONINFRINGEMENT. IN NO EVENT SHALL THE
 * AUTHORS OR COPYRIGHT HOLDERS BE LIABLE FOR ANY CLAIM, DAMAGES OR OTHER
 * LIABILITY, WHETHER IN AN ACTION OF CONTRACT, TORT OR OTHERWISE, ARISING FROM,
 * OUT OF OR IN CONNECTION WITH THE SOFTWARE OR THE USE OR OTHER DEALINGS IN THE
 * SOFTWARE.
 */

namespace KevinGH\Box\Phar;

use Fidry\FileSystem\FS;
use KevinGH\Box\Console\Command\Extract;
<<<<<<< HEAD
use KevinGH\Box\ExecutableFinder;
=======
use KevinGH\Box\Constants;
>>>>>>> 003a0e0a
use OutOfBoundsException;
use Phar;
use Symfony\Component\Filesystem\Path;
use Symfony\Component\Finder\Finder;
use Symfony\Component\Finder\SplFileInfo;
use Symfony\Component\Process\Exception\ProcessFailedException;
use Symfony\Component\Process\Process;
use function bin2hex;
use function file_exists;
use function is_readable;
use function iter\mapKeys;
use function iter\toArrayWithKeys;
use function random_bytes;
use function sprintf;
use const DIRECTORY_SEPARATOR;

/**
 * @private
 *
 * PharInfo is a wrapper around the native Phar class. Its goal is to provide an equivalent API whilst being in-memory
 * safe.
 *
 * Indeed, the native Phar API is extremely limited due to the fact that it loads the code in-memory. This pollutes the
 * current process and will result in a crash if another PHAR with the same alias is loaded. This PharInfo class
 * circumvents those issues by extracting all the desired information in a separate process.
 */
final class PharInfo
{
    private static array $ALGORITHMS;
    private static string $stubfile;
    private static string $phpExecutable;

    private PharMeta $meta;
    private string $tmp;
    private string $file;
    private string $fileName;
    private array $compressionCount;

    /**
     * @var array<string, SplFileInfo>
     */
    private array $files;

    public function __construct(string $file)
    {
        $file = Path::canonicalize($file);

        if (!file_exists($file)) {
            throw InvalidPhar::fileNotFound($file);
        }

        if (!is_readable($file)) {
            throw InvalidPhar::fileNotReadable($file);
        }

        self::initAlgorithms();
        self::initStubFileName();

        $this->file = $file;
        $this->fileName = basename($file);

        $this->tmp = FS::makeTmpDir('HumbugBox', 'Pharaoh');

        self::dumpPhar($file, $this->tmp);
        [
            $this->meta,
            $this->files,
        ] = self::loadDumpedPharFiles($this->tmp);
    }

    public function __destruct()
    {
        unset($this->pharInfo);

        if (isset($this->phar)) {
            $path = $this->phar->getPath();
            unset($this->phar);

            Phar::unlinkArchive($path);
        }

        if (isset($this->tmp)) {
            FS::remove($this->tmp);
        }
    }

    public function getTmp(): string
    {
        return $this->tmp;
    }

    public function getFile(): string
    {
        return $this->file;
    }

    public function getPubKeyContent(): ?string
    {
        return $this->meta->pubKeyContent;
    }

    public function hasPubKey(): bool
    {
        return null !== $this->getPubKeyContent();
    }

    public function getFileName(): string
    {
        return $this->fileName;
    }

    public function equals(self $pharInfo): bool
    {
        return
            $this->contentEquals($pharInfo)
            && $this->getCompression() === $pharInfo->getCompression()
            && $this->getNormalizedMetadata() === $pharInfo->getNormalizedMetadata();
    }

    /**
     * Checks if the content of the given PHAR equals the current one. Note that by content is meant
     * the list of files and their content. The files compression or the PHAR metadata are not considered.
     */
    private function contentEquals(self $pharInfo): bool
    {
        // The signature only checks if the contents are equal (same files, each files same content), but do
        // not check the compression of the files.
        // As a result, we also need to check the compression of each file.
        if ($this->getSignature() != $pharInfo->getSignature()) {
            return false;
        }

        foreach ($this->meta->filesMeta as $file => ['compression' => $compressionAlgorithm]) {
            ['compression' => $otherCompressionAlgorithm] = $this->getFileMeta($file);

            if ($otherCompressionAlgorithm !== $compressionAlgorithm) {
                return false;
            }
        }

        return true;
    }

    public function getCompression(): CompressionAlgorithm
    {
        return $this->meta->compression;
    }

    /**
     * @return array<string, positive-int|0> The number of files per compression algorithm label.
     */
    public function getFilesCompressionCount(): array
    {
        if (!isset($this->compressionCount)) {
            $this->compressionCount = self::calculateCompressionCount($this->meta->filesMeta);
        }

        return $this->compressionCount;
    }

    /**
     * @return array{'compression': CompressionAlgorithm, compressedSize: int}
     */
    public function getFileMeta(string $path): array
    {
        $meta = $this->meta->filesMeta[$path] ?? null;

        if (null === $meta) {
            throw new OutOfBoundsException(
                sprintf(
                    'No metadata found for the file "%s".',
                    $path,
                ),
            );
        }

        return $meta;
    }

    public function getVersion(): ?string
    {
        // TODO: review this fallback value
        return $this->meta->version ?? 'No information found';
    }

    public function getNormalizedMetadata(): ?string
    {
        return $this->meta->normalizedMetadata;
    }

    public function getTimestamp(): int
    {
        return $this->meta->timestamp;
    }

    public function getSignature(): ?array
    {
        return $this->meta->signature;
    }

    public function getStubPath(): string
    {
        return Extract::STUB_PATH;
    }

    public function getStubContent(): ?string
    {
        return $this->meta->stub;
    }

    /**
     * @return array<string, SplFileInfo>
     */
    public function getFiles(): array
    {
        return $this->files;
    }

    private static function initAlgorithms(): void
    {
        if (!isset(self::$ALGORITHMS)) {
            self::$ALGORITHMS = [];

            foreach (CompressionAlgorithm::cases() as $compressionAlgorithm) {
                self::$ALGORITHMS[$compressionAlgorithm->value] = $compressionAlgorithm->name;
            }
        }
    }

    private static function initStubFileName(): void
    {
        if (!isset(self::$stubfile)) {
            self::$stubfile = bin2hex(random_bytes(12)).'.pharstub';
        }
    }

    private static function dumpPhar(string $file, string $tmp): void
    {
        $extractPharProcess = new Process([
            ExecutableFinder::findPhpExecutable(),
            ExecutableFinder::findBoxExecutable(),
            'extract',
            $file,
            $tmp,
            '--no-interaction',
            '--internal',
        ]);
        $extractPharProcess->run();

        if (false === $extractPharProcess->isSuccessful()) {
            throw new InvalidPhar(
                $extractPharProcess->getErrorOutput(),
                $extractPharProcess->getExitCode(),
                new ProcessFailedException($extractPharProcess),
            );
        }
    }

    /**
     * @return array{PharMeta, array<string, SplFileInfo>}
     */
    private static function loadDumpedPharFiles(string $tmp): array
    {
        $dumpedFiles = toArrayWithKeys(
            mapKeys(
                static fn (string $filePath) => Path::makeRelative($filePath, $tmp),
                Finder::create()
                    ->files()
                    ->ignoreDotFiles(false)
                    ->exclude('.phar')
                    ->in($tmp),
            ),
        );

        $meta = PharMeta::fromJson(FS::getFileContents($tmp.DIRECTORY_SEPARATOR.Extract::PHAR_META_PATH));
        unset($dumpedFiles[Extract::PHAR_META_PATH]);

        return [$meta, $dumpedFiles];
    }

<<<<<<< HEAD
=======
    private static function getPhpExecutable(): string
    {
        if (isset(self::$phpExecutable)) {
            return self::$phpExecutable;
        }

        $phpExecutable = (new PhpExecutableFinder())->find();

        if (false === $phpExecutable) {
            throw new RuntimeException('Could not find a PHP executable.');
        }

        self::$phpExecutable = $phpExecutable;

        return self::$phpExecutable;
    }

    private static function getBoxBin(): string
    {
        return getenv(Constants::BIN) ?: $_SERVER['SCRIPT_NAME'];
    }

>>>>>>> 003a0e0a
    /**
     * @param array<string, array{'compression': CompressionAlgorithm, compressedSize: int}> $filesMeta
     */
    private static function calculateCompressionCount(array $filesMeta): array
    {
        $count = array_fill_keys(
            self::$ALGORITHMS,
            0,
        );

        foreach ($filesMeta as ['compression' => $compression]) {
            ++$count[$compression->name];
        }

        return $count;
    }
}<|MERGE_RESOLUTION|>--- conflicted
+++ resolved
@@ -45,11 +45,7 @@
 
 use Fidry\FileSystem\FS;
 use KevinGH\Box\Console\Command\Extract;
-<<<<<<< HEAD
-use KevinGH\Box\ExecutableFinder;
-=======
 use KevinGH\Box\Constants;
->>>>>>> 003a0e0a
 use OutOfBoundsException;
 use Phar;
 use Symfony\Component\Filesystem\Path;
@@ -330,31 +326,6 @@
         return [$meta, $dumpedFiles];
     }
 
-<<<<<<< HEAD
-=======
-    private static function getPhpExecutable(): string
-    {
-        if (isset(self::$phpExecutable)) {
-            return self::$phpExecutable;
-        }
-
-        $phpExecutable = (new PhpExecutableFinder())->find();
-
-        if (false === $phpExecutable) {
-            throw new RuntimeException('Could not find a PHP executable.');
-        }
-
-        self::$phpExecutable = $phpExecutable;
-
-        return self::$phpExecutable;
-    }
-
-    private static function getBoxBin(): string
-    {
-        return getenv(Constants::BIN) ?: $_SERVER['SCRIPT_NAME'];
-    }
-
->>>>>>> 003a0e0a
     /**
      * @param array<string, array{'compression': CompressionAlgorithm, compressedSize: int}> $filesMeta
      */

<?php

declare(strict_types=1);

/*
 * This file is part of the box project.
 *
 * (c) Kevin Herrera <kevin@herrera.io>
 *     Théo Fidry <theo.fidry@gmail.com>
 *
 * This source file is subject to the MIT license that is bundled
 * with this source code in the file LICENSE.
 */

namespace KevinGH\Box\Compactor;

use function array_pop;
use function array_slice;
use function array_splice;
use function count;
use function is_int;
use KevinGH\Box\Annotation\DocblockAnnotationParser;
use function ltrim;
use PhpToken;
use function preg_replace;
use RuntimeException;
use function str_repeat;
use function substr;
use function substr_count;
use const T_COMMENT;
use const T_DOC_COMMENT;
use const T_WHITESPACE;
<<<<<<< HEAD
=======
use Webmozart\Assert\Assert;
>>>>>>> a3d87e92

/**
 * A PHP source code compactor copied from Composer.
 *
 * @see https://github.com/composer/composer/blob/a8df30c09be550bffc37ba540fb7c7f0383c3944/src/Composer/Compiler.php#L214
 *
 * @author Kevin Herrera <kevin@herrera.io>
 * @author Fabien Potencier <fabien@symfony.com>
 * @author Jordi Boggiano <j.boggiano@seld.be>
 * @author Théo Fidry <theo.fidry@gmail.com>
 * @author Juliette Reinders Folmer <boxproject_nospam@adviesenzo.nl>
 * @author Alessandro Chitolina <alekitto@gmail.com>
 * @private
 */
final class Php extends FileExtensionCompactor
{
<<<<<<< HEAD
    public function __construct(
        private readonly DocblockAnnotationParser $annotationParser,
        array $extensions = ['php'],
    ) {
=======
    private DocblockAnnotationParser $annotationParser;

    public function __construct(DocblockAnnotationParser $annotationParser, array $extensions = ['php'])
    {
>>>>>>> a3d87e92
        parent::__construct($extensions);
    }

    protected function compactContent(string $contents): string
    {
        $output = '';
        $tokens = PhpToken::tokenize($contents);
        $tokenCount = count($tokens);

        for ($index = 0; $index < $tokenCount; ++$index) {
            $token = $tokens[$index];
<<<<<<< HEAD
            if (is_string($token)) {
                $output .= $token;
            } elseif (in_array($token[0], [T_COMMENT, T_DOC_COMMENT], true)) {
                if (str_starts_with($token[1], '#[')) {
                    // This is, in all likelyhood, the start of a PHP >= 8.0 attribute.
=======
            $tokenText = $token->text;

            if ($token->is([T_COMMENT, T_DOC_COMMENT])) {
                if (str_starts_with($tokenText, '#[')) {
                    // This is, in all likelihood, the start of a PHP >= 8.0 attribute.
>>>>>>> a3d87e92
                    // Note: $tokens may be updated by reference as well!
                    $retokenized = $this->retokenizeAttribute($tokens, $index);

                    if (null !== $retokenized) {
                        array_splice($tokens, $index, 1, $retokenized);
                        $tokenCount = count($tokens);
                    }

                    $attributeCloser = self::findAttributeCloser($tokens, $index);

                    if (is_int($attributeCloser)) {
                        $output .= '#[';
                    } else {
                        // Turns out this was not an attribute. Treat it as a plain comment.
                        $output .= str_repeat("\n", substr_count($tokenText, "\n"));
                    }
<<<<<<< HEAD
                } elseif (str_contains((string) $token[1], '@')) {
                    try {
                        $output .= $this->compactAnnotations($token[1]);
                    } catch (RuntimeException) {
                        $output .= $token[1];
=======
                } elseif (str_contains($tokenText, '@')) {
                    try {
                        $output .= $this->compactAnnotations($tokenText);
                    } catch (RuntimeException) {
                        $output .= $tokenText;
>>>>>>> a3d87e92
                    }
                } else {
                    $output .= str_repeat("\n", substr_count($tokenText, "\n"));
                }
            } elseif ($token->is(T_WHITESPACE)) {
                $whitespace = $tokenText;
                $previousIndex = ($index - 1);

                // Handle whitespace potentially being split into two tokens after attribute retokenization.
                $nextToken = $tokens[$index + 1] ?? null;

                if (null !== $nextToken
                    && $nextToken->is(T_WHITESPACE)
                ) {
                    $whitespace .= $nextToken->text;
                    ++$index;
                }

                // reduce wide spaces
                $whitespace = preg_replace('{[ \t]+}', ' ', $whitespace);

                // normalize newlines to \n
                $whitespace = preg_replace('{(?:\r\n|\r|\n)}', "\n", $whitespace);

                // If the new line was split off from the whitespace token due to it being included in
                // the previous (comment) token (PHP < 8), remove leading spaces.
<<<<<<< HEAD
                if (is_array($tokens[$previousIndex])
                    && T_COMMENT === $tokens[$previousIndex][0]
                    && str_contains((string) $tokens[$previousIndex][1], "\n")
=======

                $previousToken = $tokens[$previousIndex];

                if ($previousToken->is(T_COMMENT)
                    && str_contains($previousToken->text, "\n")
>>>>>>> a3d87e92
                ) {
                    $whitespace = ltrim($whitespace, ' ');
                }

                // trim leading spaces
                $whitespace = preg_replace('{\n +}', "\n", $whitespace);

                $output .= $whitespace;
            } else {
                $output .= $tokenText;
            }
        }

        return $output;
    }

    private function compactAnnotations(string $docblock): string
    {
        $breaksNbr = substr_count($docblock, "\n");

        $annotations = $this->annotationParser->parse($docblock);

        if ([] === $annotations) {
            return str_repeat("\n", $breaksNbr);
        }

        $compactedDocblock = '/**';

        foreach ($annotations as $annotation) {
            $compactedDocblock .= "\n".$annotation;
        }

        $breaksNbr -= count($annotations);

        if ($breaksNbr > 0) {
            $compactedDocblock .= str_repeat("\n", $breaksNbr - 1);
            $compactedDocblock .= "\n*/";
        } else {
            // A space is required here to avoid having /***/
            $compactedDocblock .= ' */';
        }

        return $compactedDocblock;
    }

<<<<<<< HEAD
=======
    /**
     * @param list<PhpToken> $tokens
     */
>>>>>>> a3d87e92
    private static function findAttributeCloser(array $tokens, int $opener): ?int
    {
        $tokenCount = count($tokens);
        $brackets = [$opener];
        $closer = null;

        for ($i = ($opener + 1); $i < $tokenCount; ++$i) {
            $tokenText = $tokens[$i]->text;

            // Allow for short arrays within attributes.
            if ('[' === $tokenText) {
                $brackets[] = $i;

                continue;
            }

            if (']' === $tokenText) {
                array_pop($brackets);

                if (0 === count($brackets)) {
                    $closer = $i;
                    break;
                }
            }
        }

        return $closer;
    }

    /**
     * @param non-empty-list<PhpToken> $tokens
     */
    private function retokenizeAttribute(array &$tokens, int $opener): ?array
    {
        Assert::keyExists($tokens, $opener);

        /** @var PhpToken $token */
        $token = $tokens[$opener];
<<<<<<< HEAD
        $attributeBody = substr($token[1], 2);
        $subTokens = @PhpToken::tokenize('<?php '.$attributeBody);
=======
        $attributeBody = substr($token->text, 2);
        $subTokens = PhpToken::tokenize('<?php '.$attributeBody);
>>>>>>> a3d87e92

        // Replace the PHP open tag with the attribute opener as a simple token.
        array_splice($subTokens, 0, 1, ['#[']);

        $closer = self::findAttributeCloser($subTokens, 0);

        // Multi-line attribute or attribute containing something which looks like a PHP close tag.
        // Retokenize the rest of the file after the attribute opener.
        if (null === $closer) {
            foreach (array_slice($tokens, ($opener + 1)) as $token) {
                $attributeBody .= $token->text;
            }

<<<<<<< HEAD
            $subTokens = @PhpToken::tokenize('<?php '.$attributeBody);
=======
            $subTokens = PhpToken::tokenize('<?php '.$attributeBody);
>>>>>>> a3d87e92
            array_splice($subTokens, 0, 1, ['#[']);

            $closer = self::findAttributeCloser($subTokens, 0);

            if (null !== $closer) {
                array_splice(
                    $tokens,
                    ($opener + 1),
                    count($tokens),
                    array_slice($subTokens, ($closer + 1)),
                );

                $subTokens = array_slice($subTokens, 0, ($closer + 1));
            }
        }

        if (null === $closer) {
            return null;
        }

        return $subTokens;
    }
}<|MERGE_RESOLUTION|>--- conflicted
+++ resolved
@@ -30,10 +30,7 @@
 use const T_COMMENT;
 use const T_DOC_COMMENT;
 use const T_WHITESPACE;
-<<<<<<< HEAD
-=======
 use Webmozart\Assert\Assert;
->>>>>>> a3d87e92
 
 /**
  * A PHP source code compactor copied from Composer.
@@ -50,18 +47,13 @@
  */
 final class Php extends FileExtensionCompactor
 {
-<<<<<<< HEAD
-    public function __construct(
-        private readonly DocblockAnnotationParser $annotationParser,
-        array $extensions = ['php'],
-    ) {
-=======
     private DocblockAnnotationParser $annotationParser;
 
     public function __construct(DocblockAnnotationParser $annotationParser, array $extensions = ['php'])
     {
->>>>>>> a3d87e92
         parent::__construct($extensions);
+
+        $this->annotationParser = $annotationParser;
     }
 
     protected function compactContent(string $contents): string
@@ -72,19 +64,11 @@
 
         for ($index = 0; $index < $tokenCount; ++$index) {
             $token = $tokens[$index];
-<<<<<<< HEAD
-            if (is_string($token)) {
-                $output .= $token;
-            } elseif (in_array($token[0], [T_COMMENT, T_DOC_COMMENT], true)) {
-                if (str_starts_with($token[1], '#[')) {
-                    // This is, in all likelyhood, the start of a PHP >= 8.0 attribute.
-=======
             $tokenText = $token->text;
 
             if ($token->is([T_COMMENT, T_DOC_COMMENT])) {
                 if (str_starts_with($tokenText, '#[')) {
                     // This is, in all likelihood, the start of a PHP >= 8.0 attribute.
->>>>>>> a3d87e92
                     // Note: $tokens may be updated by reference as well!
                     $retokenized = $this->retokenizeAttribute($tokens, $index);
 
@@ -101,19 +85,11 @@
                         // Turns out this was not an attribute. Treat it as a plain comment.
                         $output .= str_repeat("\n", substr_count($tokenText, "\n"));
                     }
-<<<<<<< HEAD
-                } elseif (str_contains((string) $token[1], '@')) {
-                    try {
-                        $output .= $this->compactAnnotations($token[1]);
-                    } catch (RuntimeException) {
-                        $output .= $token[1];
-=======
                 } elseif (str_contains($tokenText, '@')) {
                     try {
                         $output .= $this->compactAnnotations($tokenText);
                     } catch (RuntimeException) {
                         $output .= $tokenText;
->>>>>>> a3d87e92
                     }
                 } else {
                     $output .= str_repeat("\n", substr_count($tokenText, "\n"));
@@ -140,17 +116,11 @@
 
                 // If the new line was split off from the whitespace token due to it being included in
                 // the previous (comment) token (PHP < 8), remove leading spaces.
-<<<<<<< HEAD
-                if (is_array($tokens[$previousIndex])
-                    && T_COMMENT === $tokens[$previousIndex][0]
-                    && str_contains((string) $tokens[$previousIndex][1], "\n")
-=======
 
                 $previousToken = $tokens[$previousIndex];
 
                 if ($previousToken->is(T_COMMENT)
                     && str_contains($previousToken->text, "\n")
->>>>>>> a3d87e92
                 ) {
                     $whitespace = ltrim($whitespace, ' ');
                 }
@@ -196,12 +166,9 @@
         return $compactedDocblock;
     }
 
-<<<<<<< HEAD
-=======
     /**
      * @param list<PhpToken> $tokens
      */
->>>>>>> a3d87e92
     private static function findAttributeCloser(array $tokens, int $opener): ?int
     {
         $tokenCount = count($tokens);
@@ -240,13 +207,8 @@
 
         /** @var PhpToken $token */
         $token = $tokens[$opener];
-<<<<<<< HEAD
-        $attributeBody = substr($token[1], 2);
-        $subTokens = @PhpToken::tokenize('<?php '.$attributeBody);
-=======
         $attributeBody = substr($token->text, 2);
         $subTokens = PhpToken::tokenize('<?php '.$attributeBody);
->>>>>>> a3d87e92
 
         // Replace the PHP open tag with the attribute opener as a simple token.
         array_splice($subTokens, 0, 1, ['#[']);
@@ -260,11 +222,7 @@
                 $attributeBody .= $token->text;
             }
 
-<<<<<<< HEAD
-            $subTokens = @PhpToken::tokenize('<?php '.$attributeBody);
-=======
             $subTokens = PhpToken::tokenize('<?php '.$attributeBody);
->>>>>>> a3d87e92
             array_splice($subTokens, 0, 1, ['#[']);
 
             $closer = self::findAttributeCloser($subTokens, 0);

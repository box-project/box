--- conflicted
+++ resolved
@@ -19,11 +19,7 @@
 use Fidry\Console\ExitCode;
 use Fidry\Console\Input\IO;
 use KevinGH\Box\Console\PharInfoRenderer;
-<<<<<<< HEAD
-use KevinGH\Box\Phar\SafePhar;
-=======
 use KevinGH\Box\Phar\PharInfo;
->>>>>>> 398f62aa
 use Phar;
 use Symfony\Component\Console\Input\InputArgument;
 use Symfony\Component\Console\Input\InputOption;
@@ -134,11 +130,7 @@
         $mode = $io->getOption(self::MODE_OPT)->asStringChoice(self::MODES);
 
         try {
-<<<<<<< HEAD
-            $pharInfo = new SafePhar($file);
-=======
             $pharInfo = new PharInfo($file);
->>>>>>> 398f62aa
 
             return self::showPharInfo(
                 $pharInfo,
@@ -196,11 +188,7 @@
     }
 
     private static function showPharInfo(
-<<<<<<< HEAD
-        SafePhar $pharInfo,
-=======
         PharInfo $pharInfo,
->>>>>>> 398f62aa
         bool $content,
         int|false $maxDepth,
         bool $indent,
@@ -222,11 +210,7 @@
         return ExitCode::SUCCESS;
     }
 
-<<<<<<< HEAD
-    private static function showPharMeta(SafePhar $pharInfo, IO $io): void
-=======
     private static function showPharMeta(PharInfo $pharInfo, IO $io): void
->>>>>>> 398f62aa
     {
         $io->writeln(
             sprintf(

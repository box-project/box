--- conflicted
+++ resolved
@@ -196,21 +196,6 @@
 
     private static function showPharMeta(PharInfo $pharInfo, IO $io): void
     {
-<<<<<<< HEAD
-        $methods = [
-            PharInfoRenderer::renderVersion(...),
-            PharInfoRenderer::renderCompression(...),
-            PharInfoRenderer::renderSignature(...),
-            PharInfoRenderer::renderMetadata(...),
-            PharInfoRenderer::renderTimestamp(...),
-            PharInfoRenderer::renderContentsSummary(...),
-        ];
-
-        foreach ($methods as $render) {
-            $render($pharInfo, $io);
-            $io->newLine();
-        }
-=======
         PharInfoRenderer::renderVersion($pharInfo, $io);
 
         $io->newLine();
@@ -232,7 +217,6 @@
         $io->newLine();
 
         PharInfoRenderer::renderContentsSummary($pharInfo, $io);
->>>>>>> 20027b93
     }
 
     private static function render(IO $io, array $attributes): void

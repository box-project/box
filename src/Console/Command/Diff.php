<?php

declare(strict_types=1);

/*
 * This file is part of the box project.
 *
 * (c) Kevin Herrera <kevin@herrera.io>
 *     Théo Fidry <theo.fidry@gmail.com>
 *
 * This source file is subject to the MIT license that is bundled
 * with this source code in the file LICENSE.
 */

namespace KevinGH\Box\Console\Command;

use Fidry\Console\Command\Command;
use Fidry\Console\Command\Configuration;
use Fidry\Console\ExitCode;
use Fidry\Console\Input\IO;
use KevinGH\Box\Console\PharInfoRenderer;
<<<<<<< HEAD
use KevinGH\Box\Phar\PharDiff;
use KevinGH\Box\Phar\SafePhar;
=======
use KevinGH\Box\Phar\CompressionAlgorithm;
use KevinGH\Box\Phar\PharDiff;
use KevinGH\Box\Phar\PharInfo;
use PharFileInfo;
>>>>>>> 398f62aa
use Symfony\Component\Console\Input\InputArgument;
use Symfony\Component\Console\Input\InputOption;
use Symfony\Component\Console\Output\BufferedOutput;
use Symfony\Component\Filesystem\Path;
use Throwable;
use Webmozart\Assert\Assert;
use function array_map;
use function count;
// TODO: migrate to Safe API
use function explode;
use function is_string;
use function KevinGH\Box\check_php_settings;
use function sprintf;
use const PHP_EOL;

/**
 * @private
 */
final class Diff implements Command
{
    private const FIRST_PHAR_ARG = 'pharA';
    private const SECOND_PHAR_ARG = 'pharB';

    private const LIST_FILES_DIFF_OPTION = 'list-diff';
    private const GIT_DIFF_OPTION = 'git-diff';
    private const GNU_DIFF_OPTION = 'gnu-diff';
    private const CHECK_OPTION = 'check';

    private const DEFAULT_CHECKSUM_ALGO = 'sha384';

    public function getConfiguration(): Configuration
    {
        return new Configuration(
            'diff',
            '🕵  Displays the differences between all of the files in two PHARs',
            '',
            [
                new InputArgument(
                    self::FIRST_PHAR_ARG,
                    InputArgument::REQUIRED,
                    'The first PHAR',
                ),
                new InputArgument(
                    self::SECOND_PHAR_ARG,
                    InputArgument::REQUIRED,
                    'The second PHAR',
                ),
            ],
            [
                new InputOption(
                    self::GNU_DIFF_OPTION,
                    null,
                    InputOption::VALUE_NONE,
                    'Displays a GNU diff',
                ),
                new InputOption(
                    self::GIT_DIFF_OPTION,
                    null,
                    InputOption::VALUE_NONE,
                    'Displays a Git diff',
                ),
                new InputOption(
                    self::LIST_FILES_DIFF_OPTION,
                    null,
                    InputOption::VALUE_NONE,
                    'Displays a list of file names diff (default)',
                ),
                new InputOption(
                    self::CHECK_OPTION,
                    'c',
                    InputOption::VALUE_OPTIONAL,
                    'Verify the authenticity of the contents between the two PHARs with the given hash function',
                    self::DEFAULT_CHECKSUM_ALGO,
                ),
            ],
        );
    }

    public function execute(IO $io): int
    {
        check_php_settings($io);

        $paths = self::getPaths($io);

        try {
            $diff = new PharDiff(...$paths);
        } catch (Throwable $throwable) {
            if ($io->isDebug()) {
                throw $throwable;
            }

            $io->writeln(
                sprintf(
                    '<error>Could not check the PHARs: %s</error>',
                    $throwable->getMessage(),
                ),
            );

            return ExitCode::FAILURE;
        }

        $result1 = $this->compareArchives($diff, $io);
        $result2 = $this->compareContents($diff, $io);

        return $result1 + $result2;
    }

    /**
     * @return list<non-empty-string>
     */
    private static function getPaths(IO $io): array
    {
        $paths = [
            $io->getArgument(self::FIRST_PHAR_ARG)->asNonEmptyString(),
            $io->getArgument(self::SECOND_PHAR_ARG)->asNonEmptyString(),
        ];

        Assert::allFile($paths);

        return array_map(
            static fn (string $path) => Path::canonicalize($path),
            $paths,
        );
    }

    private function compareArchives(PharDiff $diff, IO $io): int
    {
        $io->comment('<info>Comparing the two archives... (do not check the signatures)</info>');

        $pharInfoA = $diff->getPharA();
        $pharInfoB = $diff->getPharB();

        if ($pharInfoA->equals($pharInfoB)) {
            $io->success('The two archives are identical');

            return ExitCode::SUCCESS;
        }

        self::renderArchive(
            $diff->getPharA()->getFileName(),
            $pharInfoA,
            $io,
        );

        $io->newLine();

        self::renderArchive(
            $diff->getPharB()->getFileName(),
            $pharInfoB,
            $io,
        );

        return ExitCode::FAILURE;
    }

    private function compareContents(PharDiff $diff, IO $io): int
    {
        $io->comment('<info>Comparing the two archives contents...</info>');

        $checkSumAlgorithm = $io->getOption(self::CHECK_OPTION)->asNullableNonEmptyString() ?? self::DEFAULT_CHECKSUM_ALGO;

        if ($io->hasOption('-c') || $io->hasOption('--check')) {
            return $diff->listChecksums($checkSumAlgorithm);
        }

        if ($io->getOption(self::GNU_DIFF_OPTION)->asBoolean()) {
            $diffResult = $diff->gnuDiff();
        } elseif ($io->getOption(self::GIT_DIFF_OPTION)->asBoolean()) {
            $diffResult = $diff->gitDiff();
        } else {
            $diffResult = $diff->listDiff();
        }

        if (null === $diffResult || [[], []] === $diffResult) {
            $io->success('The contents are identical');

            return ExitCode::SUCCESS;
        }

        if (is_string($diffResult)) {
            // Git or GNU diff: we don't have much control on the format
            $io->writeln($diffResult);

            return ExitCode::FAILURE;
        }

        $io->writeln(sprintf(
            '--- Files present in "%s" but not in "%s"',
            $diff->getPharA()->getFileName(),
            $diff->getPharB()->getFileName(),
        ));
        $io->writeln(sprintf(
            '+++ Files present in "%s" but not in "%s"',
            $diff->getPharB()->getFileName(),
            $diff->getPharA()->getFileName(),
        ));

        $io->newLine();

        self::renderPaths('-', $diff->getPharA(), $diffResult[0], $io);
        self::renderPaths('+', $diff->getPharB(), $diffResult[1], $io);

        $io->error(sprintf(
            '%d file(s) difference',
            count($diffResult[0]) + count($diffResult[1]),
        ));

        return ExitCode::FAILURE;
    }

    /**
     * @param list<non-empty-string> $paths
     */
<<<<<<< HEAD
    private static function renderPaths(string $symbol, SafePhar $phar, array $paths, IO $io): void
=======
    private static function renderPaths(string $symbol, PharInfo $pharInfo, array $paths, IO $io): void
>>>>>>> 398f62aa
    {
        $bufferedOutput = new BufferedOutput(
            $io->getVerbosity(),
            $io->isDecorated(),
            $io->getOutput()->getFormatter(),
        );

        PharInfoRenderer::renderContent(
            $bufferedOutput,
            $phar,
            false,
            false,
        );

        $lines = array_map(
            static fn (string $line) => '' === $line ? '' : $symbol.' '.$line,
            explode(
                PHP_EOL,
                $bufferedOutput->fetch(),
            ),
        );

        $io->writeln($lines);
    }

<<<<<<< HEAD
    private static function renderArchive(string $fileName, SafePhar $pharInfo, IO $io): void
=======
    private static function renderArchive(string $fileName, PharInfo $pharInfo, IO $io): void
>>>>>>> 398f62aa
    {
        $io->writeln(
            sprintf(
                '<comment>Archive: </comment><fg=cyan;options=bold>%s</>',
                $fileName,
            ),
        );

        PharInfoRenderer::renderCompression($pharInfo, $io);
        // Omit the signature
        PharInfoRenderer::renderMetadata($pharInfo, $io);
        PharInfoRenderer::renderContentsSummary($pharInfo, $io);
    }
}<|MERGE_RESOLUTION|>--- conflicted
+++ resolved
@@ -19,15 +19,10 @@
 use Fidry\Console\ExitCode;
 use Fidry\Console\Input\IO;
 use KevinGH\Box\Console\PharInfoRenderer;
-<<<<<<< HEAD
-use KevinGH\Box\Phar\PharDiff;
-use KevinGH\Box\Phar\SafePhar;
-=======
 use KevinGH\Box\Phar\CompressionAlgorithm;
 use KevinGH\Box\Phar\PharDiff;
 use KevinGH\Box\Phar\PharInfo;
 use PharFileInfo;
->>>>>>> 398f62aa
 use Symfony\Component\Console\Input\InputArgument;
 use Symfony\Component\Console\Input\InputOption;
 use Symfony\Component\Console\Output\BufferedOutput;
@@ -241,11 +236,7 @@
     /**
      * @param list<non-empty-string> $paths
      */
-<<<<<<< HEAD
-    private static function renderPaths(string $symbol, SafePhar $phar, array $paths, IO $io): void
-=======
     private static function renderPaths(string $symbol, PharInfo $pharInfo, array $paths, IO $io): void
->>>>>>> 398f62aa
     {
         $bufferedOutput = new BufferedOutput(
             $io->getVerbosity(),
@@ -255,7 +246,7 @@
 
         PharInfoRenderer::renderContent(
             $bufferedOutput,
-            $phar,
+            $pharInfo,
             false,
             false,
         );
@@ -271,11 +262,7 @@
         $io->writeln($lines);
     }
 
-<<<<<<< HEAD
-    private static function renderArchive(string $fileName, SafePhar $pharInfo, IO $io): void
-=======
     private static function renderArchive(string $fileName, PharInfo $pharInfo, IO $io): void
->>>>>>> 398f62aa
     {
         $io->writeln(
             sprintf(

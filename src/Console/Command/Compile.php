<?php

declare(strict_types=1);

/*
 * This file is part of the box project.
 *
 * (c) Kevin Herrera <kevin@herrera.io>
 *     Théo Fidry <theo.fidry@gmail.com>
 *
 * This source file is subject to the MIT license that is bundled
 * with this source code in the file LICENSE.
 */

namespace KevinGH\Box\Console\Command;

use Amp\MultiReasonException;
use DateTimeImmutable;
use DateTimeInterface;
use Fidry\Console\Command\Command;
use Fidry\Console\Command\CommandAware;
use Fidry\Console\Command\CommandAwareness;
use Fidry\Console\Command\Configuration as CommandConfiguration;
use Fidry\Console\ExitCode;
use Fidry\Console\IO;
use Fidry\FileSystem\FileSystem;
use Fidry\FileSystem\FS;
use Humbug\PhpScoper\Symbol\SymbolsRegistry;
use KevinGH\Box\Amp\FailureCollector;
use KevinGH\Box\Box;
use KevinGH\Box\Compactor\Compactor;
use KevinGH\Box\Composer\CompilerPsrLogger;
use KevinGH\Box\Composer\ComposerConfiguration;
use KevinGH\Box\Composer\ComposerOrchestrator;
use KevinGH\Box\Composer\ComposerProcessFactory;
use KevinGH\Box\Composer\IncompatibleComposerVersion;
use KevinGH\Box\Configuration\Configuration;
use KevinGH\Box\Console\Logger\CompilerLogger;
use KevinGH\Box\Console\MessageRenderer;
use KevinGH\Box\Console\OpenFileDescriptorLimiter;
use KevinGH\Box\Console\PhpSettingsChecker;
use KevinGH\Box\Constants;
use KevinGH\Box\MapFile;
use KevinGH\Box\Phar\CompressionAlgorithm;
use KevinGH\Box\Phar\SigningAlgorithm;
use KevinGH\Box\RequirementChecker\DecodedComposerJson;
use KevinGH\Box\RequirementChecker\DecodedComposerLock;
use KevinGH\Box\RequirementChecker\RequirementsDumper;
use KevinGH\Box\StubGenerator;
use RuntimeException;
use stdClass;
use Symfony\Component\Console\Input\InputOption;
use Symfony\Component\Console\Input\StringInput;
use Symfony\Component\Console\Output\OutputInterface;
use Symfony\Component\Console\Question\Question;
use Symfony\Component\Filesystem\Path;
use function array_map;
use function array_shift;
use function count;
use function decoct;
use function explode;
use function file_exists;
use function filesize;
use function implode;
use function is_callable;
use function is_string;
use function KevinGH\Box\format_size;
use function KevinGH\Box\format_time;
use function memory_get_peak_usage;
use function memory_get_usage;
use function microtime;
use function putenv;
use function Safe\getcwd;
use function sprintf;
use function var_export;
use const PHP_EOL;

/**
 * @private
 */
final class Compile implements CommandAware
{
    use CommandAwareness;

    public const NAME = 'compile';

    private const HELP = <<<'HELP'
        The <info>%command.name%</info> command will compile code in a new PHAR based on a variety of settings.
        <comment>
          This command relies on a configuration file for loading
          PHAR packaging settings. If a configuration file is not
          specified through the <info>--config|-c</info> option, one of
          the following files will be used (in order): <info>box.json</info>,
          <info>box.json.dist</info>
        </comment>
        The configuration file is actually a JSON object saved to a file. For more
        information check the documentation online:
        <comment>
          https://github.com/humbug/box
        </comment>
        HELP;

    private const DEBUG_OPTION = 'debug';
    private const NO_PARALLEL_PROCESSING_OPTION = 'no-parallel';
    private const NO_RESTART_OPTION = 'no-restart';
    private const DEV_OPTION = 'dev';
    private const NO_CONFIG_OPTION = 'no-config';
    private const WITH_DOCKER_OPTION = 'with-docker';
    private const COMPOSER_BIN_OPTION = 'composer-bin';
    private const ALLOW_COMPOSER_COMPOSER_CHECK_FAILURE_OPTION = 'allow-composer-check-failure';

    private const DEBUG_DIR = '.box_dump';

    public function __construct(private string $header)
    {
    }

    public function getConfiguration(): CommandConfiguration
    {
        return new CommandConfiguration(
            self::NAME,
            '🔨  Compiles an application into a PHAR',
            self::HELP,
            [],
            [
                new InputOption(
                    self::DEBUG_OPTION,
                    null,
                    InputOption::VALUE_NONE,
                    'Dump the files added to the PHAR in a `'.self::DEBUG_DIR.'` directory',
                ),
                new InputOption(
                    self::NO_PARALLEL_PROCESSING_OPTION,
                    null,
                    InputOption::VALUE_NONE,
                    'Disable the parallel processing',
                ),
                new InputOption(
                    self::NO_RESTART_OPTION,
                    null,
                    InputOption::VALUE_NONE,
                    'Do not restart the PHP process. Box restarts the process by default to disable xdebug and set `phar.readonly=0`',
                ),
                new InputOption(
                    self::DEV_OPTION,
                    null,
                    InputOption::VALUE_NONE,
                    'Skips the compression step',
                ),
                new InputOption(
                    self::NO_CONFIG_OPTION,
                    null,
                    InputOption::VALUE_NONE,
                    'Ignore the config file even when one is specified with the --config option',
                ),
                new InputOption(
                    self::WITH_DOCKER_OPTION,
                    null,
                    InputOption::VALUE_NONE,
                    'Generates a Dockerfile',
                ),
                new InputOption(
                    self::COMPOSER_BIN_OPTION,
                    null,
                    InputOption::VALUE_REQUIRED,
                    'Composer binary to use',
                ),
                new InputOption(
                    self::ALLOW_COMPOSER_COMPOSER_CHECK_FAILURE_OPTION,
                    null,
                    InputOption::VALUE_NONE,
                    'To continue even if an unsupported Composer version is detected',
                ),
                ConfigOption::getOptionInput(),
                ChangeWorkingDirOption::getOptionInput(),
            ],
        );
    }

    public function execute(IO $io): int
    {
        if ($io->getTypedOption(self::NO_RESTART_OPTION)->asBoolean()) {
            putenv(Constants::ALLOW_XDEBUG.'=1');
        }

        $debug = $io->getTypedOption(self::DEBUG_OPTION)->asBoolean();

        if ($debug) {
            $io->setVerbosity(OutputInterface::VERBOSITY_DEBUG);
        }

        PhpSettingsChecker::check($io);

<<<<<<< HEAD
        $enableParallelization = !$io->getTypedOption(self::NO_PARALLEL_PROCESSING_OPTION)->asBoolean();

        if (!$enableParallelization) {
=======
        $disableParallelization = $io->getTypedOption(self::NO_PARALLEL_PROCESSING_OPTION)->asBoolean();

        if ($disableParallelization) {
>>>>>>> 7eee6c35
            $io->writeln(
                '<info>[debug] Disabled parallel processing</info>',
                OutputInterface::VERBOSITY_DEBUG,
            );
        }

        ChangeWorkingDirOption::changeWorkingDirectory($io);

        $io->writeln($this->header);

        $config = $io->getTypedOption(self::NO_CONFIG_OPTION)->asBoolean()
            ? Configuration::create(null, new stdClass())
            : ConfigOption::getConfig($io, true);
        $config->setComposerBin(self::getComposerBin($io));
        $path = $config->getOutputPath();

        $logger = new CompilerLogger($io);

        $startTime = microtime(true);

        $logger->logStartBuilding($path);

        $this->removeExistingArtifacts($config, $logger, $debug);

        // Adding files might result in opening a lot of files. Either because not parallelized or when creating the
        // workers for parallelization.
        // As a result, we bump the file descriptor to an arbitrary number to ensure this process can run correctly
        $restoreLimit = OpenFileDescriptorLimiter::bumpLimit(2048, $io);

        try {
            $box = $this->createPhar($config, $logger, $io, !$disableParallelization, $debug);
        } finally {
            $restoreLimit();
        }

        self::correctPermissions($path, $config, $logger);

        self::logEndBuilding($config, $logger, $io, $box, $path, $startTime);

        if ($io->getTypedOption(self::WITH_DOCKER_OPTION)->asBoolean()) {
            return $this->generateDockerFile($io);
        }

        return ExitCode::SUCCESS;
    }

    private function createPhar(
        Configuration $config,
        CompilerLogger $logger,
        IO $io,
        bool $enableParallelization,
        bool $debug,
    ): Box {
        $tmpOutputPath = $config->getTmpOutputPath();
        $box = Box::create($tmpOutputPath, enableParallelization: $enableParallelization);
        $composerOrchestrator = new ComposerOrchestrator(
            ComposerProcessFactory::create(
                $config->getComposerBin(),
                $io,
            ),
            new CompilerPsrLogger($logger),
            new FileSystem(),
        );

        self::checkComposerVersion($composerOrchestrator, $config, $logger, $io);

        $box->startBuffering();

        self::registerReplacementValues($config, $box, $logger);
        self::registerCompactors($config, $box, $logger);
        self::registerFileMapping($config, $box, $logger);

        // Registering the main script _before_ adding the rest if of the files is _very_ important. The temporary
        // file used for debugging purposes and the Composer dump autoloading will not work correctly otherwise.
        $main = self::registerMainScript($config, $box, $logger);

        $check = self::registerRequirementsChecker($config, $box, $logger);

        self::addFiles($config, $box, $logger, $io);

        self::registerStub($config, $box, $main, $check, $logger);
        self::configureMetadata($config, $box, $logger);

        self::commit($box, $composerOrchestrator, $config, $logger);

        self::checkComposerFiles($box, $config, $logger);

        if ($debug) {
            $box->extractTo(self::DEBUG_DIR, true);
        }

        self::configureCompressionAlgorithm(
            $config,
            $box,
            $io->getTypedOption(self::DEV_OPTION)->asBoolean(),
            $io,
            $logger,
        );

        self::signPhar($config, $box, $tmpOutputPath, $io, $logger);

        if ($tmpOutputPath !== $config->getOutputPath()) {
            FS::rename($tmpOutputPath, $config->getOutputPath());
        }

        return $box;
    }

    private static function getComposerBin(IO $io): ?string
    {
        $composerBin = $io->getTypedOption(self::COMPOSER_BIN_OPTION)->asNullableNonEmptyString();

        return null === $composerBin ? null : Path::makeAbsolute($composerBin, getcwd());
    }

    private function removeExistingArtifacts(Configuration $config, CompilerLogger $logger, bool $debug): void
    {
        $path = $config->getOutputPath();

        if ($debug) {
            FS::remove(self::DEBUG_DIR);

            FS::dumpFile(
                self::DEBUG_DIR.'/.box_configuration',
                ConfigurationExporter::export($config),
            );
        }

        if (false === file_exists($path)) {
            return;
        }

        $logger->log(
            CompilerLogger::QUESTION_MARK_PREFIX,
            sprintf(
                'Removing the existing PHAR "%s"',
                $path,
            ),
        );

        FS::remove($path);
    }

    private static function checkComposerVersion(
        ComposerOrchestrator $composerOrchestrator,
        Configuration $config,
        CompilerLogger $logger,
        IO $io,
    ): void {
        if (!$config->dumpAutoload()) {
            $logger->log(
                CompilerLogger::QUESTION_MARK_PREFIX,
                'Skipping the Composer compatibility check: the autoloader is not dumped',
            );

            return;
        }

        $logger->log(
            CompilerLogger::QUESTION_MARK_PREFIX,
            'Checking Composer compatibility',
        );

        try {
            $composerOrchestrator->checkVersion();

            $logger->log(
                CompilerLogger::CHEVRON_PREFIX,
                'Supported version detected',
            );
        } catch (IncompatibleComposerVersion $incompatibleComposerVersion) {
            if ($io->getTypedOption(self::ALLOW_COMPOSER_COMPOSER_CHECK_FAILURE_OPTION)->asBoolean()) {
                $logger->log(
                    CompilerLogger::CHEVRON_PREFIX,
                    'Warning! Incompatible composer version detected: '.$incompatibleComposerVersion->getMessage(),
                );

                return; // Swallow the exception
            }

            throw $incompatibleComposerVersion;
        }
    }

    private static function registerReplacementValues(Configuration $config, Box $box, CompilerLogger $logger): void
    {
        $values = $config->getReplacements();

        if (0 === count($values)) {
            return;
        }

        $logger->log(
            CompilerLogger::QUESTION_MARK_PREFIX,
            'Setting replacement values',
        );

        foreach ($values as $key => $value) {
            $logger->log(
                CompilerLogger::PLUS_PREFIX,
                sprintf(
                    '%s: %s',
                    $key,
                    $value,
                ),
            );
        }

        $box->registerPlaceholders($values);
    }

    private static function registerCompactors(Configuration $config, Box $box, CompilerLogger $logger): void
    {
        $compactors = $config->getCompactors();

        if (0 === count($compactors)) {
            $logger->log(
                CompilerLogger::QUESTION_MARK_PREFIX,
                'No compactor to register',
            );

            return;
        }

        $logger->log(
            CompilerLogger::QUESTION_MARK_PREFIX,
            'Registering compactors',
        );

        $logCompactors = static function (Compactor $compactor) use ($logger): void {
            $compactorClassParts = explode('\\', $compactor::class);

            if (str_starts_with($compactorClassParts[0], '_HumbugBox')) {
                // Keep the non prefixed class name for the user
                array_shift($compactorClassParts);
            }

            $logger->log(
                CompilerLogger::PLUS_PREFIX,
                implode('\\', $compactorClassParts),
            );
        };

        array_map($logCompactors, $compactors->toArray());

        $box->registerCompactors($compactors);
    }

    private static function registerFileMapping(Configuration $config, Box $box, CompilerLogger $logger): void
    {
        $fileMapper = $config->getFileMapper();

        self::logMap($fileMapper, $logger);

        $box->registerFileMapping($fileMapper);
    }

    private static function addFiles(Configuration $config, Box $box, CompilerLogger $logger, IO $io): void
    {
        $logger->log(CompilerLogger::QUESTION_MARK_PREFIX, 'Adding binary files');

        $count = count($config->getBinaryFiles());

        $box->addFiles($config->getBinaryFiles(), true);

        $logger->log(
            CompilerLogger::CHEVRON_PREFIX,
            0 === $count
                ? 'No file found'
                : sprintf('%d file(s)', $count),
        );

        $logger->log(
            CompilerLogger::QUESTION_MARK_PREFIX,
            sprintf(
                'Auto-discover files? %s',
                $config->hasAutodiscoveredFiles() ? 'Yes' : 'No',
            ),
        );
        $logger->log(
            CompilerLogger::QUESTION_MARK_PREFIX,
            sprintf(
                'Exclude dev files? %s',
                $config->excludeDevFiles() ? 'Yes' : 'No',
            ),
        );
        $logger->log(CompilerLogger::QUESTION_MARK_PREFIX, 'Adding files');

        $count = count($config->getFiles());

        self::addFilesWithErrorHandling($config, $box, $io);

        $logger->log(
            CompilerLogger::CHEVRON_PREFIX,
            0 === $count
                ? 'No file found'
                : sprintf('%d file(s)', $count),
        );
    }

    private static function addFilesWithErrorHandling(Configuration $config, Box $box, IO $io): void
    {
        try {
            $box->addFiles($config->getFiles(), false);

            return;
        } catch (MultiReasonException $ampFailure) {
            // Continue
        }

        // This exception is handled a different way to give me meaningful feedback to the user
        $io->error([
            'An Amp\Parallel error occurred. To diagnostic if it is an Amp error related, you may try again with "--no-parallel".',
            'Reason(s) of the failure:',
            ...FailureCollector::collectReasons($ampFailure),
        ]);

        throw $ampFailure;
    }

    private static function registerMainScript(Configuration $config, Box $box, CompilerLogger $logger): ?string
    {
        if (false === $config->hasMainScript()) {
            $logger->log(
                CompilerLogger::QUESTION_MARK_PREFIX,
                'No main script path configured',
            );

            return null;
        }

        $main = $config->getMainScriptPath();

        $logger->log(
            CompilerLogger::QUESTION_MARK_PREFIX,
            sprintf(
                'Adding main file: %s',
                $main,
            ),
        );

        $localMain = $box->addFile(
            $main,
            $config->getMainScriptContents(),
        );

        $relativeMain = Path::makeRelative($main, $config->getBasePath());

        if ($localMain !== $relativeMain) {
            $logger->log(
                CompilerLogger::CHEVRON_PREFIX,
                $localMain,
            );
        }

        return $localMain;
    }

    private static function registerRequirementsChecker(Configuration $config, Box $box, CompilerLogger $logger): bool
    {
        if (false === $config->checkRequirements()) {
            $logger->log(
                CompilerLogger::QUESTION_MARK_PREFIX,
                'Skip requirements checker',
            );

            return false;
        }

        $logger->log(
            CompilerLogger::QUESTION_MARK_PREFIX,
            'Adding requirements checker',
        );

        $checkFiles = RequirementsDumper::dump(
            new DecodedComposerJson($config->getDecodedComposerJsonContents() ?? []),
            new DecodedComposerLock($config->getDecodedComposerLockContents() ?? []),
            $config->getCompressionAlgorithm(),
        );

        foreach ($checkFiles as $fileWithContents) {
            [$file, $contents] = $fileWithContents;

            $box->addFile('.box/'.$file, $contents, true);
        }

        return true;
    }

    private static function registerStub(
        Configuration $config,
        Box $box,
        ?string $main,
        bool $checkRequirements,
        CompilerLogger $logger,
    ): void {
        if ($config->isStubGenerated()) {
            $logger->log(
                CompilerLogger::QUESTION_MARK_PREFIX,
                'Generating new stub',
            );

            $stub = self::createStub($config, $main, $checkRequirements, $logger);

            $box->setStub($stub);

            return;
        }

        if (null !== ($stub = $config->getStubPath())) {
            $logger->log(
                CompilerLogger::QUESTION_MARK_PREFIX,
                sprintf(
                    'Using stub file: %s',
                    $stub,
                ),
            );

            $box->registerStub($stub);

            return;
        }

        $box->setAlias($config->getAlias());
        $box->setDefaultStub($main);

        $logger->log(
            CompilerLogger::QUESTION_MARK_PREFIX,
            'Using default stub',
        );
    }

    private static function configureMetadata(Configuration $config, Box $box, CompilerLogger $logger): void
    {
        if (null !== ($metadata = $config->getMetadata())) {
            $logger->log(
                CompilerLogger::QUESTION_MARK_PREFIX,
                'Setting metadata',
            );

            if (is_callable($metadata)) {
                $metadata = $metadata();
            }

            $logger->log(
                CompilerLogger::MINUS_PREFIX,
                is_string($metadata) ? $metadata : var_export($metadata, true),
            );

            $box->setMetadata($metadata);
        }
    }

    private static function commit(
        Box $box,
        ComposerOrchestrator $composerOrchestrator,
        Configuration $config,
        CompilerLogger $logger,
    ): void {
        $message = $config->dumpAutoload()
            ? 'Dumping the Composer autoloader'
            : 'Skipping dumping the Composer autoloader';

        $logger->log(CompilerLogger::QUESTION_MARK_PREFIX, $message);

        $excludeDevFiles = $config->excludeDevFiles();

        $box->endBuffering(
            $config->dumpAutoload()
                ? static fn (SymbolsRegistry $symbolsRegistry, string $prefix, array $excludeScoperFiles) => $composerOrchestrator->dumpAutoload(
                    $symbolsRegistry,
                    $prefix,
                    $excludeDevFiles,
                    $excludeScoperFiles,
                )
                : null,
        );
    }

    private static function checkComposerFiles(Box $box, Configuration $config, CompilerLogger $logger): void
    {
        $message = $config->excludeComposerFiles()
            ? 'Removing the Composer dump artefacts'
            : 'Keep the Composer dump artefacts';

        $logger->log(CompilerLogger::QUESTION_MARK_PREFIX, $message);

        if ($config->excludeComposerFiles()) {
            $box->removeComposerArtefacts(
                ComposerConfiguration::retrieveVendorDir(
                    $config->getDecodedComposerJsonContents() ?? [],
                ),
            );
        }
    }

    private static function configureCompressionAlgorithm(
        Configuration $config,
        Box $box,
        bool $dev,
        IO $io,
        CompilerLogger $logger,
    ): void {
        $algorithm = $config->getCompressionAlgorithm();

        if (CompressionAlgorithm::NONE === $algorithm) {
            $logger->log(
                CompilerLogger::QUESTION_MARK_PREFIX,
                'No compression',
            );

            return;
        }

        if ($dev) {
            $logger->log(CompilerLogger::QUESTION_MARK_PREFIX, 'Dev mode detected: skipping the compression');

            return;
        }

        $logger->log(
            CompilerLogger::QUESTION_MARK_PREFIX,
            sprintf(
                'Compressing with the algorithm "<comment>%s</comment>"',
                $algorithm->name,
            ),
        );

        $restoreLimit = OpenFileDescriptorLimiter::bumpLimit(count($box), $io);

        try {
            $extension = $box->compress($algorithm);

            if (null !== $extension) {
                $logger->log(
                    CompilerLogger::CHEVRON_PREFIX,
                    sprintf(
                        '<info>Warning: the extension "%s" will now be required to execute the PHAR</info>',
                        $extension,
                    ),
                );
            }
        } catch (RuntimeException $exception) {
            $io->error($exception->getMessage());

            // Continue: the compression failure should not result in completely bailing out the compilation process
        } finally {
            $restoreLimit();
        }
    }

    private static function signPhar(
        Configuration $config,
        Box $box,
        string $path,
        IO $io,
        CompilerLogger $logger,
    ): void {
        // Sign using private key when applicable
        FS::remove($path.'.pubkey');

        $key = $config->getPrivateKeyPath();

        if (null === $key) {
            self::signPharWithoutPrivateKey(
                $box,
                $config->getSigningAlgorithm(),
                $config->getTimestamp(),
                $logger,
            );
        } else {
            self::signPharWithPrivateKey(
                $box,
                $key,
                $config->getPrivateKeyPassphrase(),
                $config->promptForPrivateKey(),
                $io,
                $logger,
            );
        }
    }

    private static function signPharWithoutPrivateKey(
        Box $box,
        SigningAlgorithm $signingAlgorithm,
        ?DateTimeImmutable $timestamp,
        CompilerLogger $logger,
    ): void {
        if (null !== $timestamp) {
            $logger->log(
                CompilerLogger::QUESTION_MARK_PREFIX,
                sprintf(
                    'Correcting the timestamp to "%s".',
                    $timestamp->format(DateTimeInterface::ATOM),
                ),
            );
        }

        $box->sign($signingAlgorithm, $timestamp);
    }

    private static function signPharWithPrivateKey(
        Box $box,
        string $key,
        ?string $passphrase,
        bool $prompt,
        IO $io,
        CompilerLogger $logger,
    ): void {
        $logger->log(
            CompilerLogger::QUESTION_MARK_PREFIX,
            'Signing using a private key',
        );
        $io->newLine();

        if ($prompt) {
            if (false === $io->isInteractive()) {
                throw new RuntimeException(
                    sprintf(
                        'Accessing to the private key "%s" requires a passphrase but none provided. Either '
                        .'provide one or run this command in interactive mode.',
                        $key,
                    ),
                );
            }

            $question = new Question('Private key passphrase');
            $question->setHidden(false);
            $question->setHiddenFallback(false);

            $passphrase = $io->askQuestion($question);

            $io->writeln('');
        }

        $box->signUsingFile($key, $passphrase);
    }

    private static function correctPermissions(string $path, Configuration $config, CompilerLogger $logger): void
    {
        if (null !== ($chmod = $config->getFileMode())) {
            $logger->log(
                CompilerLogger::QUESTION_MARK_PREFIX,
                sprintf(
                    'Setting file permissions to <comment>%s</comment>',
                    '0'.decoct($chmod),
                ),
            );

            FS::chmod($path, $chmod);
        }
    }

    private static function createStub(
        Configuration $config,
        ?string $main,
        bool $checkRequirements,
        CompilerLogger $logger,
    ): string {
        $shebang = $config->getShebang();
        $bannerPath = $config->getStubBannerPath();
        $bannerContents = $config->getStubBannerContents();

        if (null !== $shebang) {
            $logger->log(
                CompilerLogger::MINUS_PREFIX,
                sprintf(
                    'Using shebang line: %s',
                    $shebang,
                ),
            );
        } else {
            $logger->log(
                CompilerLogger::MINUS_PREFIX,
                'No shebang line',
            );
        }

        if (null !== $bannerPath) {
            $logger->log(
                CompilerLogger::MINUS_PREFIX,
                sprintf(
                    'Using custom banner from file: %s',
                    $bannerPath,
                ),
            );
        } elseif (null !== $bannerContents) {
            $logger->log(
                CompilerLogger::MINUS_PREFIX,
                'Using banner:',
            );

            $bannerLines = explode("\n", $bannerContents);

            foreach ($bannerLines as $bannerLine) {
                $logger->log(
                    CompilerLogger::CHEVRON_PREFIX,
                    $bannerLine,
                );
            }
        }

        return StubGenerator::generateStub(
            $config->getAlias(),
            $bannerContents,
            $main,
            $config->isInterceptFileFuncs(),
            $shebang,
            $checkRequirements,
        );
    }

    private static function logMap(MapFile $fileMapper, CompilerLogger $logger): void
    {
        $map = $fileMapper->getMap();

        if (0 === count($map)) {
            return;
        }

        $logger->log(
            CompilerLogger::QUESTION_MARK_PREFIX,
            'Mapping paths',
        );

        foreach ($map as $item) {
            foreach ($item as $match => $replace) {
                if ('' === $match) {
                    $match = '(all)';
                    $replace .= '/';
                }

                $logger->log(
                    CompilerLogger::MINUS_PREFIX,
                    sprintf(
                        '%s <info>></info> %s',
                        $match,
                        $replace,
                    ),
                );
            }
        }
    }

    private static function logEndBuilding(
        Configuration $config,
        CompilerLogger $logger,
        IO $io,
        Box $box,
        string $path,
        float $startTime,
    ): void {
        $logger->log(
            CompilerLogger::STAR_PREFIX,
            'Done.',
        );
        $io->newLine();

        MessageRenderer::render($io, $config->getRecommendations(), $config->getWarnings());

        $io->comment(
            sprintf(
                'PHAR: %s (%s)',
                $box->count() > 1 ? $box->count().' files' : $box->count().' file',
                format_size(
                    filesize($path),
                ),
            )
            .PHP_EOL
            .'You can inspect the generated PHAR with the "<comment>info</comment>" command.',
        );

        $io->comment(
            sprintf(
                '<info>Memory usage: %s (peak: %s), time: %s</info>',
                format_size(memory_get_usage()),
                format_size(memory_get_peak_usage()),
                format_time(microtime(true) - $startTime),
            ),
        );
    }

    private function generateDockerFile(IO $io): int
    {
        $input = new StringInput('');
        $input->setInteractive(false);

        return $this->getDockerCommand()->execute(
            new IO($input, $io->getOutput()),
        );
    }

    private function getDockerCommand(): Command
    {
        return $this->getCommandRegistry()->findCommand(GenerateDockerFile::NAME);
    }
}<|MERGE_RESOLUTION|>--- conflicted
+++ resolved
@@ -191,15 +191,9 @@
 
         PhpSettingsChecker::check($io);
 
-<<<<<<< HEAD
-        $enableParallelization = !$io->getTypedOption(self::NO_PARALLEL_PROCESSING_OPTION)->asBoolean();
-
-        if (!$enableParallelization) {
-=======
         $disableParallelization = $io->getTypedOption(self::NO_PARALLEL_PROCESSING_OPTION)->asBoolean();
 
         if ($disableParallelization) {
->>>>>>> 7eee6c35
             $io->writeln(
                 '<info>[debug] Disabled parallel processing</info>',
                 OutputInterface::VERBOSITY_DEBUG,

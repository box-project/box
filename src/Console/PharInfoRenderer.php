<?php

declare(strict_types=1);

/*
 * This file is part of the box project.
 *
 * (c) Kevin Herrera <kevin@herrera.io>
 *     Théo Fidry <theo.fidry@gmail.com>
 *
 * This source file is subject to the MIT license that is bundled
 * with this source code in the file LICENSE.
 */

namespace KevinGH\Box\Console;

use Fidry\Console\Input\IO;
use KevinGH\Box\NotInstantiable;
use KevinGH\Box\Phar\CompressionAlgorithm;
<<<<<<< HEAD
use KevinGH\Box\Phar\SafePhar;
=======
use KevinGH\Box\Phar\PharInfo;
>>>>>>> 398f62aa
use SplFileInfo;
use Symfony\Component\Console\Output\OutputInterface;
use Symfony\Component\Filesystem\Path;
use function array_filter;
use function array_key_last;
use function array_sum;
use function count;
use function KevinGH\Box\format_size;
use function KevinGH\Box\format_size as format_size1;
use function key;
use function round;
use function Safe\filesize;
use function sprintf;

/**
 * Utility to write to the console output various PHAR related pieces of information.
 *
 * @private
 */
final class PharInfoRenderer
{
    use NotInstantiable;

    private const INDENT_SIZE = 2;

<<<<<<< HEAD
    public static function renderCompression(SafePhar $pharInfo, IO $io): void
=======
    public static function renderCompression(PharInfo $pharInfo, IO $io): void
>>>>>>> 398f62aa
    {
        $io->writeln(
            sprintf(
                '<comment>Archive Compression:</comment> %s',
                self::translateCompressionAlgorithm($pharInfo->getCompression()),
            ),
        );

        $count = $pharInfo->getFilesCompressionCount();
        $count['None'] = $count[CompressionAlgorithm::NONE->name];
        unset($count[CompressionAlgorithm::NONE->name]);
        $count = array_filter($count);

        $totalCount = array_sum($count);

        if (1 === count($count)) {
            $io->writeln(
                sprintf(
                    '<comment>Files Compression:</comment> %s',
                    key($count),
                ),
            );

            return;
        }

        $io->writeln('<comment>Files Compression:</comment>');
        $lastAlgorithmName = array_key_last($count);

        $totalPercentage = 100;

        foreach ($count as $algorithmName => $nbrOfFiles) {
            if ($lastAlgorithmName === $algorithmName) {
                $percentage = $totalPercentage;
            } else {
                $percentage = round($nbrOfFiles * 100 / $totalCount, 2);

                $totalPercentage -= $percentage;
            }

            $io->writeln(
                sprintf(
                    '  - %s (%0.2f%%)',
                    $algorithmName,
                    $percentage,
                ),
            );
        }
    }

<<<<<<< HEAD
    public static function renderSignature(SafePhar $pharInfo, IO $io): void
=======
    public static function renderSignature(PharInfo $pharInfo, IO $io): void
>>>>>>> 398f62aa
    {
        $signature = $pharInfo->getSignature();

        if (null === $signature) {
            $io->writeln('<comment>Signature unreadable</comment>');

            return;
        }

        $io->writeln(
            sprintf(
                '<comment>Signature:</comment> %s',
                $signature['hash_type'],
            ),
        );
        $io->writeln(
            sprintf(
                '<comment>Signature Hash:</comment> %s',
                $signature['hash'],
            ),
        );
    }

<<<<<<< HEAD
    public static function renderMetadata(SafePhar $pharInfo, IO $io): void
=======
    public static function renderMetadata(PharInfo $pharInfo, IO $io): void
>>>>>>> 398f62aa
    {
        $metadata = $pharInfo->getNormalizedMetadata();

        if (null === $metadata) {
            $io->writeln('<comment>Metadata:</comment> None');
        } else {
            $io->writeln('<comment>Metadata:</comment>');
            $io->writeln($metadata);
        }
    }

<<<<<<< HEAD
    public static function renderContentsSummary(SafePhar $pharInfo, IO $io): void
=======
    public static function renderContentsSummary(PharInfo $pharInfo, IO $io): void
>>>>>>> 398f62aa
    {
        $count = array_filter($pharInfo->getFilesCompressionCount());
        $totalCount = array_sum($count);

        $io->writeln(
            sprintf(
                '<comment>Contents:</comment>%s (%s)',
                1 === $totalCount ? ' 1 file' : " {$totalCount} files",
                format_size(
                    filesize($pharInfo->getFile()),
                ),
            ),
        );
    }

    /**
     * @param false|positive-int|0 $maxDepth
     * @param false|int            $indent   Nbr of indent or `false`
     */
    public static function renderContent(
        OutputInterface $output,
<<<<<<< HEAD
        SafePhar $pharInfo,
=======
        PharInfo $pharInfo,
>>>>>>> 398f62aa
        int|false $maxDepth,
        bool $indent,
    ): void {
        $depth = 0;
        $renderedDirectories = [];

        foreach ($pharInfo->getFiles() as $splFileInfo) {
            if (false !== $maxDepth && $depth > $maxDepth) {
                continue;
            }

            if ($indent) {
                self::renderParentDirectoriesIfNecessary(
                    $splFileInfo,
                    $output,
                    $depth,
                    $renderedDirectories,
                );
            }

            [
                'compression' => $compression,
                'compressedSize' => $compressionSize,
            ] = $pharInfo->getFileMeta($splFileInfo->getRelativePathname());

            $compressionLine = CompressionAlgorithm::NONE === $compression
                ? '<fg=red>[NONE]</fg=red>'
                : "<fg=cyan>[{$compression->name}]</fg=cyan>";

            self::print(
                $output,
                sprintf(
                    '%s %s - %s',
                    $indent
                        ? $splFileInfo->getFilename()
                        : $splFileInfo->getRelativePathname(),
                    $compressionLine,
                    format_size1($compressionSize),
                ),
                $depth,
                $indent,
            );
        }
    }

    private static function renderParentDirectoriesIfNecessary(
        SplFileInfo $fileInfo,
        OutputInterface $output,
        int &$depth,
        array &$renderedDirectories,
    ): void {
        $depth = 0;
        $relativePath = $fileInfo->getRelativePath();

        if ('' === $relativePath) {
            // No parent directory: there is nothing to do.
            return;
        }

        $parentDirectories = explode(
            '/',
            Path::normalize($relativePath),
        );

        foreach ($parentDirectories as $index => $parentDirectory) {
            if (array_key_exists($parentDirectory, $renderedDirectories)) {
                ++$depth;

                continue;
            }

            self::print(
                $output,
                "<info>{$parentDirectory}/</info>",
                $index,
                true,
            );

            $renderedDirectories[$parentDirectory] = true;
            ++$depth;
        }

        $depth = count($parentDirectories);
    }

    private static function print(
        OutputInterface $output,
        string $message,
        int $depth,
        bool $indent,
    ): void {
        if ($indent) {
            $output->write(str_repeat(' ', $depth * self::INDENT_SIZE));
        }

        $output->writeln($message);
    }

    private static function translateCompressionAlgorithm(CompressionAlgorithm $algorithm): string
    {
        return CompressionAlgorithm::NONE === $algorithm ? 'None' : $algorithm->name;
    }
}<|MERGE_RESOLUTION|>--- conflicted
+++ resolved
@@ -17,11 +17,7 @@
 use Fidry\Console\Input\IO;
 use KevinGH\Box\NotInstantiable;
 use KevinGH\Box\Phar\CompressionAlgorithm;
-<<<<<<< HEAD
-use KevinGH\Box\Phar\SafePhar;
-=======
 use KevinGH\Box\Phar\PharInfo;
->>>>>>> 398f62aa
 use SplFileInfo;
 use Symfony\Component\Console\Output\OutputInterface;
 use Symfony\Component\Filesystem\Path;
@@ -47,11 +43,7 @@
 
     private const INDENT_SIZE = 2;
 
-<<<<<<< HEAD
-    public static function renderCompression(SafePhar $pharInfo, IO $io): void
-=======
     public static function renderCompression(PharInfo $pharInfo, IO $io): void
->>>>>>> 398f62aa
     {
         $io->writeln(
             sprintf(
@@ -102,11 +94,7 @@
         }
     }
 
-<<<<<<< HEAD
-    public static function renderSignature(SafePhar $pharInfo, IO $io): void
-=======
     public static function renderSignature(PharInfo $pharInfo, IO $io): void
->>>>>>> 398f62aa
     {
         $signature = $pharInfo->getSignature();
 
@@ -130,11 +118,7 @@
         );
     }
 
-<<<<<<< HEAD
-    public static function renderMetadata(SafePhar $pharInfo, IO $io): void
-=======
     public static function renderMetadata(PharInfo $pharInfo, IO $io): void
->>>>>>> 398f62aa
     {
         $metadata = $pharInfo->getNormalizedMetadata();
 
@@ -146,11 +130,7 @@
         }
     }
 
-<<<<<<< HEAD
-    public static function renderContentsSummary(SafePhar $pharInfo, IO $io): void
-=======
     public static function renderContentsSummary(PharInfo $pharInfo, IO $io): void
->>>>>>> 398f62aa
     {
         $count = array_filter($pharInfo->getFilesCompressionCount());
         $totalCount = array_sum($count);
@@ -172,11 +152,7 @@
      */
     public static function renderContent(
         OutputInterface $output,
-<<<<<<< HEAD
-        SafePhar $pharInfo,
-=======
         PharInfo $pharInfo,
->>>>>>> 398f62aa
         int|false $maxDepth,
         bool $indent,
     ): void {

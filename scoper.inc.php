--- conflicted
+++ resolved
@@ -59,126 +59,6 @@
                 $contents,
             );
         },
-<<<<<<< HEAD
-        // Hoa patches
-        static function (string $filePath, string $prefix, string $contents): string {
-            if ('vendor/hoa/stream/Stream.php' !== $filePath) {
-=======
-        static function (string $filePath, string $prefix, string $contents): string {
-            if ('vendor/paragonie/sodium_compat/autoload.php' !== $filePath) {
->>>>>>> b86ff854
-                return $contents;
-            }
-
-            return preg_replace(
-<<<<<<< HEAD
-                '/Hoa\\\\Consistency::registerShutdownFunction\(xcallable\(\'(.*)\'\)\)/',
-                sprintf(
-                    'Hoa\\Consistency::registerShutdownFunction(%sxcallable(\'%s$1\'))',
-                    '\\\\'.$prefix.'\\\\',
-                    $prefix.'\\\\\\\\'
-                ),
-                $contents
-            );
-        },
-        static function (string $filePath, string $prefix, string $contents): string {
-            if ('vendor/hoa/consistency/Autoloader.php' !== $filePath) {
-=======
-                '/\'sodiumCompatAutoloader\'/',
-                sprintf(
-                    '\'%s\\%s\'',
-                    $prefix,
-                    'sodiumCompatAutoloader'
-                ),
-                preg_replace(
-                    '/\$namespace = \'ParagonIE_Sodium_\';/',
-                    sprintf(
-                        '$namespace = \'%s\\ParagonIE_Sodium_\';',
-                        $prefix
-                    ),
-                    $contents
-                )
-            );
-        },
-        // Paragonie dynamic constants declarations
-        static function (string $filePath, string $prefix, string $contents): string {
-            if ('vendor/paragonie/sodium_compat/lib/php72compat.php' !== $filePath) {
->>>>>>> b86ff854
-                return $contents;
-            }
-
-            $contents = preg_replace(
-<<<<<<< HEAD
-                '/(\$entityPrefix = \$entity;)/',
-                sprintf(
-                    '$entity = substr($entity, %d);$1',
-                    strlen($prefix) + 1
-=======
-                '/\\\\defined\\("SODIUM_{\\$constant}"\\) && \\\\defined\\("ParagonIE_Sodium_Compat::{\\$constant}"\\)\\)/',
-                sprintf(
-                    '\defined("SODIUM_{$constant}") && \defined("%s\\ParagonIE_Sodium_Compat::{$constant}"))',
-                    $prefix
->>>>>>> b86ff854
-                ),
-                $contents
-            );
-
-<<<<<<< HEAD
-            $contents = preg_replace(
-                '/return \$this->runAutoloaderStack\((.*)\);/',
-                sprintf(
-                    'return $this->runAutoloaderStack(\'%s\'.\'%s\'.$1);',
-                    $prefix,
-                    '\\\\\\'
-                ),
-                $contents
-            );
-
-            return $contents;
-        },
-        // PHP-Parser
-        static function (string $filePath, string $prefix, string $contents): string {
-            if ('vendor/nikic/php-parser/lib/PhpParser/Lexer.php' !== $filePath) {
-                return $contents;
-            }
-
-            return preg_replace(
-                '/\$tokenMap\[.*T_ENUM\] =/',
-                '$tokenMap[\T_ENUM] =',
-=======
-            return preg_replace(
-                '/\\\\define\\("SODIUM_{\\$constant}", \\\\constant\\("ParagonIE_Sodium_Compat::{\\$constant}"\\)\\);/',
-                sprintf(
-                    '\define("SODIUM_{$constant}", \constant("%s\\ParagonIE_Sodium_Compat::{$constant}"));',
-                    $prefix
-                ),
-                $contents
-            );
-        },
-        // Paragonie sodium compat
-        static function (string $filePath, string $prefix, string $contents): string {
-            if ('vendor/paragonie/sodium_compat/lib/sodium_compat.php' !== $filePath) {
-                return $contents;
-            }
-
-            // Fix wrong autoloading in Paragonie
-            $contents = str_replace(
-                'require_once \dirname(__FILE__) . \'/constants.php\';',
-                'require_once \dirname(\dirname(__FILE__)) . \'/src/Compat.php\';'
-                . 'require_once \dirname(__FILE__) . \'/constants.php\';',
-                $contents
-            );
-
-            return preg_replace(
-                '/\\\\\\\\Sodium\\\\\\\\CRYPTO_AUTH_BYTES/',
-                sprintf(
-                    '%s\\\\\\\\Sodium\\\\\\\\CRYPTO_AUTH_BYTES',
-                    $prefix
-                ),
->>>>>>> b86ff854
-                $contents
-            );
-        },
     ],
     'whitelist' => [
         \Composer\Autoload\ClassLoader::class,

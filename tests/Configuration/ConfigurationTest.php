<?php

declare(strict_types=1);

/*
 * This file is part of the box project.
 *
 * (c) Kevin Herrera <kevin@herrera.io>
 *     Théo Fidry <theo.fidry@gmail.com>
 *
 * This source file is subject to the MIT license that is bundled
 * with this source code in the file LICENSE.
 */

namespace KevinGH\Box\Configuration;

use DateTimeImmutable;
use InvalidArgumentException;
use KevinGH\Box\Compactor\DummyCompactor;
use KevinGH\Box\Compactor\InvalidCompactor;
use KevinGH\Box\Compactor\Php;
use KevinGH\Box\Compactor\PhpScoper;
use KevinGH\Box\Json\JsonValidationException;
use KevinGH\Box\MapFile;
use KevinGH\Box\VarDumperNormalizer;
use Phar;
use RuntimeException;
use Seld\JsonLint\ParsingException;
use stdClass;
use function abs;
use function array_fill_keys;
use function array_keys;
use function count;
use function date_default_timezone_set;
use function exec;
use function getcwd;
use function json_decode;
use function KevinGH\Box\FileSystem\chmod;
use function KevinGH\Box\FileSystem\dump_file;
use function KevinGH\Box\FileSystem\file_contents;
use function KevinGH\Box\FileSystem\mkdir;
use function KevinGH\Box\FileSystem\remove;
use function KevinGH\Box\FileSystem\rename;
use function KevinGH\Box\FileSystem\touch;
use function KevinGH\Box\get_box_version;
use function mt_getrandmax;
use function random_int;
use function sprintf;
use const DIRECTORY_SEPARATOR;
use const JSON_THROW_ON_ERROR;
use const PHP_EOL;

/**
 * @covers \KevinGH\Box\Configuration\Configuration
 * @covers \KevinGH\Box\MapFile
 *
 * @group config
 *
 * @internal
 */
class ConfigurationTest extends ConfigurationTestCase
{
    private static string $version;

    public static function setUpBeforeClass(): void
    {
        parent::setUpBeforeClass();

        self::$version = get_box_version();
    }

    public function test_it_can_be_created_with_a_file(): void
    {
        $config = Configuration::create('box.json', new stdClass());

        self::assertSame('box.json', $config->getConfigurationFile());

        self::assertSame([], $this->config->getRecommendations());
        self::assertSame([], $this->config->getWarnings());
    }

    public function test_it_can_be_created_without_a_file(): void
    {
        $config = Configuration::create(null, new stdClass());

        self::assertNull($config->getConfigurationFile());

        self::assertSame([], $this->config->getRecommendations());
        self::assertSame([], $this->config->getWarnings());
    }

    public function test_a_default_alias_is_generated_if_no_alias_is_registered(): void
    {
        self::assertMatchesRegularExpression('/^box-auto-generated-alias-[\da-zA-Z]{12}\.phar$/', $this->config->getAlias());
        self::assertMatchesRegularExpression('/^box-auto-generated-alias-[\da-zA-Z]{12}\.phar$/', $this->getNoFileConfig()->getAlias());

        $this->setConfig([
            'alias' => null,
        ]);

        self::assertMatchesRegularExpression('/^box-auto-generated-alias-[\da-zA-Z]{12}\.phar$/', $this->config->getAlias());

        self::assertSame(
            ['The "alias" setting can be omitted since is set to its default value'],
            $this->config->getRecommendations(),
        );
        self::assertSame([], $this->config->getWarnings());
    }

    public function test_the_alias_can_be_configured(): void
    {
        $this->setConfig([
            'alias' => 'test.phar',
            'files' => [self::DEFAULT_FILE],
        ]);

        self::assertSame('test.phar', $this->config->getAlias());

        self::assertSame([], $this->config->getRecommendations());
        self::assertSame([], $this->config->getWarnings());
    }

    public function test_the_alias_value_is_normalized(): void
    {
        $this->setConfig([
            'alias' => '  test.phar  ',
            'files' => [self::DEFAULT_FILE],
        ]);

        self::assertSame('test.phar', $this->config->getAlias());

        self::assertSame([], $this->config->getRecommendations());
        self::assertSame([], $this->config->getWarnings());
    }

    public function test_the_alias_cannot_be_empty(): void
    {
        try {
            $this->setConfig([
                'alias' => '',
                'files' => [self::DEFAULT_FILE],
            ]);

            self::fail('Expected exception to be thrown.');
        } catch (InvalidArgumentException $exception) {
            self::assertSame(
                'A PHAR alias cannot be empty when provided.',
                $exception->getMessage(),
            );
        }
    }

    public function test_the_alias_must_be_a_string(): void
    {
        try {
            $this->setConfig([
                'alias' => true,
                'files' => [self::DEFAULT_FILE],
            ]);

            self::fail('Expected exception to be thrown.');
        } catch (JsonValidationException $exception) {
            self::assertSame(
                <<<EOF
                    "{$this->file}" does not match the expected JSON schema:
                      - alias : Boolean value found, but a string or a null is required
                    EOF,
                $exception->getMessage(),
            );
        }
    }

    public function test_a_warning_is_given_if_the_alias_has_been_set_but_a_custom_stub_is_provided(): void
    {
        touch('stub-path.php');

        $this->setConfig([
            'alias' => 'test.phar',
            'stub' => 'stub-path.php',
        ]);

        self::assertSame('test.phar', $this->config->getAlias());

        self::assertSame([], $this->config->getRecommendations());
        self::assertSame(
            ['The "alias" setting has been set but is ignored since a custom stub path is used'],
            $this->config->getWarnings(),
        );
    }

    public function test_the_default_base_path_used_is_the_configuration_file_location(): void
    {
        dump_file('sub-dir/box.json', '{}');
        dump_file('sub-dir/index.php');

        $this->file = $this->tmp.'/sub-dir/box.json';

        $this->reloadConfig();

        self::assertSame($this->tmp.'/sub-dir', $this->config->getBasePath());

        self::assertSame([], $this->config->getRecommendations());
        self::assertSame([], $this->config->getWarnings());
    }

    public function test_if_there_is_no_file_the_default_base_path_used_is_the_current_working_directory(): void
    {
        self::assertSame($this->tmp, $this->getNoFileConfig()->getBasePath());
    }

    public function test_the_base_path_can_be_configured(): void
    {
        mkdir($basePath = $this->tmp.DIRECTORY_SEPARATOR.'test');
        rename(self::DEFAULT_FILE, $basePath.DIRECTORY_SEPARATOR.self::DEFAULT_FILE);

        $this->setConfig([
            'base-path' => $basePath,
        ]);

        self::assertSame(
            $this->tmp.DIRECTORY_SEPARATOR.'test',
            $this->config->getBasePath(),
        );

        self::assertSame([], $this->config->getRecommendations());
        self::assertSame([], $this->config->getWarnings());
    }

    public function test_a_recommendation_is_given_when_the_default_base_path_is_explicitely_used(): void
    {
        $this->setConfig([
            'base-path' => getcwd(),
        ]);

        self::assertSame(
            getcwd(),
            $this->config->getBasePath(),
        );

        self::assertSame(
            ['The "base-path" setting can be omitted since is set to its default value'],
            $this->config->getRecommendations(),
        );
        self::assertSame([], $this->config->getWarnings());
    }

    public function test_a_non_existent_directory_cannot_be_used_as_a_base_path(): void
    {
        try {
            $this->setConfig([
                'base-path' => $this->tmp.DIRECTORY_SEPARATOR.'test',
                'files' => [self::DEFAULT_FILE],
            ]);

            self::fail('Expected exception to be thrown.');
        } catch (InvalidArgumentException $exception) {
            self::assertSame(
                'The base path "'.$this->tmp.DIRECTORY_SEPARATOR.'test" is not a directory or does not exist.',
                $exception->getMessage(),
            );
        }
    }

    public function test_a_file_path_cannot_be_used_as_a_base_path(): void
    {
        touch('foo');

        try {
            $this->setConfig([
                'base-path' => $this->tmp.DIRECTORY_SEPARATOR.'foo',
                'files' => [self::DEFAULT_FILE],
            ]);

            self::fail('Expected exception to be thrown.');
        } catch (InvalidArgumentException $exception) {
            self::assertSame(
                'The base path "'.$this->tmp.DIRECTORY_SEPARATOR.'foo" is not a directory or does not exist.',
                $exception->getMessage(),
            );
        }
    }

    public function test_if_the_base_path_is_relative_then_it_is_relative_to_the_current_working_directory(): void
    {
        mkdir('dir');
        rename(self::DEFAULT_FILE, 'dir'.DIRECTORY_SEPARATOR.self::DEFAULT_FILE);

        $this->setConfig([
            'base-path' => 'dir',
        ]);

        $expected = $this->tmp.DIRECTORY_SEPARATOR.'dir';

        self::assertSame($expected, $this->config->getBasePath());

        self::assertSame([], $this->config->getRecommendations());
        self::assertSame([], $this->config->getWarnings());
    }

    public function test_the_base_path_value_is_normalized(): void
    {
        mkdir('dir');
        rename(self::DEFAULT_FILE, 'dir'.DIRECTORY_SEPARATOR.self::DEFAULT_FILE);

        $this->setConfig([
            'base-path' => ' dir ',
        ]);

        $expected = $this->tmp.DIRECTORY_SEPARATOR.'dir';

        self::assertSame($expected, $this->config->getBasePath());

        self::assertSame([], $this->config->getRecommendations());
        self::assertSame([], $this->config->getWarnings());
    }

    /**
     * @dataProvider jsonFilesProvider
     */
    public function test_it_attempts_to_get_and_decode_the_json_and_lock_files(
        callable $setup,
        ?string $expectedJson,
        ?array $expectedJsonContents,
        ?string $expectedLock,
        ?array $expectedLockContents,
    ): void {
        $setup();

        if (null !== $expectedJson) {
            $expectedJson = $this->tmp.DIRECTORY_SEPARATOR.$expectedJson;
        }

        if (null !== $expectedLock) {
            $expectedLock = $this->tmp.DIRECTORY_SEPARATOR.$expectedLock;
        }

        $this->reloadConfig();

        self::assertSame($expectedJson, $this->config->getComposerJson());
        self::assertSame($expectedJsonContents, $this->config->getDecodedComposerJsonContents());

        self::assertSame($expectedLock, $this->config->getComposerLock());
        self::assertSame($expectedLockContents, $this->config->getDecodedComposerLockContents());

        self::assertSame([], $this->config->getRecommendations());
        self::assertSame([], $this->config->getWarnings());
    }

    public function test_it_throws_an_error_when_a_composer_file_is_found_but_invalid(): void
    {
        dump_file('composer.json', '');

        try {
            $this->reloadConfig();
        } catch (InvalidArgumentException $exception) {
            $composerJson = $this->tmp.'/composer.json';

            self::assertSame(
                <<<EOF
                    Expected the file "{$composerJson}" to be a valid composer.json file but an error has been found: Parse error on line 1:

                    ^
                    Expected one of: 'STRING', 'NUMBER', 'NULL', 'TRUE', 'FALSE', '{', '['
                    EOF,
                $exception->getMessage(),
            );
            self::assertSame(0, $exception->getCode());
            self::assertInstanceOf(ParsingException::class, $exception->getPrevious());
        }
    }

    public function test_it_throws_an_error_when_a_composer_lock_is_found_but_invalid(): void
    {
        dump_file('composer.lock', '');

        try {
            $this->reloadConfig();

            self::fail('Expected exception to be thrown.');
        } catch (InvalidArgumentException $exception) {
            $composerLock = $this->tmp.'/composer.lock';

            self::assertSame(
                <<<EOF
                    Expected the file "{$composerLock}" to be a valid composer.json file but an error has been found: Parse error on line 1:

                    ^
                    Expected one of: 'STRING', 'NUMBER', 'NULL', 'TRUE', 'FALSE', '{', '['
                    EOF,
                $exception->getMessage(),
            );
            self::assertSame(0, $exception->getCode());
            self::assertInstanceOf(ParsingException::class, $exception->getPrevious());
        }
    }

    public function test_the_autoloader_is_dumped_by_default_if_a_composer_json_file_is_found(): void
    {
        self::assertFalse($this->config->dumpAutoload());
        self::assertFalse($this->getNoFileConfig()->dumpAutoload());

        $this->setConfig(['dump-autoload' => null]);

        self::assertFalse($this->config->dumpAutoload());

        self::assertSame(
            ['The "dump-autoload" setting can be omitted since is set to its default value'],
            $this->config->getRecommendations(),
        );
        self::assertSame(
            [
                'The "dump-autoload" setting has been set but has been ignored because the composer.json, composer.lock'
                .' and vendor/composer/installed.json files are necessary but could not be found.',
            ],
            $this->config->getWarnings(),
        );

        dump_file('composer.json', '{}');

        $this->setConfig([]);

        self::assertTrue($this->config->dumpAutoload());
        self::assertTrue($this->getNoFileConfig()->dumpAutoload());

        $this->setConfig(['dump-autoload' => null]);

        self::assertTrue($this->config->dumpAutoload());

        self::assertSame(
            ['The "dump-autoload" setting can be omitted since is set to its default value'],
            $this->config->getRecommendations(),
        );
        self::assertSame([], $this->config->getWarnings());
    }

    public function test_the_autoloader_dumping_can_be_configured(): void
    {
        dump_file('composer.json', '{}');

        $this->setConfig([
            'dump-autoload' => false,
        ]);

        self::assertFalse($this->config->dumpAutoload());
        self::assertTrue($this->getNoFileConfig()->dumpAutoload());

        self::assertSame([], $this->config->getRecommendations());
        self::assertSame([], $this->config->getWarnings());

        $this->setConfig([
            'dump-autoload' => true,
        ]);

        self::assertTrue($this->config->dumpAutoload());
        self::assertTrue($this->getNoFileConfig()->dumpAutoload());

        self::assertSame(
            ['The "dump-autoload" setting can be omitted since is set to its default value'],
            $this->config->getRecommendations(),
        );
        self::assertSame([], $this->config->getWarnings());
    }

    public function test_the_autoloader_cannot_be_dumped_if_no_composer_json_file_is_found(): void
    {
        $this->setConfig([
            'dump-autoload' => true,
        ]);

        self::assertFalse($this->config->dumpAutoload());

        self::assertSame([], $this->config->getRecommendations());
        self::assertSame(
            [
                'The "dump-autoload" setting has been set but has been ignored because the composer.json, composer.lock'
                .' and vendor/composer/installed.json files are necessary but could not be found.',
            ],
            $this->config->getWarnings(),
        );
    }

    public function test_it_excludes_the_composer_files_by_default(): void
    {
        $this->setConfig([
            'exclude-composer-files' => null,
        ]);

        self::assertTrue($this->config->excludeComposerFiles());
        self::assertTrue($this->getNoFileConfig()->excludeComposerFiles());

        self::assertSame(
            ['The "exclude-composer-files" setting can be omitted since is set to its default value'],
            $this->config->getRecommendations(),
        );
        self::assertSame([], $this->config->getWarnings());

        $this->setConfig([
            'exclude-composer-files' => true,
        ]);

        self::assertTrue($this->config->excludeComposerFiles());
        self::assertTrue($this->getNoFileConfig()->excludeComposerFiles());

        self::assertSame(
            ['The "exclude-composer-files" setting can be omitted since is set to its default value'],
            $this->config->getRecommendations(),
        );
        self::assertSame([], $this->config->getWarnings());
    }

    public function test_excluding_the_composer_files_can_be_configured(): void
    {
        $this->setConfig([
            'exclude-composer-files' => true,
        ]);

        self::assertTrue($this->config->excludeComposerFiles());

        self::assertSame(
            ['The "exclude-composer-files" setting can be omitted since is set to its default value'],
            $this->config->getRecommendations(),
        );
        self::assertSame([], $this->config->getWarnings());

        $this->setConfig([
            'exclude-composer-files' => false,
        ]);

        self::assertFalse($this->config->excludeComposerFiles());

        self::assertSame([], $this->config->getRecommendations());
        self::assertSame([], $this->config->getWarnings());
    }

    public function test_no_compactors_is_configured_by_default(): void
    {
        self::assertSame([], $this->config->getCompactors()->toArray());
        self::assertSame([], $this->getNoFileConfig()->getCompactors()->toArray());

        $this->setConfig([
            'compactors' => null,
        ]);

        self::assertSame([], $this->config->getCompactors()->toArray());

        self::assertSame(
            ['The "compactors" setting can be omitted since is set to its default value'],
            $this->config->getRecommendations(),
        );
        self::assertSame([], $this->config->getWarnings());

        $this->setConfig([
            'compactors' => [],
        ]);

        self::assertSame([], $this->config->getCompactors()->toArray());

        self::assertSame(
            ['The "compactors" setting can be omitted since is set to its default value'],
            $this->config->getRecommendations(),
        );
        self::assertSame([], $this->config->getWarnings());
    }

    public function test_configure_the_compactors(): void
    {
        $this->setConfig([
            'files' => [self::DEFAULT_FILE],
            'compactors' => [
                Php::class,
                DummyCompactor::class,
            ],
        ]);

        $compactors = $this->config->getCompactors()->toArray();

        self::assertInstanceOf(Php::class, $compactors[0]);
        self::assertInstanceOf(DummyCompactor::class, $compactors[1]);
        self::assertCount(2, $compactors);

        self::assertSame([], $this->config->getRecommendations());
        self::assertSame([], $this->config->getWarnings());
    }

    public function test_a_recommendation_is_given_if_the_scoper_compactor_is_registered_before_the_php_compactor(): void
    {
        $compactorClassesSet = [
            [Php::class],
            [PhpScoper::class],
            [
                Php::class,
                PhpScoper::class,
            ],
        ];

        foreach ($compactorClassesSet as $compactorClasses) {
            $this->setConfig([
                'compactors' => $compactorClasses,
            ]);

            self::assertCount(count($compactorClasses), $this->config->getCompactors()->toArray());

            self::assertSame([], $this->config->getRecommendations());
            self::assertSame([], $this->config->getWarnings());
        }

        $this->setConfig([
            'compactors' => [
                PhpScoper::class,
                Php::class,
            ],
        ]);

        $compactors = $this->config->getCompactors()->toArray();

        self::assertInstanceOf(PhpScoper::class, $compactors[0]);
        self::assertInstanceOf(Php::class, $compactors[1]);
        self::assertCount(2, $compactors);

        self::assertSame(
            ['The PHP compactor has been registered after the PhpScoper compactor. It is recommended to register the PHP compactor before for a clearer code and faster processing.'],
            $this->config->getRecommendations(),
        );
        self::assertSame([], $this->config->getWarnings());
    }

    public function test_it_cannot_get_the_compactors_with_an_invalid_class(): void
    {
        try {
            $this->setConfig([
                'files' => [self::DEFAULT_FILE],
                'compactors' => ['NoSuchClass'],
            ]);

            self::fail('Expected exception to be thrown.');
        } catch (InvalidArgumentException $exception) {
            self::assertSame(
                'The compactor class "NoSuchClass" does not exist.',
                $exception->getMessage(),
            );
        }
    }

    public function test_it_cannot_configure_an_invalid_compactor(): void
    {
        try {
            $this->setConfig([
                'compactors' => [InvalidCompactor::class],
                'files' => [self::DEFAULT_FILE],
            ]);

            self::fail('Expected exception to be thrown.');
        } catch (InvalidArgumentException $exception) {
            self::assertSame(
                sprintf(
                    'The class "%s" is not a compactor class.',
                    InvalidCompactor::class,
                ),
                $exception->getMessage(),
            );
        }
    }

    public function test_the_php_scoper_configuration_location_can_be_configured(): void
    {
        dump_file('custom.scoper.ini.php', "<?php return ['prefix' => 'custom'];");

        $this->setConfig([
            'php-scoper' => 'custom.scoper.ini.php',
            'compactors' => [
                PhpScoper::class,
            ],
        ]);

        $compactors = $this->config->getCompactors()->toArray();

        self::assertSame('custom', $compactors[0]->getScoper()->getPrefix());

        self::assertSame([], $this->config->getRecommendations());
        self::assertSame([], $this->config->getWarnings());
    }

    public function test_a_default_scoper_path_is_configured_by_default(): void
    {
        dump_file('scoper.inc.php', "<?php return ['prefix' => 'custom'];");

        $this->setConfig([
            'compactors' => [
                PhpScoper::class,
            ],
        ]);

        $compactors = $this->config->getCompactors()->toArray();

        self::assertSame('custom', $compactors[0]->getScoper()->getPrefix());

        self::assertSame([], $this->config->getRecommendations());
        self::assertSame([], $this->config->getWarnings());

        $this->setConfig([
            'php-scoper' => 'scoper.inc.php',
            'compactors' => [
                PhpScoper::class,
            ],
        ]);

        $compactors = $this->config->getCompactors()->toArray();

        self::assertSame('custom', $compactors[0]->getScoper()->getPrefix());

        self::assertSame(
            ['The "php-scoper" setting can be omitted since is set to its default value'],
            $this->config->getRecommendations(),
        );
        self::assertSame([], $this->config->getWarnings());

        $this->setConfig([
            'php-scoper' => null,
            'compactors' => [
                PhpScoper::class,
            ],
        ]);

        $compactors = $this->config->getCompactors()->toArray();

        self::assertSame('custom', $compactors[0]->getScoper()->getPrefix());

        self::assertSame(
            ['The "php-scoper" setting can be omitted since is set to its default value'],
            $this->config->getRecommendations(),
        );
        self::assertSame([], $this->config->getWarnings());
    }

    public function test_no_compression_algorithm_is_configured_by_default(): void
    {
        self::assertNull($this->config->getCompressionAlgorithm());
        self::assertNull($this->getNoFileConfig()->getCompressionAlgorithm());

        $this->setConfig([
            'compression' => null,
        ]);

        self::assertNull($this->config->getCompressionAlgorithm());

        self::assertSame(
            ['The "compression" setting can be omitted since is set to its default value'],
            $this->config->getRecommendations(),
        );
        self::assertSame([], $this->config->getWarnings());

        $this->setConfig([
            'compression' => 'NONE',
        ]);

        self::assertNull($this->config->getCompressionAlgorithm());

        self::assertSame(
            ['The "compression" setting can be omitted since is set to its default value'],
            $this->config->getRecommendations(),
        );
        self::assertSame([], $this->config->getWarnings());
    }

    public function test_the_compression_algorithm_with_a_string(): void
    {
        $this->setConfig([
            'files' => [self::DEFAULT_FILE],
            'compression' => 'BZ2',
        ]);

        self::assertSame(Phar::BZ2, $this->config->getCompressionAlgorithm());

        self::assertSame([], $this->config->getRecommendations());
        self::assertSame([], $this->config->getWarnings());
    }

    /**
     * @dataProvider invalidCompressionAlgorithmsProvider
     */
    public function test_the_compression_algorithm_cannot_be_an_invalid_algorithm(mixed $compression, string $errorMessage): void
    {
        try {
            $this->setConfig([
                'files' => [self::DEFAULT_FILE],
                'compression' => $compression,
            ]);

            self::fail('Expected exception to be thrown.');
        } catch (InvalidArgumentException $exception) {
            self::assertSame(
                $errorMessage,
                $exception->getMessage(),
            );
        } catch (JsonValidationException $exception) {
            self::assertMatchesRegularExpression(
                '/does not match the expected JSON schema:/',
                $exception->getMessage(),
            );
        }
    }

    public function test_a_file_mode_is_configured_by_default(): void
    {
        self::assertSame(493, $this->config->getFileMode());
        self::assertSame(493, $this->getNoFileConfig()->getFileMode());

        self::assertSame([], $this->config->getRecommendations());
        self::assertSame([], $this->config->getWarnings());

        $this->setConfig([
            'chmod' => '0755',
        ]);

        self::assertSame(493, $this->config->getFileMode());

        self::assertSame(
            ['The "chmod" setting can be omitted since is set to its default value'],
            $this->config->getRecommendations(),
        );
        self::assertSame([], $this->config->getWarnings());

        $this->setConfig([
            'chmod' => '755',
        ]);

        self::assertSame(493, $this->config->getFileMode());

        self::assertSame(
            ['The "chmod" setting can be omitted since is set to its default value'],
            $this->config->getRecommendations(),
        );
        self::assertSame([], $this->config->getWarnings());
    }

    public function test_configure_file_mode(): void
    {
        // Octal value provided
        $this->setConfig([
            'files' => [self::DEFAULT_FILE],
            'chmod' => '0644',
        ]);

        self::assertSame(420, $this->config->getFileMode());

        self::assertSame([], $this->config->getRecommendations());
        self::assertSame([], $this->config->getWarnings());

        // Decimal value provided
        $this->setConfig([
            'files' => [self::DEFAULT_FILE],
            'chmod' => '0644',
        ]);

        self::assertSame(420, $this->config->getFileMode());

        self::assertSame([], $this->config->getRecommendations());
        self::assertSame([], $this->config->getWarnings());
    }

    public function test_a_main_script_path_is_configured_by_default(): void
    {
        dump_file('composer.json', '{"bin": []}');

        self::assertTrue($this->config->hasMainScript());
        self::assertSame($this->tmp.DIRECTORY_SEPARATOR.'index.php', $this->config->getMainScriptPath());
        self::assertSame($this->tmp.DIRECTORY_SEPARATOR.'index.php', $this->getNoFileConfig()->getMainScriptPath());

        self::assertSame([], $this->config->getRecommendations());
        self::assertSame([], $this->config->getWarnings());
    }

    public function test_a_main_script_path_is_inferred_by_the_composer_json_by_default(): void
    {
        dump_file('bin/foo');

        dump_file(
            'composer.json',
            <<<'JSON'
                {
                    "bin": "bin/foo"
                }
                JSON,
        );

        $this->reloadConfig();

        self::assertTrue($this->config->hasMainScript());
        self::assertSame($this->tmp.DIRECTORY_SEPARATOR.'bin/foo', $this->config->getMainScriptPath());

        self::assertTrue($this->getNoFileConfig()->hasMainScript());
        self::assertSame($this->tmp.DIRECTORY_SEPARATOR.'bin/foo', $this->getNoFileConfig()->getMainScriptPath());

        self::assertSame([], $this->config->getRecommendations());
        self::assertSame([], $this->config->getWarnings());
    }

    public function test_the_first_composer_bin_is_used_as_the_main_script_by_default(): void
    {
        dump_file('bin/foo');
        dump_file('bin/bar');

        dump_file(
            'composer.json',
            <<<'JSON'
                {
                    "bin": [
                        "bin/foo",
                        "bin/bar"
                    ]
                }
                JSON,
        );

        $this->reloadConfig();

        self::assertTrue($this->config->hasMainScript());
        self::assertSame($this->tmp.DIRECTORY_SEPARATOR.'bin/foo', $this->config->getMainScriptPath());
        self::assertSame($this->tmp.DIRECTORY_SEPARATOR.'bin/foo', $this->getNoFileConfig()->getMainScriptPath());

        self::assertSame([], $this->config->getRecommendations());
        self::assertSame([], $this->config->getWarnings());
    }

    public function test_the_main_script_can_be_configured(): void
    {
        dump_file('test.php', 'Main script contents');

        dump_file('bin/foo');
        dump_file('bin/bar');

        dump_file(
            'composer.json',
            <<<'JSON'
                {
                    "bin": [
                        "bin/foo",
                        "bin/bar"
                    ]
                }
                JSON,
        );

        $this->setConfig(['main' => 'test.php']);

        self::assertTrue($this->config->hasMainScript());
        self::assertSame($this->tmp.'/test.php', $this->config->getMainScriptPath());
        self::assertSame('Main script contents', $this->config->getMainScriptContents());

        self::assertSame([], $this->config->getRecommendations());
        self::assertSame([], $this->config->getWarnings());
    }

    public function test_the_main_script_path_is_normalized(): void
    {
        touch('test.php');

        $this->setConfig(['main' => ' test.php ']);

        self::assertSame($this->tmp.'/test.php', $this->config->getMainScriptPath());

        self::assertSame([], $this->config->getRecommendations());
        self::assertSame([], $this->config->getWarnings());
    }

    public function test_main_script_content_ignores_shebang_line(): void
    {
        dump_file('test.php', "#!/usr/bin/env php\ntest");

        $this->setConfig(['main' => 'test.php']);

        self::assertSame('test', $this->config->getMainScriptContents());

        self::assertSame([], $this->config->getRecommendations());
        self::assertSame([], $this->config->getWarnings());
    }

    public function test_it_cannot_get_the_main_script_if_file_does_not_exists(): void
    {
        try {
            $this->setConfig(['main' => 'test.php']);

            self::fail('Expected exception to be thrown.');
        } catch (InvalidArgumentException $exception) {
            self::assertSame(
                "The file \"{$this->tmp}/test.php\" does not exist.",
                $exception->getMessage(),
            );
        }
    }

    public function test_the_main_script_can_be_disabled(): void
    {
        dump_file('bin/foo');
        dump_file('bin/bar');

        dump_file(
            'composer.json',
            <<<'JSON'
                {
                    "bin": [
                        "bin/foo",
                        "bin/bar"
                    ]
                }
                JSON,
        );

        $this->setConfig(['main' => false]);

        self::assertFalse($this->config->hasMainScript());

        try {
            $this->config->getMainScriptPath();

            self::fail('Expected exception to be thrown.');
        } catch (InvalidArgumentException $exception) {
            self::assertSame(
                'Cannot retrieve the main script path: no main script configured.',
                $exception->getMessage(),
            );
        }

        try {
            $this->config->getMainScriptContents();

            self::fail('Expected exception to be thrown.');
        } catch (InvalidArgumentException $exception) {
            self::assertSame(
                'Cannot retrieve the main script contents: no main script configured.',
                $exception->getMessage(),
            );
        }

        self::assertSame([], $this->config->getRecommendations());
        self::assertSame([], $this->config->getWarnings());
    }

    public function test_the_main_script_cannot_be_enabled(): void
    {
        try {
            $this->setConfig(['main' => true]);

            self::fail('Expected exception to be thrown.');
        } catch (InvalidArgumentException $exception) {
            self::assertSame(
                'Cannot "enable" a main script: either disable it with `false` or give the main script file path.',
                $exception->getMessage(),
            );
        }
    }

    public function test_there_is_no_file_map_configured_by_default(): void
    {
        $mapFile = $this->config->getFileMapper();

        self::assertSame([], $mapFile->getMap());

        self::assertSame(
            'first/test/path/sub/path/file.php',
            $mapFile('first/test/path/sub/path/file.php'),
        );

        self::assertSame([], $this->config->getRecommendations());
        self::assertSame([], $this->config->getWarnings());
    }

    public function test_a_recommendation_is_given_when_the_default_map_is_given(): void
    {
        $this->setConfig([
            'map' => [],
        ]);

        $mapFile = $this->config->getFileMapper();

        self::assertSame([], $mapFile->getMap());

        self::assertSame(
            'first/test/path/sub/path/file.php',
            $mapFile('first/test/path/sub/path/file.php'),
        );

        self::assertSame(
            ['The "map" setting can be omitted since is set to its default value'],
            $this->config->getRecommendations(),
        );
        self::assertSame([], $this->config->getWarnings());
    }

    public function test_the_file_map_can_be_configured(): void
    {
        $this->setConfig([
            'files' => [self::DEFAULT_FILE],
            'map' => [
                ['first/test/path' => 'a'],
                ['' => 'b/'],
            ],
        ]);

        $mapFile = $this->config->getFileMapper();

        self::assertSame(
            [
                ['first/test/path' => 'a'],
                ['' => 'b'],
            ],
            $mapFile->getMap(),
        );

        self::assertSame(
            'a/sub/path/file.php',
            $mapFile('first/test/path/sub/path/file.php'),
        );

        self::assertSame(
            'b/second/test/path/sub/path/file.php',
            $mapFile('second/test/path/sub/path/file.php'),
        );

        self::assertSame([], $this->config->getRecommendations());
        self::assertSame([], $this->config->getWarnings());
    }

    public function test_no_metadata_is_configured_by_default(): void
    {
        self::assertNull($this->config->getMetadata());

        self::assertSame([], $this->config->getRecommendations());
        self::assertSame([], $this->config->getWarnings());
    }

    public function test_can_configure_metadata(): void
    {
        $this->setConfig([
            'files' => [self::DEFAULT_FILE],
            'metadata' => 123,
        ]);

        self::assertSame(123, $this->config->getMetadata());

        self::assertSame([], $this->config->getRecommendations());
        self::assertSame([], $this->config->getWarnings());
    }

    public function test_a_recommendation_is_given_if_the_default_metadata_is_provided(): void
    {
        $this->setConfig([
            'metadata' => null,
        ]);

        self::assertNull($this->config->getMetadata());

        self::assertSame(
            ['The "metadata" setting can be omitted since is set to its default value'],
            $this->config->getRecommendations(),
        );
        self::assertSame([], $this->config->getWarnings());
    }

    public function test_get_default_output_path(): void
    {
        self::assertSame(
            $this->tmp.DIRECTORY_SEPARATOR.'index.phar',
            $this->config->getOutputPath(),
        );
        self::assertSame(
            $this->tmp.DIRECTORY_SEPARATOR.'index.phar',
            $this->config->getTmpOutputPath(),
        );

        self::assertSame([], $this->config->getRecommendations());
        self::assertSame([], $this->config->getWarnings());
    }

    public function test_the_output_path_is_configurable(): void
    {
        $this->setConfig([
            'files' => [self::DEFAULT_FILE],
            'output' => 'test.phar',
        ]);

        self::assertSame(
            $this->tmp.DIRECTORY_SEPARATOR.'test.phar',
            $this->config->getOutputPath(),
        );
        self::assertSame(
            $this->tmp.DIRECTORY_SEPARATOR.'test.phar',
            $this->config->getTmpOutputPath(),
        );

        self::assertSame([], $this->config->getRecommendations());
        self::assertSame([], $this->config->getWarnings());
    }

    public function test_a_recommendation_is_given_when_the_default_path_is_given(): void
    {
        $this->setConfig([
            'output' => 'index.phar',
        ]);

        self::assertSame(
            $this->tmp.DIRECTORY_SEPARATOR.'index.phar',
            $this->config->getOutputPath(),
        );
        self::assertSame(
            $this->tmp.DIRECTORY_SEPARATOR.'index.phar',
            $this->config->getTmpOutputPath(),
        );

        self::assertSame(
            ['The "output" setting can be omitted since is set to its default value'],
            $this->config->getRecommendations(),
        );
        self::assertSame([], $this->config->getWarnings());
    }

    public function test_the_output_path_is_relative_to_the_base_path(): void
    {
        mkdir('sub-dir');
        rename(self::DEFAULT_FILE, 'sub-dir'.DIRECTORY_SEPARATOR.self::DEFAULT_FILE);

        $this->setConfig([
            'output' => 'test.phar',
            'base-path' => 'sub-dir',
        ]);

        self::assertSame(
            $this->tmp.'/sub-dir/test.phar',
            $this->config->getOutputPath(),
        );
        self::assertSame(
            $this->tmp.'/sub-dir/test.phar',
            $this->config->getTmpOutputPath(),
        );

        self::assertSame([], $this->config->getRecommendations());
        self::assertSame([], $this->config->getWarnings());
    }

    public function test_the_output_path_is_not_relative_to_the_base_path_if_is_absolute(): void
    {
        mkdir('sub-dir');
        rename(self::DEFAULT_FILE, 'sub-dir'.DIRECTORY_SEPARATOR.self::DEFAULT_FILE);

        $this->setConfig([
            'output' => $this->tmp.'/test.phar',
            'base-path' => 'sub-dir',
        ]);

        self::assertSame(
            $this->tmp.'/test.phar',
            $this->config->getOutputPath(),
        );
        self::assertSame(
            $this->tmp.'/test.phar',
            $this->config->getTmpOutputPath(),
        );

        self::assertSame([], $this->config->getRecommendations());
        self::assertSame([], $this->config->getWarnings());
    }

    public function test_the_output_path_is_normalized(): void
    {
        $this->setConfig([
            'files' => [self::DEFAULT_FILE],
            'output' => ' test.phar ',
        ]);

        self::assertSame(
            $this->tmp.DIRECTORY_SEPARATOR.'test.phar',
            $this->config->getOutputPath(),
        );
        self::assertSame(
            $this->tmp.DIRECTORY_SEPARATOR.'test.phar',
            $this->config->getTmpOutputPath(),
        );

        self::assertSame([], $this->config->getRecommendations());
        self::assertSame([], $this->config->getWarnings());
    }

    public function test_the_output_path_can_omit_the_phar_extension(): void
    {
        $this->setConfig([
            'files' => [self::DEFAULT_FILE],
            'output' => 'test',
        ]);

        self::assertSame(
            $this->tmp.DIRECTORY_SEPARATOR.'test',
            $this->config->getOutputPath(),
        );
        self::assertSame(
            $this->tmp.DIRECTORY_SEPARATOR.'test.phar',
            $this->config->getTmpOutputPath(),
        );

        self::assertSame([], $this->config->getRecommendations());
        self::assertSame([], $this->config->getWarnings());
    }

    public function test_get_default_output_path_depends_on_the_input(): void
    {
        dump_file('bin/acme');

        $this->setConfig([
            'main' => 'bin/acme',
        ]);

        self::assertSame(
            $this->tmp.'/bin/acme.phar',
            $this->config->getOutputPath(),
        );

        self::assertSame([], $this->config->getRecommendations());
        self::assertSame([], $this->config->getWarnings());
    }

    public function test_no_replacements_are_configured_by_default(): void
    {
        self::assertSame([], $this->config->getReplacements());

        self::assertSame([], $this->config->getRecommendations());
        self::assertSame([], $this->config->getWarnings());
    }

    public function test_the_replacement_map_can_be_configured(): void
    {
        touch('test');
        exec('git init -b main');
        exec('git config user.name "Test User"');
        exec('git config user.email test@test.test');
        exec('git config commit.gpgsign false');
        exec('git add test');
        exec('git commit -m "Adding test file."');
        exec('git tag 1.0.0');

        $this->setConfig([
            'files' => [self::DEFAULT_FILE],
            'git' => 'git',
            'git-commit' => 'git_commit',
            'git-commit-short' => 'git_commit_short',
            'git-tag' => 'git_tag',
            'git-version' => 'git_version',
            'replacements' => ['rand' => $rand = random_int(0, mt_getrandmax())],
            'datetime' => 'date_time',
            'datetime-format' => 'Y:m:d',
        ]);

        $values = $this->config->getReplacements();

        self::assertSame('1.0.0', $values['@git@']);
        self::assertMatchesRegularExpression('/^[a-f0-9]{40}$/', $values['@git_commit@']);
        self::assertMatchesRegularExpression('/^[a-f0-9]{7}$/', $values['@git_commit_short@']);
        self::assertSame('1.0.0', $values['@git_tag@']);
        self::assertSame('1.0.0', $values['@git_version@']);
        self::assertSame($rand, $values['@rand@']);
        self::assertMatchesRegularExpression(
            '/^[0-9]{4}:[0-9]{2}:[0-9]{2}$/',
            $values['@date_time@'],
        );
        self::assertCount(7, $values);

        self::assertSame([], $this->config->getRecommendations());
        self::assertSame([], $this->config->getWarnings());

        touch('foo');
        exec('git add foo');
        exec('git commit -m "Adding another test file."');

        $this->setConfig([
            'files' => [self::DEFAULT_FILE],
            'git' => 'git',
            'git-commit' => 'git_commit',
            'git-commit-short' => 'git_commit_short',
            'git-tag' => 'git_tag',
            'git-version' => 'git_version',
            'replacements' => ['rand' => $rand = random_int(0, mt_getrandmax())],
            'replacement-sigil' => '$',
            'datetime' => 'date_time',
            'datetime-format' => 'Y:m:d',
        ]);

        $values = $this->config->getReplacements();

        self::assertMatchesRegularExpression('/^.+@[a-f0-9]{7}$/', $values['$git$']);
        self::assertMatchesRegularExpression('/^[a-f0-9]{40}$/', $values['$git_commit$']);
        self::assertMatchesRegularExpression('/^[a-f0-9]{7}$/', $values['$git_commit_short$']);
        self::assertMatchesRegularExpression('/^.+-\d+-g[a-f0-9]{7}$/', $values['$git_tag$']);
        self::assertMatchesRegularExpression('/^.+-\d+-g[a-f0-9]{7}$/', $values['$git_version$']);
        self::assertSame($rand, $values['$rand$']);
        self::assertMatchesRegularExpression(
            '/^[0-9]{4}:[0-9]{2}:[0-9]{2}$/',
            $values['$date_time$'],
        );
        self::assertCount(7, $values);

        // Some process does not release the git files
        if ($this->isWindows()) {
            exec('rd /S /Q .git');
        }

        self::assertSame([], $this->config->getRecommendations());
        self::assertSame([], $this->config->getWarnings());
    }

    public function test_the_replacement_map_can_be_configured_when_base_path_is_different_directory(): void
    {
        // Make another directory level to have config not in base-path.
        $basePath = $this->tmp.DIRECTORY_SEPARATOR.'subdir';
        mkdir($basePath);
        rename(self::DEFAULT_FILE, $basePath.DIRECTORY_SEPARATOR.self::DEFAULT_FILE);
        chdir($basePath);
        touch('test');
        exec('git init -b main');
        exec('git config user.name "Test User"');
        exec('git config user.email test@test.test');
        exec('git config commit.gpgsign false');
        exec('git add test');
        exec('git commit -m "Adding test file."');
        exec('git tag 1.0.0');
        chdir($this->tmp);

        $this->setConfig([
            'base-path' => $basePath,
            'files' => [self::DEFAULT_FILE],
            'git' => 'git',
            'git-commit' => 'git_commit',
            'git-commit-short' => 'git_commit_short',
            'git-tag' => 'git_tag',
            'git-version' => 'git_version',
        ]);

        $values = $this->config->getReplacements();

        self::assertSame('1.0.0', $values['@git@']);
        self::assertMatchesRegularExpression('/^[a-f0-9]{40}$/', $values['@git_commit@']);
        self::assertMatchesRegularExpression('/^[a-f0-9]{7}$/', $values['@git_commit_short@']);
        self::assertSame('1.0.0', $values['@git_tag@']);
        self::assertSame('1.0.0', $values['@git_version@']);
        self::assertCount(5, $values);

        self::assertSame([], $this->config->getRecommendations());
        self::assertSame([], $this->config->getWarnings());

        chdir($basePath);
        touch('foo');
        exec('git add foo');
        exec('git commit -m "Adding another test file."');
        chdir($this->tmp);

        $this->setConfig([
            'base-path' => $basePath,
            'files' => [self::DEFAULT_FILE],
            'git' => 'git',
            'git-commit' => 'git_commit',
            'git-commit-short' => 'git_commit_short',
            'git-tag' => 'git_tag',
            'git-version' => 'git_version',
        ]);

        $values = $this->config->getReplacements();

        self::assertMatchesRegularExpression('/^.+@[a-f0-9]{7}$/', $values['@git@']);
        self::assertMatchesRegularExpression('/^[a-f0-9]{40}$/', $values['@git_commit@']);
        self::assertMatchesRegularExpression('/^[a-f0-9]{7}$/', $values['@git_commit_short@']);
        self::assertMatchesRegularExpression('/^.+-\d+-g[a-f0-9]{7}$/', $values['@git_tag@']);
        self::assertMatchesRegularExpression('/^.+-\d+-g[a-f0-9]{7}$/', $values['@git_version@']);
        self::assertCount(5, $values);

        // Some process does not release the git files
        if ($this->isWindows()) {
            exec('rd /S /Q .git');
        }

        self::assertSame([], $this->config->getRecommendations());
        self::assertSame([], $this->config->getWarnings());
    }

    public function test_a_recommendation_is_given_if_the_default_replacements_setting_is_provided(): void
    {
        $this->setConfig([
            'replacements' => new stdClass(),
        ]);

        self::assertSame([], $this->config->getReplacements());

        self::assertSame(
            ['The "replacements" setting can be omitted since is set to its default value'],
            $this->config->getRecommendations(),
        );
        self::assertSame([], $this->config->getWarnings());
    }

    public function test_the_datetime_replacement_has_a_default_date_format(): void
    {
        $this->setConfig(['datetime' => 'date_time']);

        self::assertMatchesRegularExpression(
            '/^[0-9]{4}-[0-9]{2}-[0-9]{2} [0-9]{2}:[0-9]{2}:[0-9]{2} [A-Z]{2,5}$/',
            $this->config->getReplacements()['@date_time@'],
        );
        self::assertCount(1, $this->config->getReplacements());

        self::assertSame([], $this->config->getRecommendations());
        self::assertSame([], $this->config->getWarnings());
    }

    public function test_the_datetime_is_converted_to_utc(): void
    {
        date_default_timezone_set('UTC');

        $now = new DateTimeImmutable();

        date_default_timezone_set('Asia/Tokyo');

        $this->setConfig(['datetime' => 'date_time']);

        date_default_timezone_set('UTC');

        $configDateTime = new DateTimeImmutable($this->config->getReplacements()['@date_time@']);

        self::assertLessThan(10, abs($configDateTime->getTimestamp() - $now->getTimestamp()));

        self::assertSame([], $this->config->getRecommendations());
        self::assertSame([], $this->config->getWarnings());
    }

    public function test_the_datetime_format_must_be_valid(): void
    {
        try {
            $this->setConfig(['datetime-format' => 'ü']);

            self::fail('Expected exception to be thrown.');
        } catch (InvalidArgumentException $exception) {
            self::assertSame(
                'Expected the datetime format to be a valid format: "ü" is not',
                $exception->getMessage(),
            );
        }
    }

    /**
     * @group legacy
     */
    public function test_the_new_datetime_format_setting_takes_precedence_over_the_old_one(): void
    {
        $this->setConfig([
            'datetime' => 'date_time',
            'datetime_format' => 'Y:m:d',
            'datetime-format' => 'Y-m-d',
        ]);

        $values = $this->config->getReplacements();

        self::assertMatchesRegularExpression(
            '/^[0-9]{4}-[0-9]{2}-[0-9]{2}$/',
            $values['@date_time@'],
        );

        self::assertSame([], $this->config->getRecommendations());
        self::assertSame([], $this->config->getWarnings());
    }

    public function test_the_replacement_sigil_can_be_a_chain_of_characters(): void
    {
        $this->setConfig([
            'replacements' => ['foo' => 'bar'],
            'replacement-sigil' => '__',
        ]);

        self::assertSame(
            ['__foo__' => 'bar'],
            $this->config->getReplacements(),
        );

        self::assertSame([], $this->config->getRecommendations());
        self::assertSame([], $this->config->getWarnings());
    }

    public function test_the_config_has_a_default_shebang(): void
    {
        self::assertSame('#!/usr/bin/env php', $this->config->getShebang());

        $this->setConfig([
            'shebang' => null,
        ]);

        self::assertSame('#!/usr/bin/env php', $this->config->getShebang());

        self::assertSame(
            ['The "shebang" setting can be omitted since is set to its default value'],
            $this->config->getRecommendations(),
        );
        self::assertSame([], $this->config->getWarnings());
    }

    public function test_the_shebang_can_be_configured(): void
    {
        $this->setConfig([
            'shebang' => $expected = '#!/bin/php',
            'files' => [self::DEFAULT_FILE],
        ]);

        $actual = $this->config->getShebang();

        self::assertSame($expected, $actual);

        self::assertSame([], $this->config->getRecommendations());
        self::assertSame([], $this->config->getWarnings());
    }

    public function test_a_recommendation_is_given_if_the_shebang_configured_to_its_default_value(): void
    {
        $this->setConfig([
            'shebang' => '#!/usr/bin/env php',
        ]);

        self::assertSame('#!/usr/bin/env php', $this->config->getShebang());

        self::assertSame(
            ['The "shebang" setting can be omitted since is set to its default value'],
            $this->config->getRecommendations(),
        );
        self::assertSame([], $this->config->getWarnings());
    }

    public function test_a_warning_is_given_if_the_shebang_configured_but_a_custom_stub_is_used(): void
    {
        touch('my-stub.php');

        $this->setConfig([
            'shebang' => $expected = '#!/bin/php',
            'stub' => 'my-stub.php',
        ]);

        self::assertSame($expected, $this->config->getShebang());

        self::assertSame([], $this->config->getRecommendations());
        self::assertSame(
            ['The "shebang" has been set but ignored since it is used only with the Box built-in stub which is not used'],
            $this->config->getWarnings(),
        );
    }

    public function test_a_warning_is_given_if_the_shebang_configured_but_the_phar_default_stub_is_used(): void
    {
        $this->setConfig([
            'shebang' => $expected = '#!/bin/php',
            'stub' => false,
        ]);

        self::assertSame($expected, $this->config->getShebang());

        self::assertSame([], $this->config->getRecommendations());
        self::assertSame(
            ['The "shebang" has been set but ignored since it is used only with the Box built-in stub which is not used'],
            $this->config->getWarnings(),
        );
    }

    public function test_a_recommendation_is_given_if_the_shebang_disabled_and_a_custom_stub_is_used(): void
    {
        touch('my-stub.php');

        $this->setConfig([
            'shebang' => false,
            'stub' => 'my-stub.php',
        ]);

        self::assertNull($this->config->getShebang());

        self::assertSame(
            ['The "shebang" has been set to `false` but is unnecessary since the Box built-in stub is not being used'],
            $this->config->getRecommendations(),
        );
        self::assertSame([], $this->config->getWarnings());
    }

    public function test_a_recommendation_is_given_if_the_shebang_disabled_and_the_phar_default_stub_is_used(): void
    {
        $this->setConfig([
            'shebang' => false,
            'stub' => false,
        ]);

        self::assertNull($this->config->getShebang());

        self::assertSame(
            ['The "shebang" has been set to `false` but is unnecessary since the Box built-in stub is not being used'],
            $this->config->getRecommendations(),
        );
        self::assertSame([], $this->config->getWarnings());
    }

    public function test_it_cannot_retrieve_the_git_hash_if_not_in_a_git_repository(): void
    {
<<<<<<< HEAD
        $regex = strtr('~^The tag or commit hash could not be retrieved from "{path}": fatal: Not a git repository~i', ['{path}' => $this->tmp]);
        $this->expectExceptionMessageMatches($regex);
        $this->expectException(RuntimeException::class);
        $this->setConfig([
            'git' => 'git',
        ]);
=======
        try {
            $this->setConfig([
                'git' => 'git',
            ]);

            self::fail('Expected exception to be thrown.');
        } catch (RuntimeException $exception) {
            $tmp = $this->tmp;

            // Make the comparison case insensitive since depending of the git version the case may be different
            self::assertSame(
                mb_strtolower(
                    sprintf(
                        'The tag or commit hash could not be retrieved from "%s": fatal: Not a git repository '
                        .'(or any of the parent directories): .git'.PHP_EOL,
                        $tmp,
                    ),
                ),
                mb_strtolower($exception->getMessage()),
            );
        }
>>>>>>> 5b825f35
    }

    public function test_a_recommendation_is_given_if_the_configured_git_placeholder_is_the_default_value(): void
    {
        $this->setConfig([
            'git' => null,
        ]);

        self::assertSame([], $this->config->getReplacements());

        self::assertSame(
            ['The "git" setting can be omitted since is set to its default value'],
            $this->config->getRecommendations(),
        );
        self::assertSame([], $this->config->getWarnings());
    }

    public function test_a_recommendation_is_given_if_the_configured_git_commit_placeholder_is_the_default_value(): void
    {
        $this->setConfig([
            'git-commit' => null,
        ]);

        self::assertSame([], $this->config->getReplacements());

        self::assertSame(
            ['The "git-commit" setting can be omitted since is set to its default value'],
            $this->config->getRecommendations(),
        );
        self::assertSame([], $this->config->getWarnings());
    }

    public function test_a_recommendation_is_given_if_the_configured_git_short_hash_placeholder_is_the_default_value(): void
    {
        $this->setConfig([
            'git-commit-short' => null,
        ]);

        self::assertSame([], $this->config->getReplacements());

        self::assertSame(
            ['The "git-commit-short" setting can be omitted since is set to its default value'],
            $this->config->getRecommendations(),
        );
        self::assertSame([], $this->config->getWarnings());
    }

    public function test_a_recommendation_is_given_if_the_configured_git_tag_placeholder_is_the_default_value(): void
    {
        $this->setConfig([
            'git-tag' => null,
        ]);

        self::assertSame([], $this->config->getReplacements());

        self::assertSame(
            ['The "git-tag" setting can be omitted since is set to its default value'],
            $this->config->getRecommendations(),
        );
        self::assertSame([], $this->config->getWarnings());
    }

    public function test_a_recommendation_is_given_if_the_configured_git_version_placeholder_is_the_default_value(): void
    {
        $this->setConfig([
            'git-version' => null,
        ]);

        self::assertSame([], $this->config->getReplacements());

        self::assertSame(
            ['The "git-version" setting can be omitted since is set to its default value'],
            $this->config->getRecommendations(),
        );
        self::assertSame([], $this->config->getWarnings());
    }

    public function test_a_recommendation_is_given_if_the_configured_datetime_format_is_the_default_value(): void
    {
        $this->setConfig([
            'datetime-format' => 'Y-m-d H:i:s T',
        ]);

        self::assertSame([], $this->config->getReplacements());

        self::assertSame(
            [
                'The "datetime-format" setting can be omitted since is set to its default value',
                'The setting "datetime-format" has been set but is unnecessary because the setting "datetime" is not set.',
            ],
            $this->config->getRecommendations(),
        );
        self::assertSame([], $this->config->getWarnings());
    }

    public function test_a_recommendation_is_given_if_the_configured_datetime_is_the_default_value(): void
    {
        $this->setConfig([
            'datetime' => null,
        ]);

        self::assertSame([], $this->config->getReplacements());

        self::assertSame(
            ['The "datetime" setting can be omitted since is set to its default value'],
            $this->config->getRecommendations(),
        );
        self::assertSame([], $this->config->getWarnings());
    }

    public function test_a_recommendation_is_given_if_the_datetime_format_is_configured_but_no_datetime_placeholder_is_not_provided(): void
    {
        $this->setConfig([
            'datetime-format' => 'Y-m-d H:i',
        ]);

        self::assertSame([], $this->config->getReplacements());

        self::assertSame(
            ['The setting "datetime-format" has been set but is unnecessary because the setting "datetime" is not set.'],
            $this->config->getRecommendations(),
        );
        self::assertSame([], $this->config->getWarnings());
    }

    public function test_a_recommendation_is_given_if_the_configured_replacement_sigil_is_the_default_value(): void
    {
        $this->setConfig([
            'replacement-sigil' => null,
        ]);

        self::assertSame([], $this->config->getReplacements());

        self::assertSame(
            ['The "replacement-sigil" setting can be omitted since is set to its default value'],
            $this->config->getRecommendations(),
        );
        self::assertSame([], $this->config->getWarnings());
    }

    public function test_the_shebang_can_be_disabled(): void
    {
        $this->setConfig([
            'shebang' => false,
            'files' => [self::DEFAULT_FILE],
        ]);

        self::assertNull($this->config->getShebang());

        self::assertSame([], $this->config->getRecommendations());
        self::assertSame([], $this->config->getWarnings());
    }

    public function test_a_recommendation_is_given_if_the_shebang_is_the_default_value(): void
    {
        $this->setConfig([
            'shebang' => null,
        ]);

        self::assertSame('#!/usr/bin/env php', $this->config->getShebang());

        self::assertSame(
            ['The "shebang" setting can be omitted since is set to its default value'],
            $this->config->getRecommendations(),
        );
        self::assertSame([], $this->config->getWarnings());

        $this->setConfig([
            'shebang' => '#!/usr/bin/env php',
        ]);

        self::assertSame('#!/usr/bin/env php', $this->config->getShebang());

        self::assertSame(
            ['The "shebang" setting can be omitted since is set to its default value'],
            $this->config->getRecommendations(),
        );
        self::assertSame([], $this->config->getWarnings());
    }

    public function test_cannot_register_an_invalid_shebang(): void
    {
        try {
            $this->setConfig([
                'shebang' => '/bin/php',
                'files' => [self::DEFAULT_FILE],
            ]);

            self::fail('Expected exception ot be thrown.');
        } catch (InvalidArgumentException $exception) {
            self::assertSame(
                'The shebang line must start with "#!". Got "/bin/php" instead',
                $exception->getMessage(),
            );
        }

        try {
            $this->setConfig([
                'shebang' => true,
                'files' => [self::DEFAULT_FILE],
            ]);

            self::fail('Expected exception ot be thrown.');
        } catch (InvalidArgumentException $exception) {
            self::assertSame(
                'Expected shebang to be either a string, false or null, found true',
                $exception->getMessage(),
            );
        }
    }

    public function test_cannot_register_an_empty_shebang(): void
    {
        try {
            $this->setConfig([
                'shebang' => '',
                'files' => [self::DEFAULT_FILE],
            ]);

            self::fail('Expected exception ot be thrown.');
        } catch (InvalidArgumentException $exception) {
            self::assertSame(
                'The shebang should not be empty.',
                $exception->getMessage(),
            );
        }

        try {
            $this->setConfig([
                'shebang' => ' ',
                'files' => [self::DEFAULT_FILE],
            ]);

            self::fail('Expected exception ot be thrown.');
        } catch (InvalidArgumentException $exception) {
            self::assertSame(
                'The shebang should not be empty.',
                $exception->getMessage(),
            );
        }
    }

    public function test_the_shebang_value_is_normalized(): void
    {
        $this->setConfig([
            'shebang' => ' #!/bin/php ',
            'files' => [self::DEFAULT_FILE],
        ]);

        $expected = '#!/bin/php';

        $actual = $this->config->getShebang();

        self::assertSame($expected, $actual);

        self::assertSame([], $this->config->getRecommendations());
        self::assertSame([], $this->config->getWarnings());
    }

    public function test_there_is_a_banner_registered_by_default(): void
    {
        $version = self::$version;

        $expected = <<<BANNER
            Generated by Humbug Box {$version}.

            @link https://github.com/humbug/box
            BANNER;

        self::assertSame($expected, $this->config->getStubBannerContents());
        self::assertNull($this->config->getStubBannerPath());

        $this->setConfig([
            'banner' => null,
            'files' => [self::DEFAULT_FILE],
        ]);

        $expected = <<<BANNER
            Generated by Humbug Box {$version}.

            @link https://github.com/humbug/box
            BANNER;

        self::assertSame($expected, $this->config->getStubBannerContents());
        self::assertNull($this->config->getStubBannerPath());

        self::assertSame(
            ['The "banner" setting can be omitted since is set to its default value'],
            $this->config->getRecommendations(),
        );
        self::assertSame([], $this->config->getWarnings());
    }

    public function test_a_recommendation_is_given_if_the_banner_is_the_default_value(): void
    {
        $this->setConfig([
            'banner' => null,
        ]);

        self::assertSame(
            ['The "banner" setting can be omitted since is set to its default value'],
            $this->config->getRecommendations(),
        );
        self::assertSame([], $this->config->getWarnings());

        $version = self::$version;

        $this->setConfig([
            'banner' => <<<BANNER
                Generated by Humbug Box {$version}.

                @link https://github.com/humbug/box
                BANNER,
        ]);

        self::assertSame(
            ['The "banner" setting can be omitted since is set to its default value'],
            $this->config->getRecommendations(),
        );
        self::assertSame([], $this->config->getWarnings());
    }

    /**
     * @dataProvider customBannerProvider
     */
    public function test_a_custom_banner_can_be_registered(string $banner): void
    {
        $this->setConfig([
            'banner' => $banner,
            'files' => [self::DEFAULT_FILE],
        ]);

        self::assertSame($banner, $this->config->getStubBannerContents());
        self::assertNull($this->config->getStubBannerPath());

        self::assertSame([], $this->config->getRecommendations());
        self::assertSame([], $this->config->getWarnings());
    }

    public function test_a_warning_is_given_when_the_banner_is_configured_but_the_box_stub_is_not_used(): void
    {
        touch('my-stub.php');

        foreach (['my-stub.php', false] as $stub) {
            $this->setConfig([
                'banner' => 'custom banner',
                'stub' => $stub,
            ]);

            self::assertSame('custom banner', $this->config->getStubBannerContents());
            self::assertNull($this->config->getStubBannerPath());

            self::assertSame([], $this->config->getRecommendations());
            self::assertSame(
                ['The "banner" setting has been set but is ignored since the Box built-in stub is not being used'],
                $this->config->getWarnings(),
            );
        }
    }

    public function test_a_recommendation_is_given_when_the_banner_is_disabled_but_the_box_stub_is_not_used(): void
    {
        touch('my-stub.php');

        foreach (['my-stub.php', false] as $stub) {
            $this->setConfig([
                'banner' => false,
                'stub' => $stub,
            ]);

            self::assertNull($this->config->getStubBannerContents());
            self::assertNull($this->config->getStubBannerPath());

            self::assertSame(
                ['The "banner" setting has been set but is unnecessary since the Box built-in stub is not being used'],
                $this->config->getRecommendations(),
            );
            self::assertSame([], $this->config->getWarnings());
        }
    }

    public function test_the_banner_can_be_disabled(): void
    {
        $this->setConfig([
            'banner' => false,
            'files' => [self::DEFAULT_FILE],
        ]);

        self::assertNull($this->config->getStubBannerContents());
        self::assertNull($this->config->getStubBannerPath());

        self::assertSame([], $this->config->getRecommendations());
        self::assertSame([], $this->config->getWarnings());
    }

    public function test_the_banner_must_be_a_valid_value(): void
    {
        try {
            $this->setConfig([
                'banner' => true,
                'files' => [self::DEFAULT_FILE],
            ]);

            self::fail('Expected exception to be thrown.');
        } catch (InvalidArgumentException $exception) {
            self::assertSame(
                'The banner cannot accept true as a value',
                $exception->getMessage(),
            );
        }
    }

    /**
     * @dataProvider unormalizedCustomBannerProvider
     */
    public function test_the_content_of_the_banner_is_normalized(string $banner, string $expected): void
    {
        $this->setConfig([
            'banner' => $banner,
            'files' => [self::DEFAULT_FILE],
        ]);

        self::assertSame($expected, $this->config->getStubBannerContents());
        self::assertNull($this->config->getStubBannerPath());

        self::assertSame([], $this->config->getRecommendations());
        self::assertSame([], $this->config->getWarnings());
    }

    public function test_a_custom_multiline_banner_can_be_registered(): void
    {
        $comment = <<<'COMMENT'
            This is a

            multiline

            comment.
            COMMENT;

        $this->setConfig([
            'banner' => $comment,
            'files' => [self::DEFAULT_FILE],
        ]);

        self::assertSame($comment, $this->config->getStubBannerContents());
        self::assertNull($this->config->getStubBannerPath());

        self::assertSame([], $this->config->getRecommendations());
        self::assertSame([], $this->config->getWarnings());
    }

    public function test_not_banner_path_is_registered_by_default(): void
    {
        self::assertNull($this->getNoFileConfig()->getStubBannerPath());

        self::assertSame([], $this->config->getRecommendations());
        self::assertSame([], $this->config->getWarnings());

        $this->setConfig([
            'banner-file' => null,
        ]);

        self::assertNull($this->config->getStubBannerPath());

        self::assertSame(
            ['The "banner-file" setting can be omitted since is set to its default value'],
            $this->config->getRecommendations(),
        );
        self::assertSame([], $this->config->getWarnings());
    }

    public function test_a_custom_banner_from_a_file_can_be_registered(): void
    {
        $comment = <<<'COMMENT'
            This is a

            multiline

            comment.
            COMMENT;

        dump_file('banner', $comment);

        $this->setConfig([
            'banner-file' => 'banner',
            'files' => [self::DEFAULT_FILE],
        ]);

        self::assertSame($comment, $this->config->getStubBannerContents());
        self::assertSame($this->tmp.DIRECTORY_SEPARATOR.'banner', $this->config->getStubBannerPath());

        self::assertSame([], $this->config->getRecommendations());
        self::assertSame([], $this->config->getWarnings());
    }

    public function test_a_recommendation_is_given_if_the_default_stub_banner_path_is_configured(): void
    {
        $version = self::$version;

        $defaultBanner = <<<BANNER
            Generated by Humbug Box {$version}.

            @link https://github.com/humbug/box
            BANNER;

        $this->setConfig([
            'banner-file' => null,
        ]);

        self::assertSame($defaultBanner, $this->config->getStubBannerContents());
        self::assertNull($this->config->getStubBannerPath());

        self::assertSame(
            ['The "banner-file" setting can be omitted since is set to its default value'],
            $this->config->getRecommendations(),
        );
        self::assertSame([], $this->config->getWarnings());

        dump_file('custom-banner', $defaultBanner);

        $this->setConfig([
            'banner-file' => 'custom-banner',
        ]);

        self::assertSame($defaultBanner, $this->config->getStubBannerContents());
        self::assertSame($this->tmp.DIRECTORY_SEPARATOR.'custom-banner', $this->config->getStubBannerPath());

        self::assertSame(
            ['The "banner-file" setting can be omitted since is set to its default value'],
            $this->config->getRecommendations(),
        );
        self::assertSame([], $this->config->getWarnings());

        $version = self::$version;

        dump_file(
            'custom-banner',
            <<<BANNER
                  Generated by Humbug Box {$version}.

                  @link https://github.com/humbug/box
                BANNER,
        );

        $this->setConfig([
            'banner-file' => 'custom-banner',
        ]);

        self::assertSame($defaultBanner, $this->config->getStubBannerContents());
        self::assertSame($this->tmp.DIRECTORY_SEPARATOR.'custom-banner', $this->config->getStubBannerPath());

        self::assertSame(
            ['The "banner-file" setting can be omitted since is set to its default value'],
            $this->config->getRecommendations(),
        );
        self::assertSame([], $this->config->getWarnings());
    }

    public function test_a_warning_is_given_when_the_banner_file_is_configured_but_the_box_stub_is_not_used(): void
    {
        touch('custom-banner');
        touch('my-stub.php');

        foreach (['my-stub.php', false] as $stub) {
            $this->setConfig([
                'banner-file' => 'custom-banner',
                'stub' => $stub,
            ]);

            self::assertSame('', $this->config->getStubBannerContents());
            self::assertSame($this->tmp.DIRECTORY_SEPARATOR.'custom-banner', $this->config->getStubBannerPath());

            self::assertSame([], $this->config->getRecommendations());
            self::assertSame(
                ['The "banner-file" setting has been set but is ignored since the Box built-in stub is not being used'],
                $this->config->getWarnings(),
            );
        }
    }

    public function test_the_banner_value_is_discarded_if_a_banner_file_is_registered(): void
    {
        $comment = <<<'COMMENT'
            This is a

            multiline

            comment.
            COMMENT;

        dump_file('banner', $comment);

        $this->setConfig([
            'banner' => 'discarded banner',
            'banner-file' => 'banner',
            'files' => [self::DEFAULT_FILE],
        ]);

        self::assertSame($comment, $this->config->getStubBannerContents());
        self::assertSame($this->tmp.DIRECTORY_SEPARATOR.'banner', $this->config->getStubBannerPath());

        self::assertSame([], $this->config->getRecommendations());
        self::assertSame([], $this->config->getWarnings());
    }

    public function test_the_content_of_the_custom_banner_file_is_normalized(): void
    {
        $comment = <<<'COMMENT'
             This is a

             multiline

             comment.
            COMMENT;

        $expected = <<<'COMMENT'
            This is a

            multiline

            comment.
            COMMENT;

        dump_file('banner', $comment);

        $this->setConfig([
            'banner-file' => 'banner',
            'files' => [self::DEFAULT_FILE],
        ]);

        self::assertSame($expected, $this->config->getStubBannerContents());
        self::assertSame($this->tmp.DIRECTORY_SEPARATOR.'banner', $this->config->getStubBannerPath());

        self::assertSame([], $this->config->getRecommendations());
        self::assertSame([], $this->config->getWarnings());
    }

    public function test_the_custom_banner_file_must_exists_when_provided(): void
    {
        try {
            $this->setConfig([
                'banner-file' => '/does/not/exist',
                'files' => [self::DEFAULT_FILE],
            ]);

            self::fail('Expected exception to be thrown.');
        } catch (InvalidArgumentException $exception) {
            self::assertSame(
                'The file "/does/not/exist" does not exist.',
                $exception->getMessage(),
            );
        }
    }

    public function test_by_default_there_is_no_stub_and_the_stub_is_generated(): void
    {
        self::assertNull($this->config->getStubPath());
        self::assertTrue($this->config->isStubGenerated());

        self::assertSame([], $this->config->getRecommendations());
        self::assertSame([], $this->config->getWarnings());

        $this->setConfig([
            'stub' => null,
        ]);

        self::assertNull($this->config->getStubPath());
        self::assertTrue($this->config->isStubGenerated());

        self::assertSame(
            ['The "stub" setting can be omitted since is set to its default value'],
            $this->config->getRecommendations(),
        );
        self::assertSame([], $this->config->getWarnings());

        $this->setConfig([
            'stub' => true,
        ]);

        self::assertNull($this->config->getStubPath());
        self::assertTrue($this->config->isStubGenerated());

        self::assertSame(
            ['The "stub" setting can be omitted since is set to its default value'],
            $this->config->getRecommendations(),
        );
        self::assertSame([], $this->config->getWarnings());
    }

    public function test_a_custom_stub_can_be_provided(): void
    {
        dump_file('custom-stub.php', '');

        $this->setConfig([
            'stub' => 'custom-stub.php',
            'files' => [self::DEFAULT_FILE],
        ]);

        self::assertSame($this->tmp.DIRECTORY_SEPARATOR.'custom-stub.php', $this->config->getStubPath());
        self::assertFalse($this->config->isStubGenerated());

        self::assertSame([], $this->config->getRecommendations());
        self::assertSame([], $this->config->getWarnings());
    }

    public function test_the_stub_can_be_generated(): void
    {
        $this->setConfig([
            'files' => [self::DEFAULT_FILE],
        ]);

        self::assertNull($this->config->getStubPath());
        self::assertTrue($this->config->isStubGenerated());

        self::assertSame([], $this->config->getRecommendations());
        self::assertSame([], $this->config->getWarnings());

        foreach ([true, null] as $stub) {
            $this->setConfig([
                'stub' => $stub,
                'files' => [self::DEFAULT_FILE],
            ]);

            self::assertNull($this->config->getStubPath());
            self::assertTrue($this->config->isStubGenerated());
        }
    }

    public function test_the_default_stub_can_be_used(): void
    {
        $this->setConfig([
            'stub' => false,
            'files' => [self::DEFAULT_FILE],
        ]);

        self::assertNull($this->config->getStubPath());
        self::assertFalse($this->config->isStubGenerated());

        self::assertSame([], $this->config->getRecommendations());
        self::assertSame([], $this->config->getWarnings());
    }

    public function test_funcs_are_not_intercepted_by_default(): void
    {
        self::assertFalse($this->config->isInterceptFileFuncs());

        $this->setConfig([
            'intercept' => null,
        ]);

        self::assertFalse($this->config->isInterceptFileFuncs());

        self::assertSame(
            ['The "intercept" setting can be omitted since is set to its default value'],
            $this->config->getRecommendations(),
        );
        self::assertSame([], $this->config->getWarnings());

        $this->setConfig([
            'intercept' => false,
        ]);

        self::assertFalse($this->config->isInterceptFileFuncs());

        self::assertSame(
            ['The "intercept" setting can be omitted since is set to its default value'],
            $this->config->getRecommendations(),
        );
        self::assertSame([], $this->config->getWarnings());
    }

    public function test_the_intercept_funcs_can_be_enabled(): void
    {
        $this->setConfig([
            'intercept' => true,
        ]);

        self::assertTrue($this->config->isInterceptFileFuncs());

        self::assertSame([], $this->config->getRecommendations());
        self::assertSame([], $this->config->getWarnings());
    }

    public function test_a_warning_is_given_when_the_intercept_funcs_is_configured_but_the_box_stub_is_not_used(): void
    {
        touch('my-stub.php');

        foreach (['my-stub.php', false] as $stub) {
            $this->setConfig([
                'intercept' => true,
                'stub' => $stub,
            ]);

            self::assertTrue($this->config->isInterceptFileFuncs());

            self::assertSame([], $this->config->getRecommendations());
            self::assertSame(
                ['The "intercept" setting has been set but is ignored since the Box built-in stub is not being used'],
                $this->config->getWarnings(),
            );
        }
    }

    public function test_a_recommendation_is_given_when_the_intercept_funcs_is_disabled_but_the_box_stub_is_not_used(): void
    {
        touch('my-stub.php');

        foreach (['my-stub.php', false] as $stub) {
            $this->setConfig([
                'intercept' => false,
                'stub' => $stub,
            ]);

            self::assertFalse($this->config->isInterceptFileFuncs());

            self::assertSame(
                ['The "intercept" setting can be omitted since is set to its default value'],
                $this->config->getRecommendations(),
            );
            self::assertSame([], $this->config->getWarnings());
        }
    }

    public function test_the_requirement_checker_can_be_disabled(): void
    {
        $this->setConfig([
            'check-requirements' => false,
        ]);

        self::assertFalse($this->config->checkRequirements());

        self::assertSame([], $this->config->getRecommendations());
        self::assertSame([], $this->config->getWarnings());

        dump_file('composer.lock', '{}');

        $this->reloadConfig();

        self::assertFalse($this->config->checkRequirements());

        self::assertSame([], $this->config->getRecommendations());
        self::assertSame([], $this->config->getWarnings());
    }

    public function test_the_requirement_checker_is_enabled_by_default_if_a_composer_lock_or_json_file_is_found(): void
    {
        self::assertFalse($this->config->checkRequirements());

        dump_file('composer.lock', '{}');

        $this->reloadConfig();

        self::assertTrue($this->config->checkRequirements());

        self::assertSame([], $this->config->getRecommendations());
        self::assertSame([], $this->config->getWarnings());

        dump_file('composer.json', '{}');
        remove('composer.lock');

        $this->reloadConfig();

        self::assertTrue($this->config->checkRequirements());

        self::assertSame([], $this->config->getRecommendations());
        self::assertSame([], $this->config->getWarnings());

        dump_file('composer.lock', '{}');

        $this->reloadConfig();

        self::assertTrue($this->config->checkRequirements());

        self::assertSame([], $this->config->getRecommendations());
        self::assertSame([], $this->config->getWarnings());
    }

    public function test_the_requirement_checker_can_be_enabled(): void
    {
        dump_file('composer.json', '{}');
        dump_file('composer.lock', '{}');
        dump_file('vendor/composer/installed.json', '{}');

        $this->setConfig([
            'check-requirements' => true,
        ]);

        self::assertTrue($this->config->checkRequirements());

        self::assertSame(
            ['The "check-requirements" setting can be omitted since is set to its default value'],
            $this->config->getRecommendations(),
        );
        self::assertSame([], $this->config->getWarnings());
    }

    public function test_the_requirement_checker_is_forcibly_disabled_if_the_composer_files_could_not_be_found(): void
    {
        $this->setConfig([
            'check-requirements' => true,
        ]);

        self::assertFalse($this->config->checkRequirements());

        self::assertSame(
            ['The "check-requirements" setting can be omitted since is set to its default value'],
            $this->config->getRecommendations(),
        );
        self::assertSame(
            ['The requirement checker could not be used because the composer.json and composer.lock file could not be found.'],
            $this->config->getWarnings(),
        );
    }

    public function test_a_recommendation_is_given_if_the_default_check_requirement_value_is_given(): void
    {
        $this->setConfig([
            'check-requirements' => null,
        ]);

        self::assertFalse($this->config->checkRequirements());

        self::assertSame(
            ['The "check-requirements" setting can be omitted since is set to its default value'],
            $this->config->getRecommendations(),
        );
        self::assertSame(
            ['The requirement checker could not be used because the composer.json and composer.lock file could not be found.'],
            $this->config->getWarnings(),
        );

        $this->setConfig([
            'check-requirements' => true,
        ]);

        self::assertFalse($this->config->checkRequirements());

        self::assertSame(
            ['The "check-requirements" setting can be omitted since is set to its default value'],
            $this->config->getRecommendations(),
        );
        self::assertSame(
            ['The requirement checker could not be used because the composer.json and composer.lock file could not be found.'],
            $this->config->getWarnings(),
        );

        dump_file('composer.json', '{}');
        dump_file('composer.lock', '{}');
        dump_file('vendor/composer/installed.json', '{}');

        $this->setConfig([
            'check-requirements' => null,
        ]);

        self::assertTrue($this->config->checkRequirements());

        self::assertSame(
            ['The "check-requirements" setting can be omitted since is set to its default value'],
            $this->config->getRecommendations(),
        );
        self::assertSame([], $this->config->getWarnings());

        $this->setConfig([
            'check-requirements' => true,
        ]);

        self::assertTrue($this->config->checkRequirements());

        self::assertSame(
            ['The "check-requirements" setting can be omitted since is set to its default value'],
            $this->config->getRecommendations(),
        );
        self::assertSame([], $this->config->getWarnings());
    }

    public function test_warning_is_given_if_the_check_requirement_is_configured_but_the_phar_stub_used(): void
    {
        dump_file('composer.json', '{}');
        dump_file('composer.lock', '{}');
        dump_file('vendor/composer/installed.json', '{}');

        $this->setConfig([
            'check-requirements' => true,
            'stub' => false,
        ]);

        self::assertTrue($this->config->checkRequirements());

        self::assertSame(
            ['The "check-requirements" setting can be omitted since is set to its default value'],
            $this->config->getRecommendations(),
        );
        self::assertSame(
            ['The "check-requirements" setting has been set but has been ignored since the PHAR built-in stub is being used.'],
            $this->config->getWarnings(),
        );
    }

    public function test_by_default_dev_files_are_excluded_if_dump_autoload_is_enabled(): void
    {
        // Those checks are somewhat redundant. They are however done here to make sure the exclude dev files
        // checks stay in sync with the dump-autoload
        self::assertFalse($this->config->dumpAutoload());
        self::assertFalse($this->getNoFileConfig()->dumpAutoload());

        self::assertFalse($this->config->excludeDevFiles());
        self::assertFalse($this->getNoFileConfig()->excludeDevFiles());

        $this->setConfig(['exclude-dev-files' => null]);

        self::assertFalse($this->config->excludeDevFiles());

        self::assertSame(
            ['The "exclude-dev-files" setting can be omitted since is set to its default value'],
            $this->config->getRecommendations(),
        );
        self::assertSame([], $this->config->getWarnings());

        dump_file('composer.json', '{}');

        $this->setConfig([]);

        self::assertTrue($this->config->dumpAutoload());
        self::assertTrue($this->getNoFileConfig()->dumpAutoload());

        self::assertTrue($this->config->excludeDevFiles());
        self::assertTrue($this->getNoFileConfig()->excludeDevFiles());

        self::assertSame([], $this->config->getRecommendations());
        self::assertSame([], $this->config->getWarnings());

        $this->setConfig(['exclude-dev-files' => null]);

        self::assertTrue($this->config->dumpAutoload());
        self::assertTrue($this->config->excludeDevFiles());

        self::assertSame(
            ['The "exclude-dev-files" setting can be omitted since is set to its default value'],
            $this->config->getRecommendations(),
        );
        self::assertSame([], $this->config->getWarnings());

        $this->setConfig([
            'dump-autoload' => false,
        ]);

        self::assertFalse($this->config->dumpAutoload());
        self::assertTrue($this->getNoFileConfig()->dumpAutoload());

        self::assertFalse($this->config->excludeDevFiles());
        self::assertTrue($this->getNoFileConfig()->excludeDevFiles());

        self::assertSame([], $this->config->getRecommendations());
        self::assertSame([], $this->config->getWarnings());

        $this->setConfig([
            'dump-autoload' => true,
        ]);

        self::assertTrue($this->config->dumpAutoload());
        self::assertTrue($this->getNoFileConfig()->dumpAutoload());

        self::assertTrue($this->config->excludeDevFiles());
        self::assertTrue($this->getNoFileConfig()->excludeDevFiles());

        self::assertSame(
            ['The "dump-autoload" setting can be omitted since is set to its default value'],
            $this->config->getRecommendations(),
        );
        self::assertSame([], $this->config->getWarnings());
    }

    public function test_a_recommendation_is_given_if_exclude_dev_files_is_enabled_when_the_autoload_is_dumped(): void
    {
        dump_file('composer.json', '{}');

        $this->setConfig([
            'dump-autoload' => true,
            'exclude-dev-files' => true,
        ]);

        self::assertTrue($this->config->dumpAutoload());
        self::assertTrue($this->getNoFileConfig()->dumpAutoload());

        self::assertTrue($this->config->excludeDevFiles());
        self::assertTrue($this->getNoFileConfig()->excludeDevFiles());

        self::assertSame(
            [
                'The "dump-autoload" setting can be omitted since is set to its default value',
                'The "exclude-dev-files" setting can be omitted since is set to its default value',
            ],
            $this->config->getRecommendations(),
        );
        self::assertSame([], $this->config->getWarnings());
    }

    public function test_a_recommendation_is_given_if_exclude_dev_files_is_disabled_when_the_autoload_is_not_dumped(): void
    {
        dump_file('composer.json', '{}');

        $this->setConfig([
            'dump-autoload' => false,
            'exclude-dev-files' => false,
        ]);

        self::assertFalse($this->config->dumpAutoload());
        self::assertTrue($this->getNoFileConfig()->dumpAutoload());

        self::assertFalse($this->config->excludeDevFiles());
        self::assertTrue($this->getNoFileConfig()->excludeDevFiles());

        self::assertSame(
            ['The "exclude-dev-files" setting can be omitted since is set to its default value'],
            $this->config->getRecommendations(),
        );
        self::assertSame([], $this->config->getWarnings());
    }

    public function test_the_dev_files_can_be_not_excluded_when_the_autoloader_is_dumped(): void
    {
        dump_file('composer.json', '{}');

        $this->setConfig([
            'dump-autoload' => true,
            'exclude-dev-files' => false,
        ]);

        self::assertTrue($this->config->dumpAutoload());
        self::assertTrue($this->getNoFileConfig()->dumpAutoload());

        self::assertFalse($this->config->excludeDevFiles());
        self::assertTrue($this->getNoFileConfig()->excludeDevFiles());

        self::assertSame(
            ['The "dump-autoload" setting can be omitted since is set to its default value'],
            $this->config->getRecommendations(),
        );
        self::assertSame([], $this->config->getWarnings());
    }

    public function test_a_warning_is_given_if_dev_files_are_explicitly_excluded_but_the_autoloader_not_dumped(): void
    {
        dump_file('composer.json', '{}');

        $this->setConfig([
            'dump-autoload' => false,
            'exclude-dev-files' => true,
        ]);

        self::assertFalse($this->config->dumpAutoload());
        self::assertTrue($this->getNoFileConfig()->dumpAutoload());

        self::assertFalse($this->config->excludeDevFiles());
        self::assertTrue($this->getNoFileConfig()->excludeDevFiles());

        self::assertSame([], $this->config->getRecommendations());
        self::assertSame(
            ['The "exclude-dev-files" setting has been set but has been ignored because the Composer autoloader is not dumped'],
            $this->config->getWarnings(),
        );
    }

    public function test_it_can_be_created_with_only_default_values(): void
    {
        $this->setConfig(
            array_fill_keys(
                $this->retrieveSchemaKeys(),
                null,
            ),
        );

        self::assertFalse($this->config->checkRequirements());
        self::assertFalse($this->config->dumpAutoload());
        self::assertTrue($this->config->excludeComposerFiles());
        self::assertMatchesRegularExpression('/^box-auto-generated-alias-[\da-zA-Z]{12}\.phar$/', $this->config->getAlias());
        self::assertSame($this->tmp, $this->config->getBasePath());
        self::assertSame([], $this->config->getBinaryFiles());
        self::assertSame([], $this->config->getCompactors()->toArray());
        self::assertFalse($this->config->hasAutodiscoveredFiles());
        self::assertNull($this->config->getComposerJson());
        self::assertNull($this->config->getComposerLock());
        self::assertNull($this->config->getCompressionAlgorithm());
        self::assertNull($this->config->getDecodedComposerJsonContents());
        self::assertNull($this->config->getDecodedComposerLockContents());
        self::assertSame($this->tmp.'/box.json', $this->config->getConfigurationFile());
        self::assertEquals(
            new MapFile($this->tmp, []),
            $this->config->getFileMapper(),
        );
        self::assertSame(493, $this->config->getFileMode());
        self::assertSame([], $this->config->getFiles());
        self::assertSame('', $this->config->getMainScriptContents());
        self::assertSame($this->tmp.'/index.php', $this->config->getMainScriptPath());
        self::assertNull($this->config->getMetadata());
        self::assertSame($this->tmp.'/index.phar', $this->config->getOutputPath());
        self::assertNull($this->config->getPrivateKeyPassphrase());
        self::assertNull($this->config->getPrivateKeyPath());
        self::assertSame([], $this->config->getReplacements());
        self::assertSame('#!/usr/bin/env php', $this->config->getShebang());
        self::assertSame(Phar::SHA1, $this->config->getSigningAlgorithm());

        $version = self::$version;

        self::assertSame(
            <<<BANNER
                Generated by Humbug Box {$version}.

                @link https://github.com/humbug/box
                BANNER,
            $this->config->getStubBannerContents(),
        );
        self::assertNull($this->config->getStubPath());
        self::assertSame($this->tmp.'/index.phar', $this->config->getTmpOutputPath());
        self::assertTrue($this->config->hasMainScript());
        self::assertFalse($this->config->isInterceptFileFuncs());
        self::assertFalse($this->config->promptForPrivateKey());
        self::assertTrue($this->config->isStubGenerated());
    }

    public function test_it_can_be_exported(): void
    {
        touch('foo.php');
        touch('bar.php');

        dump_file(
            'composer.json',
            <<<'JSON'
                {
                    "config": {
                        "bin-dir": "bin",
                        "platform": {
                            "php": "7.1.10"
                        },
                        "sort-packages": true
                    }
                }
                JSON,
        );
        dump_file('composer.lock', '{}');
        dump_file('vendor/composer/installed.json', '{}');

        $this->setConfig([
            'alias' => 'test.phar',
            'banner' => 'My banner',
            'files-bin' => [
                'foo.php',
                'bar.php',  // comes second to see if the sorting from the export kicks in correctly
            ],
            'compactors' => [Php::class],
            'compression' => 'GZ',
        ]);

        $expectedDumpedConfig = <<<'EOF'
            KevinGH\Box\Configuration\Configuration {#100
              -compressionAlgorithm: "GZ"
              -mainScriptPath: "index.php"
              -mainScriptContents: ""
              -file: "box.json"
              -alias: "test.phar"
              -basePath: "/path/to"
              -composerJson: KevinGH\Box\Composer\ComposerFile {#100
                -path: "composer.json"
                -contents: array:1 [
                  "config" => array:3 [
                    "bin-dir" => "bin"
                    "platform" => array:1 [
                      "php" => "7.1.10"
                    ]
                    "sort-packages" => true
                  ]
                ]
              }
              -composerLock: KevinGH\Box\Composer\ComposerFile {#100
                -path: "composer.lock"
                -contents: []
              }
              -files: array:6 [
                0 => "bar.php"
                1 => "box.json"
                2 => "composer.json"
                3 => "composer.lock"
                4 => "foo.php"
                5 => "vendor/composer/installed.json"
              ]
              -binaryFiles: array:2 [
                0 => "bar.php"
                1 => "foo.php"
              ]
              -autodiscoveredFiles: true
              -dumpAutoload: true
              -excludeComposerFiles: true
              -excludeDevFiles: true
              -compactors: array:1 [
                0 => "KevinGH\Box\Compactor\Php"
              ]
              -fileMode: "0755"
              -fileMapper: KevinGH\Box\MapFile {#100
                -basePath: "/path/to"
                -map: []
              }
              -metadata: null
              -tmpOutputPath: "index.phar"
              -outputPath: "index.phar"
              -privateKeyPassphrase: null
              -privateKeyPath: null
              -promptForPrivateKey: false
              -processedReplacements: []
              -shebang: "#!/usr/bin/env php"
              -signingAlgorithm: "SHA1"
              -stubBannerContents: "My banner"
              -stubBannerPath: null
              -stubPath: null
              -isInterceptFileFuncs: false
              -isStubGenerated: true
              -checkRequirements: true
              -warnings: []
              -recommendations: []
            }

            EOF;

        $actualDumpedConfig = VarDumperNormalizer::normalize(
            $this->tmp,
            $this->config->export(),
        );

        $actualDumpedConfig = preg_replace(
            '/ \{#\d{2,}/',
            ' {#100',
            $actualDumpedConfig,
        );

        self::assertSame($expectedDumpedConfig, $actualDumpedConfig);
    }

    public static function invalidCompressionAlgorithmsProvider(): iterable
    {
        yield 'Invalid string key' => [
            'INVALID',
            'Invalid compression algorithm "INVALID", use one of "GZ", "BZ2", "NONE" instead.',
        ];

        yield 'Invalid constant value' => [
            10,
            'Invalid compression algorithm "10", use one of "GZ", "BZ2", "NONE" instead.',
        ];

        yield 'Invalid type 1' => [
            [],
            'Expected compression to be an algorithm name, found <ARRAY> instead.',
        ];

        yield 'Invalid type 2' => [
            new stdClass(),
            'Expected compression to be an algorithm name, found stdClass instead.',
        ];
    }

    public static function JsonValidNonStringValuesProvider(): iterable
    {
        foreach (self::provideJsonPrimitives() as $key => $value) {
            if ('string' === $key) {
                continue;
            }

            yield $key => [$value];
        }
    }

    public static function JsonValidNonStringArrayProvider(): iterable
    {
        foreach (self::provideJsonPrimitives() as $key => $values) {
            if ('string' === $key) {
                continue;
            }

            yield $key.'[]' => [[$values]];
        }
    }

    public static function JsonValidNonObjectArrayProvider(): iterable
    {
        foreach (self::provideJsonPrimitives() as $key => $values) {
            if ('object' === $key) {
                continue;
            }

            yield $key.'[]' => [[$values]];
        }
    }

    public static function provideJsonPrimitives(): iterable
    {
        yield 'null' => null;
        yield 'bool' => true;
        yield 'number' => 30;
        yield 'string' => 'foo';
        yield 'object' => ['foo' => 'bar'];
        yield 'array' => ['foo', 'bar'];
    }

    public static function customBannerProvider(): iterable
    {
        yield ['Simple banner'];

        yield [<<<'COMMENT'
            This is a

            multiline

            banner.
            COMMENT
        ];
    }

    public static function unormalizedCustomBannerProvider(): iterable
    {
        yield [
            ' Simple banner ',
            'Simple banner',
        ];

        yield [
            <<<'COMMENT'
                 This is a

                 multiline

                 banner.
                COMMENT,
            <<<'COMMENT'
                This is a

                multiline

                banner.
                COMMENT,
        ];
    }

    public static function jsonFilesProvider(): iterable
    {
        yield [
            static function (): void {},
            null,
            null,
            null,
            null,
        ];

        yield [
            static function (): void {
                dump_file('composer.json', '{}');
            },
            'composer.json',
            [],
            null,
            null,
        ];

        yield [
            static function (): void {
                dump_file('composer.json', '{"name": "acme/foo"}');
            },
            'composer.json',
            ['name' => 'acme/foo'],
            null,
            null,
        ];

        yield [
            static function (): void {
                dump_file('composer.lock', '{}');
            },
            null,
            null,
            'composer.lock',
            [],
        ];

        yield [
            static function (): void {
                dump_file('composer.lock', '{"name": "acme/foo"}');
            },
            null,
            null,
            'composer.lock',
            ['name' => 'acme/foo'],
        ];

        yield [
            static function (): void {
                dump_file('composer.json', '{"name": "acme/foo"}');
                dump_file('composer.lock', '{"name": "acme/bar"}');
            },
            'composer.json',
            ['name' => 'acme/foo'],
            'composer.lock',
            ['name' => 'acme/bar'],
        ];

        yield [
            static function (): void {
                mkdir('composer.json');
            },
            null,
            null,
            null,
            null,
        ];

        yield [
            static function (): void {
                mkdir('composer.lock');
            },
            null,
            null,
            null,
            null,
        ];

        yield [
            static function (): void {
                touch('composer.json');
                chmod('composer.json', 0);
            },
            null,
            null,
            null,
            null,
        ];

        yield [
            static function (): void {
                touch('composer.lock');
                chmod('composer.lock', 0);
            },
            null,
            null,
            null,
            null,
        ];
    }

    public static function PassFileFreeSigningAlgorithmProvider(): iterable
    {
        yield ['MD5', Phar::MD5];
        yield ['SHA1', Phar::SHA1];
        yield ['SHA256', Phar::SHA256];
        yield ['SHA512', Phar::SHA512];
    }

    /**
     * @return string[]
     */
    private function retrieveSchemaKeys(): array
    {
        $schema = json_decode(
            file_contents(__DIR__.'/../../res/schema.json'),
            true,
            512,
            JSON_THROW_ON_ERROR,
        );

        return array_keys($schema['properties']);
    }
}<|MERGE_RESOLUTION|>--- conflicted
+++ resolved
@@ -46,9 +46,9 @@
 use function mt_getrandmax;
 use function random_int;
 use function sprintf;
+use function strtr;
 use const DIRECTORY_SEPARATOR;
 use const JSON_THROW_ON_ERROR;
-use const PHP_EOL;
 
 /**
  * @covers \KevinGH\Box\Configuration\Configuration
@@ -1696,36 +1696,15 @@
 
     public function test_it_cannot_retrieve_the_git_hash_if_not_in_a_git_repository(): void
     {
-<<<<<<< HEAD
-        $regex = strtr('~^The tag or commit hash could not be retrieved from "{path}": fatal: Not a git repository~i', ['{path}' => $this->tmp]);
+        $regex = strtr(
+            '~^The tag or commit hash could not be retrieved from "{path}": fatal: Not a git repository~i',
+            ['{path}' => $this->tmp],
+        );
+
         $this->expectExceptionMessageMatches($regex);
         $this->expectException(RuntimeException::class);
-        $this->setConfig([
-            'git' => 'git',
-        ]);
-=======
-        try {
-            $this->setConfig([
-                'git' => 'git',
-            ]);
-
-            self::fail('Expected exception to be thrown.');
-        } catch (RuntimeException $exception) {
-            $tmp = $this->tmp;
-
-            // Make the comparison case insensitive since depending of the git version the case may be different
-            self::assertSame(
-                mb_strtolower(
-                    sprintf(
-                        'The tag or commit hash could not be retrieved from "%s": fatal: Not a git repository '
-                        .'(or any of the parent directories): .git'.PHP_EOL,
-                        $tmp,
-                    ),
-                ),
-                mb_strtolower($exception->getMessage()),
-            );
-        }
->>>>>>> 5b825f35
+
+        $this->setConfig(['git' => 'git']);
     }
 
     public function test_a_recommendation_is_given_if_the_configured_git_placeholder_is_the_default_value(): void

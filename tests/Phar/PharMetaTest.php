<?php

declare(strict_types=1);

/*
 * This file is part of the box project.
 *
 * (c) Kevin Herrera <kevin@herrera.io>
 *     Théo Fidry <theo.fidry@gmail.com>
 *
 * This source file is subject to the MIT license that is bundled
 * with this source code in the file LICENSE.
 */

namespace KevinGH\Box\Phar;

use PHPUnit\Framework\Attributes\CoversClass;
use PHPUnit\Framework\Attributes\DataProvider;
use PHPUnit\Framework\Attributes\RunTestsInSeparateProcesses;
use PHPUnit\Framework\TestCase;
use function rtrim;
use function Safe\file_get_contents;
use const PHP_VERSION_ID;

/**
 * @internal
 */
#[CoversClass(PharMeta::class)]
#[RunTestsInSeparateProcesses]
final class PharMetaTest extends TestCase
{
    private const FIXTURES_DIR = __DIR__.'/../../fixtures/extract';

    #[DataProvider('pharMetaProvider')]
    public function test_it_can_be_serialized_and_deserialized(PharMeta $pharMeta): void
    {
        $newPharMeta = PharMeta::fromJson($pharMeta->toJson());

        self::assertEquals($pharMeta, $newPharMeta);
    }

    public static function pharMetaProvider(): iterable
    {
        yield 'minimal' => [
            new PharMeta(
                CompressionAlgorithm::NONE,
                null,
                null,
                null,
                null,
                1_509_920_675,
                null,
                [],
            ),
        ];

        yield 'nominal' => [
            new PharMeta(
                CompressionAlgorithm::NONE,
                ['hash' => 'B4CA...', 'hash_type' => 'SHA-512'],
                '<?php __HALT_COMPILER(); ?>',
                '1.1.0',
                <<<'EOL'
                    (object) array(
                       'action' => 'sayHello',
                    )
                    EOL,
                1_509_920_675,
                <<<'EOF'
                    -----BEGIN PUBLIC KEY-----
                    MFwwDQYJKoZIhvcNAQEBBQADSwAwSAJBAKuZkrHT54KtuBCTrR36+4tibd+2un9b
                    aLFs3X+RHc/jDCXL8pJATz049ckfcfd2ZCMIzH1PHew8H+EMhy4CbSECAwEAAQ==
                    -----END PUBLIC KEY-----

                    EOF,
                [
                    'sample.php' => [
                        'compression' => CompressionAlgorithm::NONE,
                        'compressedSize' => 29,
                    ],
                ],
            ),
        ];
    }

    #[DataProvider('pharProvider')]
    public function test_it_can_be_created_from_phars(
        string $file,
        ?string $pubKey,
        PharMeta $expected,
    ): void {
        // We create the PHAR instance _within_ the test method since if it was done in the provider
        // it would pollute the main process, even if executed in a separate process.
        $phar = PharFactory::create($file);

        $actual = PharMeta::fromPhar(
            $phar,
            null === $pubKey ? null : file_get_contents($pubKey),
        );

        self::assertEquals($expected, $actual);
    }

    public static function pharProvider(): iterable
    {
        $pharPath = self::FIXTURES_DIR.'/../phar/simple-phar.phar';

        $defaultStub = self::getStub(self::FIXTURES_DIR.'/../phar/default-phar-stub.php');
        $oldDefaultPharStub = self::getStub(self::FIXTURES_DIR.'/../phar/old-default-phar-stub.php');
        $sha512Stub = self::getStub(self::FIXTURES_DIR.'/sha512-phar-stub.php');

        yield 'simple PHAR' => [
            $pharPath,
            null,
            new PharMeta(
                CompressionAlgorithm::NONE,
                [
                    'hash' => '55AE0CCD6D3A74BE41E19CD070A655A73FEAEF8342084A0801954943FBF219ED',
                    'hash_type' => 'SHA-256',
                ],
                $defaultStub,
                '1.1.0',
                null,
                1_680_285_013,
                null,
                [
                    'sample.php' => [
                        'compression' => CompressionAlgorithm::NONE,
                        'compressedSize' => 36,
                    ],
                ],
            ),
        ];

        yield 'simple PHAR (from 2017)' => [
            self::FIXTURES_DIR.'/../phar/simple-phar-2017.phar',
            null,
            new PharMeta(
                CompressionAlgorithm::NONE,
                [
                    'hash' => '191723EE056C62E3179FDE1B792AA03040FCEF92',
                    'hash_type' => 'SHA-1',
                ],
                $oldDefaultPharStub,
                '1.1.0',
                null,
                1_509_920_675,
                null,
                [
                    'foo.php' => [
                        'compression' => CompressionAlgorithm::NONE,
                        'compressedSize' => 29,
                    ],
                ],
            ),
        ];

        yield 'simple PHAR with a directory' => [
            self::FIXTURES_DIR.'/../phar/simple-phar-with-dir.phar',
            null,
            new PharMeta(
                CompressionAlgorithm::NONE,
                [
                    'hash' => '60F54D57678A86930BD72356401CD396ECD7409CC35C0C7B99BF510CB73CD0D9',
                    'hash_type' => 'SHA-256',
                ],
                $defaultStub,
                '1.1.0',
                null,
                1_680_680_933,
                null,
                [
                    'sample.php' => [
                        'compression' => CompressionAlgorithm::NONE,
                        'compressedSize' => 36,
                    ],
                    'dir0/foo' => [
                        'compression' => CompressionAlgorithm::NONE,
                        'compressedSize' => 0,
                    ],
                ],
            ),
        ];

        if (extension_loaded('zlib')) {
            yield 'GZ compressed simple PHAR' => [
                self::FIXTURES_DIR.'/../phar/simple-phar.phar.gz',
                null,
                new PharMeta(
                    CompressionAlgorithm::GZ,
                    [
                        'hash' => 'F138B1416BE77302A71534DAE47B08E484448CF457FECA9B39B2E82BE459137D',
                        'hash_type' => 'SHA-256',
                    ],
                    $defaultStub,
                    '1.1.0',
                    null,
                    1_680_469_485,
                    null,
                    [
                        'sample.php' => [
                            'compression' => CompressionAlgorithm::NONE,
                            'compressedSize' => 36,
                        ],
                    ],
                ),
            ];
        }

        if (extension_loaded('bz2')) {
            yield 'BZ2 compressed simple PHAR' => [
                self::FIXTURES_DIR.'/../phar/simple-phar.phar.bz2',
                null,
                new PharMeta(
                    CompressionAlgorithm::BZ2,
                    [
                        'hash' => 'FD908A5DC60C593EAEED9B17567FB9A48F2C74B2F7EFF35FAA64C9D708C19478',
                        'hash_type' => 'SHA-256',
                    ],
                    $defaultStub,
                    '1.1.0',
                    null,
                    1_680_469_504,
                    null,
                    [
                        'sample.php' => [
                            'compression' => CompressionAlgorithm::NONE,
                            'compressedSize' => 36,
                        ],
                    ],
                ),
            ];
        }

        yield 'sha512 signed PHAR' => [
            self::FIXTURES_DIR.'/sha512.phar',
            null,
            new PharMeta(
                CompressionAlgorithm::NONE,
                [
                    'hash' => 'B4CAE177138A773283A748C8770A7142F0CC36D6EE88E37900BCF09A92D840D237CE3F3B47C2C7B39AC2D2C0F9A16D63FE70E1A455723DD36840B6E2E64E2130',
                    'hash_type' => 'SHA-512',
                ],
                $sha512Stub,
                '1.1.0',
                null,
                1_374_531_272,
                null,
                [
                    'index.php' => [
                        'compression' => CompressionAlgorithm::NONE,
                        'compressedSize' => 30,
                    ],
                ],
            ),
        ];

        yield 'OpenSSL signed PHAR' => [
            self::FIXTURES_DIR.'/openssl.phar',
            self::FIXTURES_DIR.'/openssl.phar.pubkey',
            new PharMeta(
                CompressionAlgorithm::NONE,
                [
                    'hash' => '54AF1D4E5459D3A77B692E46FDB9C965D1C7579BD1F2AD2BECF4973677575444FE21E104B7655BA3D088090C28DF63D14876B277C423C8BFBCDB9E3E63F9D61A',
                    'hash_type' => 'OpenSSL',
                ],
                $sha512Stub,
                '1.1.0',
                null,
                1_374_531_313,
                <<<'EOF'
                    -----BEGIN PUBLIC KEY-----
                    MFwwDQYJKoZIhvcNAQEBBQADSwAwSAJBAKuZkrHT54KtuBCTrR36+4tibd+2un9b
                    aLFs3X+RHc/jDCXL8pJATz049ckfcfd2ZCMIzH1PHew8H+EMhy4CbSECAwEAAQ==
                    -----END PUBLIC KEY-----

                    EOF,
                [
                    'index.php' => [
                        'compression' => CompressionAlgorithm::NONE,
                        'compressedSize' => 30,
                    ],
                ],
            ),
        ];

        yield 'PHAR with a string value as metadata' => [
            self::FIXTURES_DIR.'/../phar/metadata/string-metadata.phar',
            null,
            new PharMeta(
                CompressionAlgorithm::NONE,
                [
                    'hash' => 'A9D407999E197A1159F12BE0F4362249625D456E9E7362C8CBA0ECABE8B3C601',
                    'hash_type' => 'SHA-256',
                ],
                $defaultStub,
                '1.1.0',
                "'Hello world!'",
                1_680_366_918,
                null,
                [
                    'sample.php' => [
                        'compression' => CompressionAlgorithm::NONE,
                        'compressedSize' => 36,
                    ],
                ],
            ),
        ];

        yield 'PHAR with a float value as metadata' => [
            self::FIXTURES_DIR.'/../phar/metadata/float-metadata.phar',
            null,
            new PharMeta(
                CompressionAlgorithm::NONE,
                [
                    'hash' => '7A504BE5DB7793106265A03357C5DB55DFBA51265464F1F56CCD8E2B51CA046A',
                    'hash_type' => 'SHA-256',
                ],
                $defaultStub,
                '1.1.0',
                '-19.8',
                1_680_366_947,
                null,
                [
                    'sample.php' => [
                        'compression' => CompressionAlgorithm::NONE,
                        'compressedSize' => 36,
                    ],
                ],
            ),
        ];

        yield 'PHAR with an stdClass value as metadata' => [
            self::FIXTURES_DIR.'/../phar/metadata/stdClass-metadata.phar',
            null,
            new PharMeta(
                CompressionAlgorithm::NONE,
                [
                    'hash' => 'EE93788AAE2DE0098532021A425A343595F1066D9638B074E9AEA6BC6CA08D22',
                    'hash_type' => 'SHA-256',
                ],
                $defaultStub,
                '1.1.0',
                <<<'EOL'
                    (object) array(
                       'action' => 'sayHello',
                    )
                    EOL,
                1_680_367_053,
                null,
                [
                    'sample.php' => [
                        'compression' => CompressionAlgorithm::NONE,
                        'compressedSize' => 36,
                    ],
                ],
            ),
        ];

        yield 'simple tar' => [
            self::FIXTURES_DIR.'/../phar/simple.tar',
            null,
            new PharMeta(
                CompressionAlgorithm::NONE,
                null,
                null,
                null,
                null,
                1_680_284_754,
                null,
                [
                    'sample.txt' => [
                        'compression' => CompressionAlgorithm::NONE,
                        'compressedSize' => 13,
                    ],
                ],
            ),
        ];

        if (extension_loaded('zlib')) {
            yield 'GZ compressed simple tar' => [
                self::FIXTURES_DIR.'/../phar/simple.tar.gz',
                null,
                new PharMeta(
                    CompressionAlgorithm::GZ,
                    null,
                    null,
                    null,
                    null,
                    1_680_284_663,
                    null,
                    [
                        'sample.txt' => [
                            'compression' => CompressionAlgorithm::NONE,
                            'compressedSize' => 13,
                        ],
                    ],
                ),
            ];
        }

        if (extension_loaded('zlib')) {
            yield 'ZIP compressed simple tar' => [
                self::FIXTURES_DIR.'/../phar/simple.zip',
                null,
                new PharMeta(
                    CompressionAlgorithm::NONE,
                    null,
                    null,
                    null,
                    null,
<<<<<<< HEAD
                    // TODO: figure out why this is needed
                    PHP_VERSION_ID >= 8_04_00 ? 1_680_284_661 : 1_680_284_660,
=======
                    self::isPHP84OrHigher()
                        ? 1_680_284_661
                        : 1_680_284_660,
>>>>>>> 33c0bef7
                    null,
                    [
                        'sample.txt' => [
                            'compression' => CompressionAlgorithm::GZ,
                            'compressedSize' => 15,
                        ],
                    ],
                ),
            ];
        }

        if (extension_loaded('bz2')) {
            yield 'BZ2 compressed simple tar' => [
                self::FIXTURES_DIR.'/../phar/simple.tar.bz2',
                null,
                new PharMeta(
                    CompressionAlgorithm::BZ2,
                    null,
                    null,
                    null,
                    null,
                    1_680_284_663,
                    null,
                    [
                        'sample.txt' => [
                            'compression' => CompressionAlgorithm::NONE,
                            'compressedSize' => 13,
                        ],
                    ],
                ),
            ];
        }

        yield 'file keys are sorted' => [
            self::FIXTURES_DIR.'/../info/complete-tree.phar',
            null,
            new PharMeta(
                CompressionAlgorithm::NONE,
                [
                    'hash' => '5FE61595A3D773538C3CE6006FBC3679272F6DF118B3229AFD606462B772C414',
                    'hash_type' => 'SHA-256',
                ],
                $defaultStub,
                '1.1.0',
                null,
                1_680_645_848,
                null,
                [
                    '.hidden-dir/.hidden-file' => [
                        'compression' => CompressionAlgorithm::NONE,
                        'compressedSize' => 0,
                    ],
                    '.hidden-dir/dir/fileZ' => [
                        'compression' => CompressionAlgorithm::NONE,
                        'compressedSize' => 0,
                    ],
                    '.hidden-dir/fileY' => [
                        'compression' => CompressionAlgorithm::NONE,
                        'compressedSize' => 0,
                    ],
                    '.hidden-file' => [
                        'compression' => CompressionAlgorithm::NONE,
                        'compressedSize' => 0,
                    ],
                    'dir0/dir01/fileC' => [
                        'compression' => CompressionAlgorithm::NONE,
                        'compressedSize' => 0,
                    ],
                    'dir0/dir01/fileD' => [
                        'compression' => CompressionAlgorithm::NONE,
                        'compressedSize' => 0,
                    ],
                    'dir0/dir02/dir020/fileE' => [
                        'compression' => CompressionAlgorithm::NONE,
                        'compressedSize' => 0,
                    ],
                    'dir0/dir02/dir020/fileF' => [
                        'compression' => CompressionAlgorithm::NONE,
                        'compressedSize' => 0,
                    ],
                    'dir0/fileA' => [
                        'compression' => CompressionAlgorithm::NONE,
                        'compressedSize' => 0,
                    ],
                    'dir0/fileB' => [
                        'compression' => CompressionAlgorithm::NONE,
                        'compressedSize' => 0,
                    ],
                    'dir1/fileG' => [
                        'compression' => CompressionAlgorithm::NONE,
                        'compressedSize' => 0,
                    ],
                    'dir1/fileH' => [
                        'compression' => CompressionAlgorithm::NONE,
                        'compressedSize' => 0,
                    ],
                    'fileX' => [
                        'compression' => CompressionAlgorithm::NONE,
                        'compressedSize' => 0,
                    ],
                ],
            ),
        ];
    }

    private static function getStub(string $path): string
    {
        // We trim the last line returns since phpStorm may interfere with the copied file appending it on save.
        return rtrim(
            file_get_contents($path),
            "\n",
        );
    }

    private static function isPHP84OrHigher(): bool
    {
        return PHP_VERSION_ID >= 8_04_00;
    }
}<|MERGE_RESOLUTION|>--- conflicted
+++ resolved
@@ -409,14 +409,9 @@
                     null,
                     null,
                     null,
-<<<<<<< HEAD
-                    // TODO: figure out why this is needed
-                    PHP_VERSION_ID >= 8_04_00 ? 1_680_284_661 : 1_680_284_660,
-=======
                     self::isPHP84OrHigher()
                         ? 1_680_284_661
                         : 1_680_284_660,
->>>>>>> 33c0bef7
                     null,
                     [
                         'sample.txt' => [

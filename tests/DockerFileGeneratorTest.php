<?php

declare(strict_types=1);

/*
 * This file is part of the box project.
 *
 * (c) Kevin Herrera <kevin@herrera.io>
 *     Théo Fidry <theo.fidry@gmail.com>
 *
 * This source file is subject to the MIT license that is bundled
 * with this source code in the file LICENSE.
 */

namespace KevinGH\Box;

use KevinGH\Box\RequirementChecker\Requirement;
use PHPUnit\Framework\TestCase;
<<<<<<< HEAD
use UnexpectedValueException;
use function sprintf;
use const PHP_MAJOR_VERSION;
use const PHP_MINOR_VERSION;
=======
>>>>>>> 0e785b54

/**
 * @covers \KevinGH\Box\DockerFileGenerator
 *
 * @internal
 */
class DockerFileGeneratorTest extends TestCase
{
    /**
     * @dataProvider generatorDataProvider
     */
    public function test_it_can_generate_a_dockerfile_contents(
        string $image,
        array $extensions,
        string $sourcePhar,
        string $expected,
    ): void {
        $actual = (new DockerFileGenerator($image, $extensions, $sourcePhar))->generateStub();

        self::assertSame($expected, $actual);
    }

    /**
     * @dataProvider generatorRequirementsProvider
     */
    public function test_it_can_generate_a_dockerfile_contents_from_requirements(
        array $requirements,
        string $sourcePhar,
        string $expected,
    ): void {
        $actual = DockerFileGenerator::createForRequirements($requirements, $sourcePhar)->generateStub();

        self::assertSame($expected, $actual);
    }

    public static function generatorDataProvider(): iterable
    {
        yield 'no extension' => [
            '7.2-cli-alpine',
            [],
            'box.phar',
            <<<'Dockerfile'
                FROM php:7.2-cli-alpine

                COPY --from=mlocati/php-extension-installer /usr/bin/install-php-extensions /usr/local/bin/

                COPY box.phar /box.phar

                ENTRYPOINT ["/box.phar"]

                Dockerfile,
        ];

        yield 'no extension with absolute path' => [
            '7.2-cli-alpine',
            [],
            '/path/to/box.phar',
            <<<'Dockerfile'
                FROM php:7.2-cli-alpine

                COPY --from=mlocati/php-extension-installer /usr/bin/install-php-extensions /usr/local/bin/

                COPY /path/to/box.phar /box.phar

                ENTRYPOINT ["/box.phar"]

                Dockerfile,
        ];

        yield 'no extension with phar that does not have the PHAR suffix' => [
            '7.2-cli-alpine',
            [],
            'box',
            <<<'Dockerfile'
                FROM php:7.2-cli-alpine

                COPY --from=mlocati/php-extension-installer /usr/bin/install-php-extensions /usr/local/bin/

                COPY box /box

                ENTRYPOINT ["/box"]

                Dockerfile,
        ];

        yield 'single extension' => [
            '7.2-cli-alpine',
            ['zip'],
            'box.phar',
            <<<'Dockerfile'
                FROM php:7.2-cli-alpine

                COPY --from=mlocati/php-extension-installer /usr/bin/install-php-extensions /usr/local/bin/
                RUN install-php-extensions zip

                COPY box.phar /box.phar

                ENTRYPOINT ["/box.phar"]

                Dockerfile,
        ];

        yield 'multple extensions' => [
            '7.2-cli-alpine',
            ['phar', 'gzip'],
            'box.phar',
            <<<'Dockerfile'
                FROM php:7.2-cli-alpine

                COPY --from=mlocati/php-extension-installer /usr/bin/install-php-extensions /usr/local/bin/
                RUN install-php-extensions phar gzip

                COPY box.phar /box.phar

                ENTRYPOINT ["/box.phar"]

                Dockerfile,
        ];
    }

    public static function generatorRequirementsProvider(): iterable
    {
        yield 'nominal' => [
            [
                [
                    'type' => 'php',
                    'condition' => '^7.1',
                    'message' => 'This application requires the PHP version "^7.1" or greater.',
                    'helpMessage' => 'This application requires the PHP version "^7.1" or greater.',
                ],
                [
                    'type' => 'extension',
                    'condition' => 'zlib',
                    'message' => 'This application requires the extension "zlib". Enable it or install a polyfill.',
                    'helpMessage' => 'This application requires the extension "zlib".',
                ],
                [
                    'type' => 'extension',
                    'condition' => 'phar',
                    'message' => 'This application requires the extension "phar". Enable it or install a polyfill.',
                    'helpMessage' => 'This application requires the extension "phar".',
                ],
                [
                    'type' => 'extension',
                    'condition' => 'openssl',
                    'message' => 'The package "composer/ca-bundle" requires the extension "openssl". Enable it or install a polyfill.',
                    'helpMessage' => 'The package "composer/ca-bundle" requires the extension "openssl".',
                ],
                [
                    'type' => 'extension',
                    'condition' => 'pcre',
                    'message' => 'The package "composer/ca-bundle" requires the extension "pcre". Enable it or install a polyfill.',
                    'helpMessage' => 'The package "composer/ca-bundle" requires the extension "pcre".',
                ],
                [
                    'type' => 'extension',
                    'condition' => 'tokenizer',
                    'message' => 'The package "nikic/php-parser" requires the extension "tokenizer". Enable it or install a polyfill.',
                    'helpMessage' => 'The package "nikic/php-parser" requires the extension "tokenizer".',
                ],
            ],
            'box.phar',
            <<<'Dockerfile'
                FROM php:7.4-cli-alpine

                COPY --from=mlocati/php-extension-installer /usr/bin/install-php-extensions /usr/local/bin/
                RUN install-php-extensions zlib phar openssl pcre tokenizer

                COPY box.phar /box.phar

                ENTRYPOINT ["/box.phar"]

                Dockerfile,
        ];

        yield 'multiple PHP constraints' => [
            [
                [
                    'type' => 'php',
                    'condition' => '^7.1',
                    'message' => 'This application requires the PHP version "^7.1" or greater.',
                    'helpMessage' => 'This application requires the PHP version "^7.1" or greater.',
                ],
                [
                    'type' => 'php',
                    'condition' => '~7.1.0',
                    'message' => 'This application requires the PHP version "^7.1" or greater.',
                    'helpMessage' => 'This application requires the PHP version "^7.1" or greater.',
                ],
                [
                    'type' => 'extension',
                    'condition' => 'zlib',
                    'message' => 'This application requires the extension "zlib". Enable it or install a polyfill.',
                    'helpMessage' => 'This application requires the extension "zlib".',
                ],
            ],
            'box.phar',
            <<<'Dockerfile'
                FROM php:7.1-cli-alpine

                COPY --from=mlocati/php-extension-installer /usr/bin/install-php-extensions /usr/local/bin/
                RUN install-php-extensions zlib

                COPY box.phar /box.phar

                ENTRYPOINT ["/box.phar"]

                Dockerfile,
        ];

        yield 'only PHP constraints' => [
            [
                [
                    'type' => 'php',
                    'condition' => '^7.1',
                    'message' => 'This application requires the PHP version "^7.1" or greater.',
                    'helpMessage' => 'This application requires the PHP version "^7.1" or greater.',
                ],
                [
                    'type' => 'php',
                    'condition' => '~7.1.0',
                    'message' => 'This application requires the PHP version "^7.1" or greater.',
                    'helpMessage' => 'This application requires the PHP version "^7.1" or greater.',
                ],
            ],
            'box.phar',
            <<<'Dockerfile'
                FROM php:7.1-cli-alpine

                COPY --from=mlocati/php-extension-installer /usr/bin/install-php-extensions /usr/local/bin/

                COPY box.phar /box.phar

                ENTRYPOINT ["/box.phar"]

                Dockerfile,
        ];

        yield 'duplicate extension constraints' => [
            [
                [
                    'type' => 'php',
                    'condition' => '^7.1',
                    'message' => 'This application requires the PHP version "^7.1" or greater.',
                    'helpMessage' => 'This application requires the PHP version "^7.1" or greater.',
                ],
                [
                    'type' => 'php',
                    'condition' => '~7.1.0',
                    'message' => 'This application requires the PHP version "^7.1" or greater.',
                    'helpMessage' => 'This application requires the PHP version "^7.1" or greater.',
                ],
                [
                    'type' => 'extension',
                    'condition' => 'zlib',
                    'message' => 'This application requires the extension "zlib". Enable it or install a polyfill.',
                    'helpMessage' => 'This application requires the extension "zlib".',
                ],
                [
                    'type' => 'extension',
                    'condition' => 'filter',
                    'message' => 'The package "nikic/php-parser" requires the extension "filter". Enable it or install a polyfill.',
                    'helpMessage' => 'The package "nikic/php-parser" requires the extension "filter".',
                ],
                [
                    'type' => 'extension',
                    'condition' => 'filter',
                    'message' => 'The package "phpdocumentor/reflection-docblock" requires the extension "filter". Enable it or install a polyfill.',
                    'helpMessage' => 'The package "phpdocumentor/reflection-docblock" requires the extension "filter".',
                ],
            ],
            'box.phar',
            <<<'Dockerfile'
                FROM php:7.1-cli-alpine

                COPY --from=mlocati/php-extension-installer /usr/bin/install-php-extensions /usr/local/bin/
                RUN install-php-extensions zlib filter

                COPY box.phar /box.phar

                ENTRYPOINT ["/box.phar"]

                Dockerfile,
        ];

<<<<<<< HEAD
        yield 'new non-known PHP constraints' => [
            [
                Requirement::forPHP(
                    sprintf(
                        '~%s.%s.0',
                        PHP_MAJOR_VERSION,
                        PHP_MINOR_VERSION,
                    ),
                    null,
                )
                    ->toArray(),
=======
        yield 'old PHP constraints (no existent PHP official image)' => [
            [
                Requirement::forPHP('^5.3', null)->toArray(),
            ],
            'box.phar',
            <<<'Dockerfile'
                FROM php:to-define-manually

                COPY --from=mlocati/php-extension-installer /usr/bin/install-php-extensions /usr/local/bin/

                COPY box.phar /box.phar

                ENTRYPOINT ["/box.phar"]

                Dockerfile,
        ];

        yield 'new non-known PHP constraints' => [
            [
                Requirement::forPHP('^999.0', null)->toArray(),
>>>>>>> 0e785b54
            ],
            'box.phar',
            <<<'Dockerfile'
                FROM php:to-define-manually

                COPY --from=mlocati/php-extension-installer /usr/bin/install-php-extensions /usr/local/bin/

                COPY box.phar /box.phar

                ENTRYPOINT ["/box.phar"]

                Dockerfile,
        ];
    }
}<|MERGE_RESOLUTION|>--- conflicted
+++ resolved
@@ -16,13 +16,9 @@
 
 use KevinGH\Box\RequirementChecker\Requirement;
 use PHPUnit\Framework\TestCase;
-<<<<<<< HEAD
-use UnexpectedValueException;
 use function sprintf;
 use const PHP_MAJOR_VERSION;
 use const PHP_MINOR_VERSION;
-=======
->>>>>>> 0e785b54
 
 /**
  * @covers \KevinGH\Box\DockerFileGenerator
@@ -308,44 +304,58 @@
                 Dockerfile,
         ];
 
-<<<<<<< HEAD
+        yield 'old PHP constraints (no existent PHP official image)' => [
+            [
+                Requirement::forPHP('^5.3', null)->toArray(),
+            ],
+            'box.phar',
+            <<<'Dockerfile'
+                FROM php:to-define-manually
+
+                COPY --from=mlocati/php-extension-installer /usr/bin/install-php-extensions /usr/local/bin/
+
+                COPY box.phar /box.phar
+
+                ENTRYPOINT ["/box.phar"]
+
+                Dockerfile,
+        ];
+
         yield 'new non-known PHP constraints' => [
+            [
+                Requirement::forPHP('^999.0', null)->toArray(),
+            ],
+            'box.phar',
+            <<<'Dockerfile'
+                FROM php:to-define-manually
+
+                COPY --from=mlocati/php-extension-installer /usr/bin/install-php-extensions /usr/local/bin/
+
+                COPY box.phar /box.phar
+
+                ENTRYPOINT ["/box.phar"]
+
+                Dockerfile,
+        ];
+
+        $currentPhpMajorVersion = PHP_MAJOR_VERSION;
+        $currentPhpMinorVersion = PHP_MINOR_VERSION;
+
+        yield 'current PHP constraints' => [
             [
                 Requirement::forPHP(
                     sprintf(
                         '~%s.%s.0',
-                        PHP_MAJOR_VERSION,
-                        PHP_MINOR_VERSION,
+                        $currentPhpMajorVersion,
+                        $currentPhpMinorVersion,
                     ),
                     null,
                 )
                     ->toArray(),
-=======
-        yield 'old PHP constraints (no existent PHP official image)' => [
-            [
-                Requirement::forPHP('^5.3', null)->toArray(),
-            ],
-            'box.phar',
-            <<<'Dockerfile'
-                FROM php:to-define-manually
-
-                COPY --from=mlocati/php-extension-installer /usr/bin/install-php-extensions /usr/local/bin/
-
-                COPY box.phar /box.phar
-
-                ENTRYPOINT ["/box.phar"]
-
-                Dockerfile,
-        ];
-
-        yield 'new non-known PHP constraints' => [
-            [
-                Requirement::forPHP('^999.0', null)->toArray(),
->>>>>>> 0e785b54
-            ],
-            'box.phar',
-            <<<'Dockerfile'
-                FROM php:to-define-manually
+            ],
+            'box.phar',
+            <<<Dockerfile
+                FROM php:{$currentPhpMajorVersion}.{$currentPhpMinorVersion}-cli-alpine
 
                 COPY --from=mlocati/php-extension-installer /usr/bin/install-php-extensions /usr/local/bin/
 

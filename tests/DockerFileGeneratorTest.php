--- conflicted
+++ resolved
@@ -27,11 +27,11 @@
     /**
      * @dataProvider generatorDataProvider
      */
-    public function test_it_can_generate_a_stub(
+    public function test_it_can_generate_a_dockerfile_contents(
         string $image,
         array $extensions,
         string $sourcePhar,
-        string $expected
+        string $expected,
     ): void {
         $actual = (new DockerFileGenerator($image, $extensions, $sourcePhar))->generateStub();
 
@@ -44,7 +44,7 @@
     public function test_it_can_generate_a_dockerfile_contents_from_requirements(
         array $requirements,
         string $sourcePhar,
-        string $expected
+        string $expected,
     ): void {
         $actual = DockerFileGenerator::createForRequirements($requirements, $sourcePhar)->generateStub();
 
@@ -81,11 +81,7 @@
             <<<'Dockerfile'
                 FROM php:7.2-cli-alpine
 
-<<<<<<< HEAD
-                COPY --from=mlocati/php-extension-installer /usr/bin/install-php-extensions /usr/local/bin/
-=======
-                RUN $(php -r '$extensionInstalled = array_map("strtolower", \get_loaded_extensions(false));$requiredExtensions = [];$extensionsToInstall = array_diff($requiredExtensions, $extensionInstalled);if ([] !== $extensionsToInstall) {echo \sprintf("docker-php-ext-install %s", implode(" ", $extensionsToInstall));} else {echo "echo \"No extensions\"";}')
->>>>>>> 0c5970a8
+                COPY --from=mlocati/php-extension-installer /usr/bin/install-php-extensions /usr/local/bin/
 
                 COPY box.phar /box.phar
 
@@ -117,11 +113,7 @@
             <<<'Dockerfile'
                 FROM php:7.2-cli-alpine
 
-<<<<<<< HEAD
-                COPY --from=mlocati/php-extension-installer /usr/bin/install-php-extensions /usr/local/bin/
-=======
-                RUN $(php -r '$extensionInstalled = array_map("strtolower", \get_loaded_extensions(false));$requiredExtensions = ["phar", "gzip"];$extensionsToInstall = array_diff($requiredExtensions, $extensionInstalled);if ([] !== $extensionsToInstall) {echo \sprintf("docker-php-ext-install %s", implode(" ", $extensionsToInstall));} else {echo "echo \"No extensions\"";}')
->>>>>>> 0c5970a8
+                COPY --from=mlocati/php-extension-installer /usr/bin/install-php-extensions /usr/local/bin/
 
                 COPY box /box
 
@@ -210,12 +202,8 @@
             <<<'Dockerfile'
                 FROM php:7.4-cli-alpine
 
-<<<<<<< HEAD
                 COPY --from=mlocati/php-extension-installer /usr/bin/install-php-extensions /usr/local/bin/
                 RUN install-php-extensions zlib phar openssl pcre tokenizer
-=======
-                RUN $(php -r '$extensionInstalled = array_map("strtolower", \get_loaded_extensions(false));$requiredExtensions = ["zlib", "phar", "openssl", "pcre", "tokenizer"];$extensionsToInstall = array_diff($requiredExtensions, $extensionInstalled);if ([] !== $extensionsToInstall) {echo \sprintf("docker-php-ext-install %s", implode(" ", $extensionsToInstall));} else {echo "echo \"No extensions\"";}')
->>>>>>> 0c5970a8
 
                 COPY box.phar /box.phar
 
@@ -249,7 +237,6 @@
             <<<'Dockerfile'
                 FROM php:7.1-cli-alpine
 
-<<<<<<< HEAD
                 COPY --from=mlocati/php-extension-installer /usr/bin/install-php-extensions /usr/local/bin/
                 RUN install-php-extensions zlib
 
@@ -280,9 +267,6 @@
                 FROM php:7.1-cli-alpine
 
                 COPY --from=mlocati/php-extension-installer /usr/bin/install-php-extensions /usr/local/bin/
-=======
-                RUN $(php -r '$extensionInstalled = array_map("strtolower", \get_loaded_extensions(false));$requiredExtensions = ["zlib"];$extensionsToInstall = array_diff($requiredExtensions, $extensionInstalled);if ([] !== $extensionsToInstall) {echo \sprintf("docker-php-ext-install %s", implode(" ", $extensionsToInstall));} else {echo "echo \"No extensions\"";}')
->>>>>>> 0c5970a8
 
                 COPY box.phar /box.phar
 

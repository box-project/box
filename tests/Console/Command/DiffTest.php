<?php

declare(strict_types=1);

/*
 * This file is part of the box project.
 *
 * (c) Kevin Herrera <kevin@herrera.io>
 *     Théo Fidry <theo.fidry@gmail.com>
 *
 * This source file is subject to the MIT license that is bundled
 * with this source code in the file LICENSE.
 */

namespace KevinGH\Box\Console\Command;

use Fidry\Console\Command\Command;
use Fidry\Console\DisplayNormalizer;
use Fidry\Console\ExitCode;
use Fidry\Console\Test\OutputAssertions;
use InvalidArgumentException;
use KevinGH\Box\Phar\DiffMode;
use KevinGH\Box\Phar\InvalidPhar;
use KevinGH\Box\Platform;
use KevinGH\Box\Test\CommandTestCase;
use KevinGH\Box\Test\RequiresPharReadonlyOff;
use Symfony\Component\Console\Output\OutputInterface;
use function ob_get_clean;
use function ob_start;
use function realpath;

/**
 * @covers \KevinGH\Box\Console\Command\Diff
 *
 * @internal
 */
class DiffTest extends CommandTestCase
{
    use RequiresPharReadonlyOff;

    private const FIXTURES_DIR = __DIR__.'/../../../fixtures/diff';

    protected function setUp(): void
    {
        $this->markAsSkippedIfPharReadonlyIsOn();

        parent::setUp();
    }

    protected function getCommand(): Command
    {
        return new Diff();
    }

    /**
     * @dataProvider listDiffPharsProvider
     */
    public function test_it_can_display_the_list_diff_of_two_phar_files(
        string $pharAPath,
        string $pharBPath,
        ?string $expectedOutput,
        int $expectedStatusCode,
    ): void {
        $this->commandTester->execute(
            [
                'command' => 'diff',
                'pharA' => $pharAPath,
                'pharB' => $pharBPath,
                '--list-diff' => null,
            ],
        );

        $actualOutput = DisplayNormalizer::removeTrailingSpaces(
            $this->commandTester->getDisplay(true),
        );

        if (null !== $expectedOutput) {
            self::assertSame($expectedOutput, $actualOutput);
        }
        self::assertSame($expectedStatusCode, $this->commandTester->getStatusCode());
    }

    public function test_it_displays_the_list_diff_of_two_phar_files_by_default(): void
    {
        $this->commandTester->execute(
            [
                'command' => 'diff',
                'pharA' => realpath(self::FIXTURES_DIR.'/simple-phar-foo.phar'),
                'pharB' => realpath(self::FIXTURES_DIR.'/simple-phar-bar.phar'),
                '--list-diff' => null,
            ],
        );

        $expectedOutput = <<<'OUTPUT'

             // Comparing the two archives... (do not check the signatures)

             [OK] The two archives are identical

             // Comparing the two archives contents...

            --- Files present in "simple-phar-foo.phar" but not in "simple-phar-bar.phar"
            +++ Files present in "simple-phar-bar.phar" but not in "simple-phar-foo.phar"

            - foo.php [NONE] - 29.00B

            + bar.php [NONE] - 29.00B

             [ERROR] 2 file(s) difference


            OUTPUT;

        $this->assertSameOutput($expectedOutput, ExitCode::FAILURE);
    }

    /**
     * @dataProvider diffPharsProvider
     */
<<<<<<< HEAD
    public function test_it_can_display_the_diff_of_two_phar_files(
        string $pharAPath,
        string $pharBPath,
        ?DiffMode $diffMode,
=======
    public function test_it_can_display_the_git_diff_of_two_phar_files(
        string $pharAPath,
        string $pharBPath,
>>>>>>> f1e7b479
        ?string $expectedOutput,
        int $expectedStatusCode,
    ): void {
        $command = [
            'command' => 'diff',
            'pharA' => $pharAPath,
            'pharB' => $pharBPath,
            '--check' => null,
        ];

        if (null !== $diffMode) {
            $command['--diff-mode'] = $diffMode->value;
        }

        ob_start();
        $this->commandTester->execute($command);
        $actual = DisplayNormalizer::removeTrailingSpaces(ob_get_clean());

        $expected = <<<'OUTPUT'
                No differences encountered.

                OUTPUT;

        $this->assertSame($expected, $actual);
        $this->assertSame($expectedStatusCode, $this->commandTester->getStatusCode());
    }

    public static function diffPharsProvider(): iterable
    {
        yield from self::gitDiffPharsProvider();
        yield from self::GNUDiffPharsProvider();
    }

    public function test_it_can_display_the_git_diff_of_two_phar_files(): void {
        self::markTestSkipped('TODO');
        $this->commandTester->execute(
            [
                'command' => 'diff',
                'pharA' => $pharAPath,
                'pharB' => $pharBPath,
                '--git-diff' => null,
            ],
        );

        $actualOutput = DisplayNormalizer::removeTrailingSpaces(
            $this->commandTester->getDisplay(true),
        );

        if (null !== $expectedOutput) {
            self::assertSame($expectedOutput, $actualOutput);
        }
        self::assertSame($expectedStatusCode, $this->commandTester->getStatusCode());
    }

<<<<<<< HEAD
    public function test_it_can_display_the_gnu_diff_of_two_phar_files(): void {
        $pharPath = realpath(self::FIXTURES_DIR.'/simple-phar-foo.phar');

        $this->commandTester->execute(
            [
                'command' => 'diff',
                'pharA' => $pharPath,
                'pharB' => $pharPath,
                '--gnu-diff' => null,
            ],
        );

        $expected = <<<'OUTPUT'

                 // Comparing the two archives... (do not check the signatures)

                 [OK] The two archives are identical

                 // Comparing the two archives contents...

                 [OK] The contents are identical


                OUTPUT;

            $actual = DisplayNormalizer::removeTrailingSpaces($this->commandTester->getDisplay(true));

            self::assertSame($expected, $actual);
        self::assertSame(ExitCode::SUCCESS, $this->commandTester->getStatusCode());
=======
    /**
     * @dataProvider GNUDiffPharsProvider
     */
    public function test_it_can_display_the_gnu_diff_of_two_phar_files(
        string $pharAPath,
        string $pharBPath,
        ?string $expectedOutput,
        int $expectedStatusCode,
    ): void {
        $this->commandTester->execute(
            [
                'command' => 'diff',
                'pharA' => $pharAPath,
                'pharB' => $pharBPath,
                '--gnu-diff' => null,
            ],
        );

        $actualOutput = DisplayNormalizer::removeTrailingSpaces(
            $this->commandTester->getDisplay(true),
        );

        if (null !== $expectedOutput) {
            self::assertSame($expectedOutput, $actualOutput);
        }
        self::assertSame($expectedStatusCode, $this->commandTester->getStatusCode());
>>>>>>> f1e7b479
    }

    public function test_it_can_check_the_sum_of_two_phar_files(): void
    {
        self::markTestSkipped('TODO');
        (function (): void {
            $pharPath = realpath(self::FIXTURES_DIR.'/simple-phar-foo.phar');

            ob_start();
            $this->commandTester->execute(
                [
                    'command' => 'diff',
                    'pharA' => $pharPath,
                    'pharB' => $pharPath,
                    '--check' => null,
                ],
            );
            $actual = DisplayNormalizer::removeTrailingSpaces(ob_get_clean());

            $expected = <<<'OUTPUT'
                No differences encountered.

                OUTPUT;

            $this->assertSame($expected, $actual);
            $this->assertSame(0, $this->commandTester->getStatusCode());
        })();

        (function (): void {
            ob_start();
            $this->commandTester->execute(
                [
                    'command' => 'diff',
                    'pharA' => realpath(self::FIXTURES_DIR.'/simple-phar-foo.phar'),
                    'pharB' => realpath(self::FIXTURES_DIR.'/simple-phar-bar.phar'),
                    '--check' => null,
                ],
            );
            $actual = DisplayNormalizer::removeTrailingSpaces(ob_get_clean());

            $expected = <<<'OUTPUT'
                No differences encountered.

                OUTPUT;

            $this->assertSame($expected, $actual);
            $this->assertSame(0, $this->commandTester->getStatusCode());
        })();
    }

    public function test_it_cannot_compare_non_existent_files(): void
    {
        try {
            $this->commandTester->execute(
                [
                    'command' => 'diff',
                    'pharA' => 'unknown',
                    'pharB' => 'unknown',
                ],
            );

            self::fail('Expected exception to be thrown.');
        } catch (InvalidArgumentException $exception) {
            self::assertSame(
                'The file "unknown" does not exist.',
                $exception->getMessage(),
            );
        }
    }

    public function test_it_cannot_compare_a_non_phar_files(): void
    {
        $this->expectException(InvalidPhar::class);
        $this->expectExceptionMessageMatches('/^Could not create a Phar or PharData instance for the file.+not\-a\-phar\.phar.+$/');

        $this->commandTester->execute(
            [
                'command' => 'diff',
                'pharA' => realpath(self::FIXTURES_DIR.'/simple-phar-foo.phar'),
                'pharB' => realpath(self::FIXTURES_DIR.'/not-a-phar.phar'),
            ],
        );
    }

    public function test_it_can_compare_phar_files_without_the_phar_extension(): void
    {
        $pharPath = realpath(self::FIXTURES_DIR.'/simple-phar');

        $this->commandTester->execute(
            [
                'command' => 'diff',
                'pharA' => $pharPath,
                'pharB' => $pharPath,
            ],
        );

        $expected = <<<'OUTPUT'

             // Comparing the two archives... (do not check the signatures)

             [OK] The two archives are identical

             // Comparing the two archives contents...

             [OK] The contents are identical


            OUTPUT;

        $this->assertSameOutput($expected, ExitCode::SUCCESS);
    }

    public function test_it_does_not_swallow_exceptions_in_debug_mode(): void
    {
        $this->expectException(InvalidPhar::class);
        $this->expectExceptionMessage('not-a-phar.phar');

        $this->commandTester->execute(
            [
                'command' => 'diff',
                'pharA' => realpath(self::FIXTURES_DIR.'/simple-phar-foo.phar'),
                'pharB' => realpath(self::FIXTURES_DIR.'/not-a-phar.phar'),
            ],
            ['verbosity' => OutputInterface::VERBOSITY_DEBUG],
        );
    }

    private static function diffPharsProvider(): iterable
    {
        yield 'same PHAR' => [
            realpath(self::FIXTURES_DIR.'/simple-phar-foo.phar'),
            realpath(self::FIXTURES_DIR.'/simple-phar-foo.phar'),
            <<<'OUTPUT'

                 // Comparing the two archives... (do not check the signatures)

                 [OK] The two archives are identical

                 // Comparing the two archives contents...

                 [OK] The contents are identical


                OUTPUT,
            ExitCode::SUCCESS,
        ];

        yield 'different data; same content' => [
            realpath(self::FIXTURES_DIR.'/simple-phar-bar.phar'),
            realpath(self::FIXTURES_DIR.'/simple-phar-bar-compressed.phar'),
            <<<'OUTPUT'

                 // Comparing the two archives... (do not check the signatures)

                Archive: simple-phar-bar.phar
                Archive Compression: None
                Files Compression: None
                Signature: SHA-1
                Signature Hash: 9ADC09F73909EDF14F8A4ABF9758B6FFAD1BBC51
                Metadata: None
                Contents: 1 file (6.64KB)

                Archive: simple-phar-bar-compressed.phar
                Archive Compression: None
                Files Compression: GZ
                Signature: SHA-1
                Signature Hash: 3A388D86C91C36659A043D52C2DEB64E8848DD1A
                Metadata: None
                Contents: 1 file (6.65KB)

                 // Comparing the two archives contents...

                 [OK] The contents are identical


                OUTPUT,
            1,
        ];
    }

    public static function listDiffPharsProvider(): iterable
    {
        yield from self::diffPharsProvider();

        yield 'different files' => [
            realpath(self::FIXTURES_DIR.'/simple-phar-foo.phar'),
            realpath(self::FIXTURES_DIR.'/simple-phar-bar.phar'),
            <<<'OUTPUT'

                 // Comparing the two archives... (do not check the signatures)

                 [OK] The two archives are identical

                 // Comparing the two archives contents...

                --- Files present in "simple-phar-foo.phar" but not in "simple-phar-bar.phar"
                +++ Files present in "simple-phar-bar.phar" but not in "simple-phar-foo.phar"

                - foo.php [NONE] - 29.00B

                + bar.php [NONE] - 29.00B

                 [ERROR] 2 file(s) difference


                OUTPUT,
            1,
        ];

<<<<<<< HEAD
    private static function gitDiffPharsProvider(): iterable
    {
        // TODO: enable back
        yield from [];
        return;

        $pharPath = realpath(self::FIXTURES_DIR.'/simple-phar-foo.phar');
        $diffMode = DiffMode::GIT;

        yield 'same PHAR' => [
            $pharPath,
            $pharPath,
            $diffMode,
=======
        yield 'same files different content' => [
            realpath(self::FIXTURES_DIR.'/simple-phar-bar.phar'),
            realpath(self::FIXTURES_DIR.'/simple-phar-baz.phar'),
>>>>>>> f1e7b479
            <<<'OUTPUT'

                 // Comparing the two archives... (do not check the signatures)

                 [OK] The two archives are identical

                 // Comparing the two archives contents...

                 [OK] The contents are identical


                OUTPUT,
            ExitCode::SUCCESS,
        ];
<<<<<<< HEAD

        yield 'simple different PHAR' => [
            realpath(self::FIXTURES_DIR.'/simple-phar-foo.phar'),
            realpath(self::FIXTURES_DIR.'/simple-phar-bar.phar'),
            $diffMode,
=======
    }

    public static function gitDiffPharsProvider(): iterable
    {
        yield from self::diffPharsProvider();

        yield 'different files' => [
            realpath(self::FIXTURES_DIR.'/simple-phar-foo.phar'),
            realpath(self::FIXTURES_DIR.'/simple-phar-bar.phar'),
>>>>>>> f1e7b479
            <<<'OUTPUT'

                 // Comparing the two archives... (do not check the signatures)

                 [OK] The two archives are identical

                 // Comparing the two archives contents...

                diff --git asimple-phar-foo.phar/foo.php bsimple-phar-bar.phar/bar.php
                similarity index 100%
                rename from simple-phar-foo.phar/foo.php
                rename to simple-phar-bar.phar/bar.php

                OUTPUT,
            3,
        ];

<<<<<<< HEAD
        yield 'same files different content PHAR' => [
            realpath(self::FIXTURES_DIR.'/simple-phar-bar.phar'),
            realpath(self::FIXTURES_DIR.'/simple-phar-baz.phar'),
            $diffMode,
=======
        yield 'same files different content' => [
            realpath(self::FIXTURES_DIR.'/simple-phar-bar.phar'),
            realpath(self::FIXTURES_DIR.'/simple-phar-baz.phar'),
>>>>>>> f1e7b479
            <<<'OUTPUT'

                 // Comparing the two archives... (do not check the signatures)

                 [OK] The two archives are identical

                 // Comparing the two archives contents...

                diff --git asimple-phar-bar.phar/bar.php bsimple-phar-baz.phar/bar.php
                index 290849f..8aac305 100644
                --- asimple-phar-bar.phar/bar.php
                +++ bsimple-phar-baz.phar/bar.php
                @@ -1,4 +1,4 @@
                 <?php

                -echo "Hello world!";
                +echo 'Hello world!';

                OUTPUT,
            1,
        ];
    }

    private static function GNUDiffPharsProvider(): iterable
    {
<<<<<<< HEAD
        $pharPath = realpath(self::FIXTURES_DIR.'/simple-phar-foo.phar');
        $diffMode = DiffMode::GNU;

        yield 'same PHAR' => [
            $pharPath,
            $pharPath,
            $diffMode,
            <<<'OUTPUT'

                 // Comparing the two archives... (do not check the signatures)

                 [OK] The two archives are identical

                 // Comparing the two archives contents...

                 [OK] The contents are identical
=======
        yield from self::diffPharsProvider();
>>>>>>> f1e7b479

        yield 'different files' => [
            realpath(self::FIXTURES_DIR.'/simple-phar-foo.phar'),
            realpath(self::FIXTURES_DIR.'/simple-phar-bar.phar'),

<<<<<<< HEAD
                OUTPUT,
            ExitCode::SUCCESS,
        ];

        yield 'different PHARs' => [
            realpath(self::FIXTURES_DIR.'/simple-phar-foo.phar'),
            realpath(self::FIXTURES_DIR.'/simple-phar-bar.phar'),
            $diffMode,
=======
>>>>>>> f1e7b479
            <<<'OUTPUT'

                 // Comparing the two archives... (do not check the signatures)

                 [OK] The two archives are identical

                 // Comparing the two archives contents...

                Only in simple-phar-bar.phar: bar.php
                Only in simple-phar-foo.phar: foo.php

                OUTPUT,
            1,
        ];

<<<<<<< HEAD
        yield 'same files different content PHARs' => [
            realpath(self::FIXTURES_DIR.'/simple-phar-bar.phar'),
            realpath(self::FIXTURES_DIR.'/simple-phar-bar-compressed.phar'),
            $diffMode,
            null,
            1,
        ];

        yield (static fn (): array => [
            static function (CommandTester $commandTester): string {
                $commandTester->execute(
                    [
                        'command' => 'diff',
                        'pharA' => realpath(self::FIXTURES_DIR.'/simple-phar-bar.phar'),
                        'pharB' => realpath(self::FIXTURES_DIR.'/simple-phar-bar-compressed.phar'),
                        '--gnu-diff' => null,
                    ],
                );

                return DisplayNormalizer::removeTrailingSpaces($commandTester->getDisplay(true));
            },
            null,
            1,
        ])();

        yield (static fn (): array => [
            static function (CommandTester $commandTester): string {
                $commandTester->execute(
                    [
                        'command' => 'diff',
                        'pharA' => realpath(self::FIXTURES_DIR.'/simple-phar-bar.phar'),
                        'pharB' => realpath(self::FIXTURES_DIR.'/simple-phar-baz.phar'),
                        '--gnu-diff' => null,
                    ],
                );

                return DisplayNormalizer::removeTrailingSpaces($commandTester->getDisplay(true));
            },
=======
        yield 'same files different content' => [
            realpath(self::FIXTURES_DIR.'/simple-phar-bar.phar'),
            realpath(self::FIXTURES_DIR.'/simple-phar-baz.phar'),
>>>>>>> f1e7b479
            Platform::isOSX()
                ? <<<'OUTPUT'

                     // Comparing the two archives... (do not check the signatures)

                     [OK] The two archives are identical

                     // Comparing the two archives contents...

                    diff --exclude=.phar_meta.json simple-phar-bar.phar/bar.php simple-phar-baz.phar/bar.php
                    3c3
                    < echo "Hello world!";
                    ---
                    > echo 'Hello world!';

                    OUTPUT
                : <<<'OUTPUT'

                     // Comparing the two archives... (do not check the signatures)

                     [OK] The two archives are identical

                     // Comparing the two archives contents...

                    diff '--exclude=.phar_meta.json' simple-phar-bar.phar/bar.php simple-phar-baz.phar/bar.php
                    3c3
                    < echo "Hello world!";
                    ---
                    > echo 'Hello world!';

                    OUTPUT,
            1,
        ];
    }
}<|MERGE_RESOLUTION|>--- conflicted
+++ resolved
@@ -17,9 +17,7 @@
 use Fidry\Console\Command\Command;
 use Fidry\Console\DisplayNormalizer;
 use Fidry\Console\ExitCode;
-use Fidry\Console\Test\OutputAssertions;
 use InvalidArgumentException;
-use KevinGH\Box\Phar\DiffMode;
 use KevinGH\Box\Phar\InvalidPhar;
 use KevinGH\Box\Platform;
 use KevinGH\Box\Test\CommandTestCase;
@@ -115,52 +113,14 @@
     }
 
     /**
-     * @dataProvider diffPharsProvider
+     * @dataProvider gitDiffPharsProvider
      */
-<<<<<<< HEAD
-    public function test_it_can_display_the_diff_of_two_phar_files(
-        string $pharAPath,
-        string $pharBPath,
-        ?DiffMode $diffMode,
-=======
     public function test_it_can_display_the_git_diff_of_two_phar_files(
         string $pharAPath,
         string $pharBPath,
->>>>>>> f1e7b479
         ?string $expectedOutput,
         int $expectedStatusCode,
     ): void {
-        $command = [
-            'command' => 'diff',
-            'pharA' => $pharAPath,
-            'pharB' => $pharBPath,
-            '--check' => null,
-        ];
-
-        if (null !== $diffMode) {
-            $command['--diff-mode'] = $diffMode->value;
-        }
-
-        ob_start();
-        $this->commandTester->execute($command);
-        $actual = DisplayNormalizer::removeTrailingSpaces(ob_get_clean());
-
-        $expected = <<<'OUTPUT'
-                No differences encountered.
-
-                OUTPUT;
-
-        $this->assertSame($expected, $actual);
-        $this->assertSame($expectedStatusCode, $this->commandTester->getStatusCode());
-    }
-
-    public static function diffPharsProvider(): iterable
-    {
-        yield from self::gitDiffPharsProvider();
-        yield from self::GNUDiffPharsProvider();
-    }
-
-    public function test_it_can_display_the_git_diff_of_two_phar_files(): void {
         self::markTestSkipped('TODO');
         $this->commandTester->execute(
             [
@@ -181,37 +141,6 @@
         self::assertSame($expectedStatusCode, $this->commandTester->getStatusCode());
     }
 
-<<<<<<< HEAD
-    public function test_it_can_display_the_gnu_diff_of_two_phar_files(): void {
-        $pharPath = realpath(self::FIXTURES_DIR.'/simple-phar-foo.phar');
-
-        $this->commandTester->execute(
-            [
-                'command' => 'diff',
-                'pharA' => $pharPath,
-                'pharB' => $pharPath,
-                '--gnu-diff' => null,
-            ],
-        );
-
-        $expected = <<<'OUTPUT'
-
-                 // Comparing the two archives... (do not check the signatures)
-
-                 [OK] The two archives are identical
-
-                 // Comparing the two archives contents...
-
-                 [OK] The contents are identical
-
-
-                OUTPUT;
-
-            $actual = DisplayNormalizer::removeTrailingSpaces($this->commandTester->getDisplay(true));
-
-            self::assertSame($expected, $actual);
-        self::assertSame(ExitCode::SUCCESS, $this->commandTester->getStatusCode());
-=======
     /**
      * @dataProvider GNUDiffPharsProvider
      */
@@ -238,7 +167,6 @@
             self::assertSame($expectedOutput, $actualOutput);
         }
         self::assertSame($expectedStatusCode, $this->commandTester->getStatusCode());
->>>>>>> f1e7b479
     }
 
     public function test_it_can_check_the_sum_of_two_phar_files(): void
@@ -448,25 +376,9 @@
             1,
         ];
 
-<<<<<<< HEAD
-    private static function gitDiffPharsProvider(): iterable
-    {
-        // TODO: enable back
-        yield from [];
-        return;
-
-        $pharPath = realpath(self::FIXTURES_DIR.'/simple-phar-foo.phar');
-        $diffMode = DiffMode::GIT;
-
-        yield 'same PHAR' => [
-            $pharPath,
-            $pharPath,
-            $diffMode,
-=======
         yield 'same files different content' => [
             realpath(self::FIXTURES_DIR.'/simple-phar-bar.phar'),
             realpath(self::FIXTURES_DIR.'/simple-phar-baz.phar'),
->>>>>>> f1e7b479
             <<<'OUTPUT'
 
                  // Comparing the two archives... (do not check the signatures)
@@ -481,13 +393,6 @@
                 OUTPUT,
             ExitCode::SUCCESS,
         ];
-<<<<<<< HEAD
-
-        yield 'simple different PHAR' => [
-            realpath(self::FIXTURES_DIR.'/simple-phar-foo.phar'),
-            realpath(self::FIXTURES_DIR.'/simple-phar-bar.phar'),
-            $diffMode,
-=======
     }
 
     public static function gitDiffPharsProvider(): iterable
@@ -497,7 +402,6 @@
         yield 'different files' => [
             realpath(self::FIXTURES_DIR.'/simple-phar-foo.phar'),
             realpath(self::FIXTURES_DIR.'/simple-phar-bar.phar'),
->>>>>>> f1e7b479
             <<<'OUTPUT'
 
                  // Comparing the two archives... (do not check the signatures)
@@ -515,16 +419,9 @@
             3,
         ];
 
-<<<<<<< HEAD
-        yield 'same files different content PHAR' => [
+        yield 'same files different content' => [
             realpath(self::FIXTURES_DIR.'/simple-phar-bar.phar'),
             realpath(self::FIXTURES_DIR.'/simple-phar-baz.phar'),
-            $diffMode,
-=======
-        yield 'same files different content' => [
-            realpath(self::FIXTURES_DIR.'/simple-phar-bar.phar'),
-            realpath(self::FIXTURES_DIR.'/simple-phar-baz.phar'),
->>>>>>> f1e7b479
             <<<'OUTPUT'
 
                  // Comparing the two archives... (do not check the signatures)
@@ -548,44 +445,14 @@
         ];
     }
 
-    private static function GNUDiffPharsProvider(): iterable
-    {
-<<<<<<< HEAD
-        $pharPath = realpath(self::FIXTURES_DIR.'/simple-phar-foo.phar');
-        $diffMode = DiffMode::GNU;
-
-        yield 'same PHAR' => [
-            $pharPath,
-            $pharPath,
-            $diffMode,
-            <<<'OUTPUT'
-
-                 // Comparing the two archives... (do not check the signatures)
-
-                 [OK] The two archives are identical
-
-                 // Comparing the two archives contents...
-
-                 [OK] The contents are identical
-=======
+    public static function GNUDiffPharsProvider(): iterable
+    {
         yield from self::diffPharsProvider();
->>>>>>> f1e7b479
 
         yield 'different files' => [
             realpath(self::FIXTURES_DIR.'/simple-phar-foo.phar'),
             realpath(self::FIXTURES_DIR.'/simple-phar-bar.phar'),
 
-<<<<<<< HEAD
-                OUTPUT,
-            ExitCode::SUCCESS,
-        ];
-
-        yield 'different PHARs' => [
-            realpath(self::FIXTURES_DIR.'/simple-phar-foo.phar'),
-            realpath(self::FIXTURES_DIR.'/simple-phar-bar.phar'),
-            $diffMode,
-=======
->>>>>>> f1e7b479
             <<<'OUTPUT'
 
                  // Comparing the two archives... (do not check the signatures)
@@ -601,50 +468,9 @@
             1,
         ];
 
-<<<<<<< HEAD
-        yield 'same files different content PHARs' => [
-            realpath(self::FIXTURES_DIR.'/simple-phar-bar.phar'),
-            realpath(self::FIXTURES_DIR.'/simple-phar-bar-compressed.phar'),
-            $diffMode,
-            null,
-            1,
-        ];
-
-        yield (static fn (): array => [
-            static function (CommandTester $commandTester): string {
-                $commandTester->execute(
-                    [
-                        'command' => 'diff',
-                        'pharA' => realpath(self::FIXTURES_DIR.'/simple-phar-bar.phar'),
-                        'pharB' => realpath(self::FIXTURES_DIR.'/simple-phar-bar-compressed.phar'),
-                        '--gnu-diff' => null,
-                    ],
-                );
-
-                return DisplayNormalizer::removeTrailingSpaces($commandTester->getDisplay(true));
-            },
-            null,
-            1,
-        ])();
-
-        yield (static fn (): array => [
-            static function (CommandTester $commandTester): string {
-                $commandTester->execute(
-                    [
-                        'command' => 'diff',
-                        'pharA' => realpath(self::FIXTURES_DIR.'/simple-phar-bar.phar'),
-                        'pharB' => realpath(self::FIXTURES_DIR.'/simple-phar-baz.phar'),
-                        '--gnu-diff' => null,
-                    ],
-                );
-
-                return DisplayNormalizer::removeTrailingSpaces($commandTester->getDisplay(true));
-            },
-=======
         yield 'same files different content' => [
             realpath(self::FIXTURES_DIR.'/simple-phar-bar.phar'),
             realpath(self::FIXTURES_DIR.'/simple-phar-baz.phar'),
->>>>>>> f1e7b479
             Platform::isOSX()
                 ? <<<'OUTPUT'
 

<?php

declare(strict_types=1);

/*
 * This file is part of the box project.
 *
 * (c) Kevin Herrera <kevin@herrera.io>
 *     Théo Fidry <theo.fidry@gmail.com>
 *
 * This source file is subject to the MIT license that is bundled
 * with this source code in the file LICENSE.
 */

namespace KevinGH\Box\Benchmark;

use KevinGH\Box\Composer\Artifact\ComposerJson;
use KevinGH\Box\Composer\Artifact\ComposerLock;
use KevinGH\Box\Phar\CompressionAlgorithm;
use KevinGH\Box\RequirementChecker\AppRequirementsFactory;
use PhpBench\Attributes\BeforeMethods;
use PhpBench\Attributes\Iterations;
use PHPUnit\Framework\Assert;
use function Safe\file_get_contents;
use function Safe\json_decode;

final readonly class AppRequirementFactoryBench
{
    private const FIXTURES = __DIR__.'/../../fixtures/bench/requirement-checker';

    private AppRequirementsFactory $factory;
    private ComposerJson $composerJson;
    private ComposerLock $composerLock;

    public function setUp(): void
    {
        self::assertVendorsAreInstalled();

        $this->factory = new AppRequirementsFactory();
        $this->composerJson = new ComposerJson(
            '',
            json_decode(
                file_get_contents(self::FIXTURES.'/composer.json'),
                true,
            ),
        );
        $this->composerLock = new ComposerLock(
            '',
            json_decode(
                file_get_contents(self::FIXTURES.'/composer.lock'),
                true,
            ),
        );
    }

    #[Iterations(1000)]
    #[BeforeMethods('setUp')]
    public function bench(): void
    {
<<<<<<< HEAD
        (new AppRequirementsFactory())->create(new ComposerJson(
            '',
            json_decode(
                file_get_contents(self::FIXTURES.'/composer.json'),
                true,
            ),
        ), new ComposerLock(
            '',
            json_decode(
                file_get_contents(self::FIXTURES.'/composer.lock'),
                true,
            ),
        ), CompressionAlgorithm::BZ2);
=======
        $this->factory->create(
            $this->composerJson,
            $this->composerLock,
            CompressionAlgorithm::BZ2,
        );
>>>>>>> ab3e0f6a
    }

    private static function assertVendorsAreInstalled(): void
    {
        Assert::assertDirectoryExists(self::FIXTURES.'/vendor');
    }
}<|MERGE_RESOLUTION|>--- conflicted
+++ resolved
@@ -57,27 +57,11 @@
     #[BeforeMethods('setUp')]
     public function bench(): void
     {
-<<<<<<< HEAD
-        (new AppRequirementsFactory())->create(new ComposerJson(
-            '',
-            json_decode(
-                file_get_contents(self::FIXTURES.'/composer.json'),
-                true,
-            ),
-        ), new ComposerLock(
-            '',
-            json_decode(
-                file_get_contents(self::FIXTURES.'/composer.lock'),
-                true,
-            ),
-        ), CompressionAlgorithm::BZ2);
-=======
         $this->factory->create(
             $this->composerJson,
             $this->composerLock,
             CompressionAlgorithm::BZ2,
         );
->>>>>>> ab3e0f6a
     }
 
     private static function assertVendorsAreInstalled(): void

--- conflicted
+++ resolved
@@ -41,15 +41,13 @@
 PHP_CS_FIXER_BIN = vendor-bin/php-cs-fixer/vendor/bin/php-cs-fixer
 PHP_CS_FIXER = $(PHP_CS_FIXER_BIN)
 
-<<<<<<< HEAD
-RECTOR_BIN = vendor-bin/rector/vendor/bin/rector
-RECTOR = $(RECTOR_BIN)
-=======
 PHPBENCH_BIN = vendor-bin/phpbench/vendor/bin/phpbench
 PHPBENCH = $(PHPBENCH_BIN)
 PHPBENCH_WITH_COMPACTORS_VENDOR_DIR = fixtures/bench/with-compactors/vendor
 PHPBENCH_WITHOUT_COMPACTORS_VENDOR_DIR = fixtures/bench/without-compactors/vendor
->>>>>>> 2a451eb1
+
+RECTOR_BIN = vendor-bin/rector/vendor/bin/rector
+RECTOR = $(RECTOR_BIN)
 
 WEBSITE_SRC := mkdocs.yaml $(shell find doc)
 # This is defined in mkdocs.yaml#site_dir
@@ -407,7 +405,18 @@
 	@echo "$(ERROR_COLOR)$(@) is not up to date. You may want to run the following command:$(NO_COLOR)"
 	@echo "$$ composer bin php-cs-fixer update --lock && touch -c $(@)"
 
-<<<<<<< HEAD
+.PHONY: phpbench_install
+phpbench_install: $(PHPBENCH_BIN)
+
+$(PHPBENCH_BIN): vendor-bin/phpbench/vendor
+	touch -c $@
+vendor-bin/phpbench/vendor: vendor-bin/phpbench/composer.lock $(COMPOSER_BIN_PLUGIN_VENDOR)
+	composer bin phpbench install
+	touch -c $@
+vendor-bin/phpbench/composer.lock: vendor-bin/phpbench/composer.json
+	@echo "$(ERROR_COLOR)$(@) is not up to date. You may want to run the following command:$(NO_COLOR)"
+	@echo "$$ composer bin phpbench update --lock && touch -c $(@)"
+
 .PHONY: rector_install
 rector_install: $(RECTOR_BIN)
 
@@ -419,19 +428,6 @@
 vendor-bin/rector/composer.lock: vendor-bin/rector/composer.json
 	@echo "$(ERROR_COLOR)$(@) is not up to date. You may want to run the following command:$(NO_COLOR)"
 	@echo "$$ composer bin rector update --lock && touch -c $(@)"
-=======
-.PHONY: phpbench_install
-phpbench_install: $(PHPBENCH_BIN)
-
-$(PHPBENCH_BIN): vendor-bin/phpbench/vendor
-	touch -c $@
-vendor-bin/phpbench/vendor: vendor-bin/phpbench/composer.lock $(COMPOSER_BIN_PLUGIN_VENDOR)
-	composer bin phpbench install
-	touch -c $@
-vendor-bin/phpbench/composer.lock: vendor-bin/phpbench/composer.json
-	@echo "$(ERROR_COLOR)$(@) is not up to date. You may want to run the following command:$(NO_COLOR)"
-	@echo "$$ composer bin phpbench update --lock && touch -c $(@)"
->>>>>>> 2a451eb1
 
 .PHONY: infection_install
 infection_install: $(INFECTION_BIN)

# See https://tech.davis-hansson.com/p/make/
MAKEFLAGS += --warn-undefined-variables
MAKEFLAGS += --no-builtin-rules

OS := $(shell uname)
ERROR_COLOR := \033[41m
YELLOW_COLOR = \033[0;33m
NO_COLOR = \033[0m

COMPOSER_BIN_PLUGIN_VENDOR = vendor/bamarni/composer-bin-plugin

REQUIREMENT_CHECKER_EXTRACT = res/requirement-checker

COVERAGE_DIR = dist/coverage
COVERAGE_XML_DIR = $(COVERAGE_DIR)/coverage-xml
COVERAGE_JUNIT = $(COVERAGE_DIR)/phpunit.junit.xml
COVERAGE_HTML_DIR = $(COVERAGE_DIR)/html

PHPUNIT_BIN = bin/phpunit
PHPUNIT = $(PHPUNIT_BIN)
PHPUNIT_TEST_SRC = fixtures/default_stub.php $(REQUIREMENT_CHECKER_EXTRACT) fixtures/composer-dump/dir001/vendor fixtures/composer-dump/dir003/vendor
PHPUNIT_COVERAGE_INFECTION = XDEBUG_MODE=coverage php -dphar.readonly=0 $(PHPUNIT) --coverage-xml=$(COVERAGE_XML) --log-junit=$(COVERAGE_JUNIT)
PHPUNIT_COVERAGE_HTML = XDEBUG_MODE=coverage php -dphar.readonly=0 $(PHPUNIT) --coverage-html=$(COVERAGE_HTML_DIR)

INFECTION_BIN = vendor-bin/infection/vendor/bin/infection
INFECTION = SYMFONY_DEPRECATIONS_HELPER="disabled=1" php -dzend.enable_gc=0 $(INFECTION_BIN) --skip-initial-tests --coverage=$(COVERAGE_DIR) --only-covered --show-mutations --min-msi=100 --min-covered-msi=100 --ansi --threads=max --show-mutations
INFECTION_WITH_INITIAL_TESTS = SYMFONY_DEPRECATIONS_HELPER="disabled=1" php -dzend.enable_gc=0 $(INFECTION_BIN) --only-covered --show-mutations --min-msi=100 --min-covered-msi=100 --ansi --threads=max --show-mutations
INFECTION_SRC := $(shell find src tests) phpunit.xml.dist

PHP_CS_FIXER_BIN = vendor-bin/php-cs-fixer/vendor/bin/php-cs-fixer
PHP_CS_FIXER = $(PHP_CS_FIXER_BIN)

DOCKER = docker run --interactive --platform=linux/amd64 --rm --workdir=/opt/box
MIN_SUPPORTED_PHP_BOX = box_php81
MIN_SUPPORTED_PHP_WITH_XDEBUG_BOX = box_php81_xdebug

WEBSITE_SRC := mkdocs.yaml $(shell find doc)
# This is defined in mkdocs.yaml#site_dir
WEBSITE_OUTPUT = dist/website


.DEFAULT_GOAL := help


.PHONY: help
help:
	@printf "\033[33mUsage:\033[0m\n  make TARGET\n\n\033[32m#\n# Commands\n#---------------------------------------------------------------------------\033[0m\n\n"
	@fgrep -h "##" $(MAKEFILE_LIST) | fgrep -v fgrep | sed -e 's/\\$$//' | sed -e 's/##//' | awk 'BEGIN {FS = ":"}; {printf "\033[33m%s:\033[0m%s\n", $$1, $$2}'


#
# Commands
#---------------------------------------------------------------------------

.PHONY: check
check:			 ## Runs all the checks
check: requirement_checker_check box_check

.PHONY: box_check
box_check: cs autoreview test

.PHONY: requirement_checker_check
requirement_checker_check:
	cd requirement-checker; $(MAKE) --file=Makefile check


.PHONY: clean
clean: 	 		 ## Cleans all created artifacts
clean:
	rm -rf \
		fixtures/build/dir010/index.phar \
		fixtures/build/dir011/vendor \
		fixtures/build/dir011/expected-output \
		fixtures/build/dir011/index.phar \
		fixtures/build/dir011/output \
		fixtures/build/dir011/phar-Y.php \
		fixtures/build/dir012/bin/console.phar \
		fixtures/build/dir012/var \
		fixtures/build/dir012/vendor \
		fixtures/build/dir012/.env.local.php \
		fixtures/build/dir012/actual-output \
		fixtures/build/dir013/vendor \
		fixtures/build/dir013/actual-output \
		fixtures/build/dir014/actual-output \
		fixtures/build/dir014/index.phar \
		fixtures/default_stub.php \
		 || true
	@# Obsolete entries; Only relevant to someone who still has old artifacts locally
	@rm -rf \
		.php-cs-fixer.cache \
		.phpunit.result.cache \
		fixtures/check-requirements \
		site \
		website \
		|| true

.PHONY: compile
compile: 		 ## Compiles the application into the PHAR
compile: box
	cp -f box bin/box.phar


.PHONY: dump_requirement_checker
dump_requirement_checker:## Dumps the requirement checker
dump_requirement_checker:
	cd requirement-checker; $(MAKE) --file=Makefile dump


#
# AutoReview commands
#---------------------------------------------------------------------------

.PHONY: autoreview
autoreview: 		 ## AutoReview checks
autoreview: cs_lint phpunit_autoreview

.PHONY: phpunit_autoreview
phpunit_autoreview: $(PHPUNIT_BIN) vendor
	$(PHPUNIT) --testsuite="AutoReviewTests" --colors=always


#
# CS commands
#---------------------------------------------------------------------------

.PHONY: cs
cs:	 		 ## Fixes CS
cs: root_cs requirement_checker_cs

.PHONY: root_cs
root_cs: gitignore_sort composer_normalize php_cs_fixer

.PHONY: requirement_checker_cs
requirement_checker_cs:
	cd requirement-checker; $(MAKE) --file=Makefile cs


.PHONY: cs_lint
cs_lint: 	 	 ## Lints CS
cs_lint: root_cs_lint requirement_checker_cs_lint

.PHONY: root_cs_lint
root_cs_lint: composer_normalize_lint php_cs_fixer_lint

.PHONY: requirement_checker_cs_lint
requirement_checker_cs_lint:
	cd requirement-checker; $(MAKE) --file=Makefile cs_lint

.PHONY: php_cs_fixer
php_cs_fixer: $(PHP_CS_FIXER_BIN) dist
	$(PHP_CS_FIXER) fix

.PHONY: php_cs_fixer_lint
php_cs_fixer_lint: $(PHP_CS_FIXER_BIN) dist
	$(PHP_CS_FIXER) fix --ansi --verbose --dry-run --diff

.PHONY: composer_normalize
composer_normalize: composer.json vendor
	composer normalize --ansi

.PHONY: composer_normalize_lint
composer_normalize_lint: composer.json vendor
	composer normalize --ansi --dry-run

.PHONY: gitignore_sort
gitignore_sort:
	LC_ALL=C sort -u .gitignore -o .gitignore


#
# Tests commands
#---------------------------------------------------------------------------

.PHONY: test
test:		  	 ## Runs all the tests
<<<<<<< HEAD
test: phpunit_phar_writeable infection test_e2e


#
# Unit Tests commands
#---------------------------------------------------------------------------

.PHONY: test_unit
test_unit: phpunit_phar_readonly phpunit_phar_writeable

.PHONY: phpunit_phar_readonly
phpunit_phar_readonly: $(PHPUNIT_BIN) $(PHPUNIT_TEST_SRC)
	php -dphar.readonly=0 $(PHPUNIT) --colors=always

.PHONY: phpunit_phar_writeable
phpunit_phar_writeable: $(PHPUNIT_BIN) $(PHPUNIT_TEST_SRC)
	php -dphar.readonly=1 $(PHPUNIT) --colors=always

.PHONY: phpunit_coverage_html
phpunit_coverage_html:      ## Runs PHPUnit with code coverage with HTML report
phpunit_coverage_html: $(PHPUNIT_BIN) vendor
	$(PHPUNIT_COVERAGE_HTML)
	@echo "You can check the report by opening the file \"$(COVERAGE_HTML_DIR)/index.html\"."

.PHONY: phpunit_coverage_infection
phpunit_coverage_infection: ## Runs PHPUnit tests with test coverage
phpunit_coverage_infection: $(PHPUNIT_BIN) vendor
	$(PHPUNIT_COVERAGE_INFECTION)

.PHONY: infection
infection: $(INFECTION_BIN) vendor
	$(INFECTION_WITH_INITIAL_TESTS)

.PHONY: _infection
_infection: $(INFECTION_BIN) $(COVERAGE_XML_DIR) $(COVERAGE_JUNIT) vendor
	$(INFECTION)


#
# E2E Tests commands
#---------------------------------------------------------------------------

.PHONY: test_e2e
test_e2e: e2e_php_settings_checker e2e_scoper_alias e2e_scoper_expose_symbols e2e_check_requirements e2e_symfony e2e_composer_installed_versions e2e_phpstorm_stubs
=======
test: tu e2e

.PHONY: tu
tu:			 ## Runs the unit tests
tu: tu_requirement_checker tu_box

.PHONY: tu_box
tu_box:			 ## Runs the unit tests
TU_BOX_DEPS = bin/phpunit fixtures/default_stub.php $(REQUIREMENT_CHECKER_EXTRACT) fixtures/composer-dump/dir001/vendor fixtures/composer-dump/dir003/vendor
tu_box: $(TU_BOX_DEPS) dist
	php -d phar.readonly=1 bin/phpunit --colors=always

.PHONY: tu_box_phar_readonly
tu_box_phar_readonly: 	 ## Runs the unit tests with the setting `phar.readonly` to `On`
tu_box_phar_readonly: $(TU_BOX_DEPS) dist
	php -d zend.enable_gc=0 -d phar.readonly=1 bin/phpunit --colors=always

.PHONY: tu_requirement_checker
tu_requirement_checker:	 ## Runs the unit tests
tu_requirement_checker:
	cd requirement-checker; $(MAKE) --file=Makefile test

.PHONY: tc
tc:			 ## Runs the unit tests with code coverage
tc: bin/phpunit dist
	php -d zend.enable_gc=0 bin/phpunit --coverage-html=dist/coverage --coverage-text

.PHONY: tm
INFECTION=vendor-bin/infection/vendor/bin/infection
tm:			 ## Runs Infection
tm:	$(TU_BOX_DEPS) dist $(INFECTION)
	$(PHPNOGC) $(INFECTION) --threads=$(shell nproc || sysctl -n hw.ncpu || 1) --only-covered --only-covering-test-cases $$INFECTION_FLAGS

.PHONY: e2e
e2e:			 ## Runs all the end-to-end tests
e2e: e2e_php_settings_checker e2e_scoper_alias e2e_scoper_expose_symbols e2e_check_requirements e2e_symfony e2e_composer_installed_versions e2e_phpstorm_stubs
>>>>>>> fb430c5d

.PHONY: e2e_scoper_alias
e2e_scoper_alias: 	 ## Runs the end-to-end tests to check that the PHP-Scoper config API regarding the prefix alias is working
e2e_scoper_alias: box
	./box compile --working-dir=fixtures/build/dir010 --no-parallel

.PHONY: e2e_scoper_expose_symbols
e2e_scoper_expose_symbols: ## Runs the end-to-end tests to check that the PHP-Scoper config API regarding the symbols exposure is working
e2e_scoper_expose_symbols: box fixtures/build/dir011/vendor
	php fixtures/build/dir011/index.php > fixtures/build/dir011/expected-output
	./box compile --working-dir=fixtures/build/dir011 --no-parallel

	php fixtures/build/dir011/index.phar > fixtures/build/dir011/output
	cd fixtures/build/dir011 && php -r "file_put_contents('phar-Y.php', file_get_contents((new Phar('index.phar'))['src/Y.php']));"

	diff --ignore-all-space --side-by-side --suppress-common-lines fixtures/build/dir011/expected-output fixtures/build/dir011/output
	diff --ignore-all-space --side-by-side --suppress-common-lines fixtures/build/dir011/phar-Y.php fixtures/build/dir011/src/Y.php

.PHONY: e2e_check_requirements
e2e_check_requirements:	 ## Runs the end-to-end tests for the check requirements feature
e2e_check_requirements:
	cd requirement-checker; $(MAKE) --file=Makefile test_e2e

BOX_COMPILE=./box compile --working-dir=fixtures/php-settings-checker -vvv --no-ansi
ifeq ($(OS),Darwin)
	SED = sed -i ''
else
	SED = sed -i
endif
.PHONY: e2e_php_settings_checker
e2e_php_settings_checker: ## Runs the end-to-end tests for the PHP settings handler
e2e_php_settings_checker: docker_images fixtures/php-settings-checker/output-xdebug-enabled vendor box
	@echo "$(YELLOW_COLOR)No restart needed$(NO_COLOR)"
	$(DOCKER) -v "$$PWD":/opt/box $(MIN_SUPPORTED_PHP_BOX) \
		php -dphar.readonly=0 -dmemory_limit=-1 \
		$(BOX_COMPILE) \
		| grep '\[debug\]' \
		| tee fixtures/php-settings-checker/actual-output || true
	$(SED) "s/Xdebug/xdebug/" fixtures/php-settings-checker/actual-output
	diff --ignore-all-space --side-by-side --suppress-common-lines fixtures/php-settings-checker/output-all-clear fixtures/php-settings-checker/actual-output

	@echo "$(YELLOW_COLOR)Xdebug enabled: restart needed$(NO_COLOR)"
	$(DOCKER) -v "$$PWD":/opt/box $(MIN_SUPPORTED_PHP_BOX)_xdebug \
		php -dphar.readonly=0 -dmemory_limit=-1 \
		$(BOX_COMPILE) \
		| grep '\[debug\]' \
		| tee fixtures/php-settings-checker/actual-output || true
	$(SED) "s/Xdebug/xdebug/" fixtures/php-settings-checker/actual-output
	$(SED) "s/[0-9]* ms/100 ms/" fixtures/php-settings-checker/actual-output
	diff --ignore-all-space --side-by-side --suppress-common-lines fixtures/php-settings-checker/output-xdebug-enabled fixtures/php-settings-checker/actual-output

	@echo "$(YELLOW_COLOR)phar.readonly enabled: restart needed$(NO_COLOR)"
	$(DOCKER) -v "$$PWD":/opt/box $(MIN_SUPPORTED_PHP_BOX) \
		php -dphar.readonly=1 -dmemory_limit=-1 \
		$(BOX_COMPILE) \
		| grep '\[debug\]' \
		| tee fixtures/php-settings-checker/actual-output || true
	$(SED) "s/Xdebug/xdebug/" fixtures/php-settings-checker/actual-output
	$(SED) "s/'-c' '.*' '\.\/box'/'-c' '\/tmp-file' 'bin\/box'/" fixtures/php-settings-checker/actual-output
	$(SED) "s/[0-9]* ms/100 ms/" fixtures/php-settings-checker/actual-output
	diff --ignore-all-space --side-by-side --suppress-common-lines fixtures/php-settings-checker/output-pharreadonly-enabled fixtures/php-settings-checker/actual-output

	@echo "$(YELLOW_COLOR)Bump min memory limit if necessary (limit lower than default)$(NO_COLOR)"
	$(DOCKER) -v "$$PWD":/opt/box $(MIN_SUPPORTED_PHP_BOX) \
		php -dphar.readonly=0 -dmemory_limit=124M \
		$(BOX_COMPILE) \
		| grep '\[debug\]' \
		| tee fixtures/php-settings-checker/actual-output || true
	$(SED) "s/Xdebug/xdebug/" fixtures/php-settings-checker/actual-output
	$(SED) "s/'-c' '.*' '\.\/box'/'-c' '\/tmp-file' 'bin\/box'/" fixtures/php-settings-checker/actual-output
	$(SED) "s/[0-9]* ms/100 ms/" fixtures/php-settings-checker/actual-output
	diff --ignore-all-space --side-by-side --suppress-common-lines fixtures/php-settings-checker/output-min-memory-limit fixtures/php-settings-checker/actual-output

	@echo "$(YELLOW_COLOR)Bump min memory limit if necessary (limit higher than default)$(NO_COLOR)"
	$(DOCKER) -e BOX_MEMORY_LIMIT=64M -v "$$PWD":/opt/box $(MIN_SUPPORTED_PHP_BOX) \
		php -dphar.readonly=0 -dmemory_limit=1024M \
		$(BOX_COMPILE) \
		| grep '\[debug\]' \
		| tee fixtures/php-settings-checker/actual-output || true
	$(SED) "s/Xdebug/xdebug/" fixtures/php-settings-checker/actual-output
	$(SED) "s/'-c' '.*' '\.\/box'/'-c' '\/tmp-file' 'bin\/box'/" fixtures/php-settings-checker/actual-output
	$(SED) "s/[0-9]* ms/100 ms/" fixtures/php-settings-checker/actual-output
	diff --ignore-all-space --side-by-side --suppress-common-lines  fixtures/php-settings-checker/output-set-memory-limit fixtures/php-settings-checker/actual-output

.PHONY: e2e_symfony
e2e_symfony:		 ## Packages a fresh Symfony app
e2e_symfony: fixtures/build/dir012/vendor box
	composer dump-env prod --working-dir=fixtures/build/dir012

	php fixtures/build/dir012/bin/console --version > fixtures/build/dir012/expected-output
	rm -rf fixtures/build/dir012/var/cache/prod/*

	./box compile --working-dir=fixtures/build/dir012 --no-parallel

	php fixtures/build/dir012/bin/console.phar --version > fixtures/build/dir012/actual-output

	diff --ignore-all-space --side-by-side --suppress-common-lines fixtures/build/dir012/expected-output fixtures/build/dir012/actual-output

.PHONY: e2e_composer_installed_versions
e2e_composer_installed_versions: ## Packages an app using Composer\InstalledVersions
e2e_composer_installed_versions: fixtures/build/dir013/vendor box
	./box compile --working-dir=fixtures/build/dir013 --no-parallel
	
	php fixtures/build/dir013/bin/run.phar > fixtures/build/dir013/actual-output

	diff --ignore-all-space --side-by-side --suppress-common-lines fixtures/build/dir013/expected-output fixtures/build/dir013/actual-output

.PHONY: e2e_phpstorm_stubs
e2e_phpstorm_stubs:	 ## Project using symbols which should be vetted by PhpStormStubs
e2e_phpstorm_stubs: box
	./box compile --working-dir=fixtures/build/dir014 --no-parallel

	php fixtures/build/dir014/index.phar > fixtures/build/dir014/actual-output

	diff fixtures/build/dir014/expected-output fixtures/build/dir014/actual-output

.PHONY: blackfire
blackfire:		 ## Profiles the compile step
blackfire: box
	# Profile compiling the PHAR from the source code
	blackfire --reference=1 --samples=5 run $(PHPNOGC) -d bin/box compile --quiet --no-parallel

	# Profile compiling the PHAR from the PHAR
	blackfire --reference=2 --samples=5 run $(PHPNOGC) -d box compile --quiet --no-parallel


#
# Website rules
#---------------------------------------------------------------------------


.PHONY: website_build
website_build:		 ## Builds the website
website_build:
	@echo "$(YELLOW_COLOR)To install mkdocs ensure you have Python3 & pip3 and run the following command:$(NO_COLOR)"
	@echo "$$ pip install mkdocs mkdocs-material"

	@rm -rf $(WEBSITE_OUTPUT) || true
	$(MAKE) _website_build

.PHONY: _website_build
_website_build: $(WEBSITE_OUTPUT)

.PHONY: website_serve
website_serve:		 ## Serves the website locally
website_serve:
	@echo "$(YELLOW_COLOR)To install mkdocs ensure you have Python3 & pip3 and run the following command:$(NO_COLOR)"
	@echo "$$ pip install mkdocs mkdocs-material"
	mkdocs serve

$(WEBSITE_OUTPUT): $(WEBSITE_SRC)
	mkdocs build --clean --strict
	@touch -c $@


#
# Rules from files
#---------------------------------------------------------------------------

# Sometimes we need to re-install the vendor. Since it has a few dependencies
# we do not want to check over and over, as unlike re-installing dependencies
# which is fast, those might have a significant overhead (e.g. checking the
# composer root version), we do not want to repeat the step of checking the
# vendor dependencies.
.PHONY: vendor_install
vendor_install:
	composer install --ansi
	touch -c vendor
	touch -c $(COMPOSER_BIN_PLUGIN_VENDOR)
	touch -c $(PHPUNIT_BIN)

composer.lock: composer.json
	@echo "$(ERROR_COLOR)$(@) is not up to date. You may want to run the following command:$(NO_COLOR)"
	@echo "$$ composer update --lock && touch -c $(@)"
vendor: composer.lock
	$(MAKE) vendor_install

$(COMPOSER_BIN_PLUGIN_VENDOR): composer.lock
	$(MAKE) --always-make vendor_install

$(PHPUNIT_BIN): composer.lock
	$(MAKE) --always-make vendor_install
	touch -c $@

.PHONY: php_cs_fixer_install
php_cs_fixer_install: $(PHP_CS_FIXER_BIN)

$(PHP_CS_FIXER_BIN): vendor-bin/php-cs-fixer/vendor
	touch -c $@
vendor-bin/php-cs-fixer/vendor: vendor-bin/php-cs-fixer/composer.lock $(COMPOSER_BIN_PLUGIN_VENDOR)
	composer bin php-cs-fixer install
	touch -c $@
vendor-bin/php-cs-fixer/composer.lock: vendor-bin/php-cs-fixer/composer.json
	@echo "$(ERROR_COLOR)$(@) is not up to date. You may want to run the following command:$(NO_COLOR)"
	@echo "$$ composer bin php-cs-fixer update --lock && touch -c $(@)"

.PHONY: infection_install
infection_install: $(INFECTION_BIN)

$(INFECTION_BIN): vendor-bin/infection/vendor
	touch -c $@
vendor-bin/infection/vendor: vendor-bin/infection/composer.lock $(COMPOSER_BIN_PLUGIN_VENDOR)
	composer bin infection install
	touch -c $@
vendor-bin/infection/composer.lock: vendor-bin/infection/composer.json
	@echo "$(ERROR_COLOR)$(@) is not up to date. You may want to run the following command:$(NO_COLOR)"
	@echo "$$ composer bin infection update --lock && touch -c $(@)"

$(COVERAGE_XML_DIR): $(PHPUNIT_BIN) $(INFECTION_SRC)
	$(PHPUNIT_COVERAGE_INFECTION)
	touch -c $@
	touch -c $(COVERAGE_JUNIT)

$(COVERAGE_JUNIT): $(PHPUNIT_BIN) $(INFECTION_SRC)
	$(PHPUNIT_COVERAGE_INFECTION)
	touch -c $@
	touch -c $(COVERAGE_XML_DIR)

fixtures/composer-dump/dir001/composer.lock: fixtures/composer-dump/dir001/composer.json
	composer install --ansi --working-dir=fixtures/composer-dump/dir001
	touch -c $@

fixtures/composer-dump/dir003/composer.lock: fixtures/composer-dump/dir003/composer.json
	composer install --ansi --working-dir=fixtures/composer-dump/dir003
	touch -c $@

fixtures/composer-dump/dir001/vendor: fixtures/composer-dump/dir001/composer.lock
	composer install --ansi --working-dir=fixtures/composer-dump/dir001
	touch -c $@

fixtures/composer-dump/dir003/vendor: fixtures/composer-dump/dir003/composer.lock
	composer install --ansi --working-dir=fixtures/composer-dump/dir003
	touch -c $@

fixtures/build/dir011/vendor:
	composer install --ansi --working-dir=fixtures/build/dir011
	touch -c $@

fixtures/build/dir012/vendor:
	composer install --ansi --working-dir=fixtures/build/dir012
	touch -c $@

fixtures/build/dir013/vendor:
	composer install --ansi --working-dir=fixtures/build/dir013
	touch -c $@

.PHONY: fixtures/default_stub.php
fixtures/default_stub.php:
	php -dphar.readonly=0 bin/generate_default_stub

$(REQUIREMENT_CHECKER_EXTRACT):
	cd requirement-checker; $(MAKE) --file=Makefile _dump

box: bin src res vendor box.json.dist scoper.inc.php $(REQUIREMENT_CHECKER_EXTRACT)
	@echo "$(YELLOW_COLOR)Compile Box.$(NO_COLOR)"
	bin/box compile --ansi --no-parallel

	rm bin/_box.phar || true
	mv -v bin/box.phar bin/_box.phar

	@echo "$(YELLOW_COLOR)Compile Box with the isolated Box PHAR.$(NO_COLOR)"
	php bin/_box.phar compile --ansi --no-parallel

	mv -fv bin/box.phar box

	@echo "$(YELLOW_COLOR)Test the PHAR which has been created by the isolated PHAR.$(NO_COLOR)"
	./box compile --ansi --no-parallel

	rm bin/_box.phar

	touch -c $@

.PHONY: docker_images
docker_images:
	./.docker/build

fixtures/php-settings-checker/output-xdebug-enabled: fixtures/php-settings-checker/output-xdebug-enabled.tpl docker_images
	./fixtures/php-settings-checker/create-expected-output $(MIN_SUPPORTED_PHP_WITH_XDEBUG_BOX)
	touch -c $@


.PHONY: requirement_checker_install
requirement_checker_install: vendor-bin/requirement-checker/vendor

vendor-bin/requirement-checker/vendor: vendor-bin/requirement-checker/composer.lock $(COMPOSER_BIN_PLUGIN_VENDOR)
	composer bin requirement-checker install
	touch -c $@
vendor-bin/requirement-checker/composer.lock: vendor-bin/requirement-checker/composer.json
	@echo "$(ERROR_COLOR)$(@) is not up to date. You may want to run the following command:$(NO_COLOR)"
	@echo "$$ composer bin requirement-checker update --lock && touch -c $(@)"

dist:
	mkdir -p dist
	touch dist/.gitkeep
	touch -c $@<|MERGE_RESOLUTION|>--- conflicted
+++ resolved
@@ -68,6 +68,7 @@
 clean: 	 		 ## Cleans all created artifacts
 clean:
 	rm -rf \
+		dist \
 		fixtures/build/dir010/index.phar \
 		fixtures/build/dir011/vendor \
 		fixtures/build/dir011/expected-output \
@@ -173,7 +174,6 @@
 
 .PHONY: test
 test:		  	 ## Runs all the tests
-<<<<<<< HEAD
 test: phpunit_phar_writeable infection test_e2e
 
 
@@ -194,17 +194,17 @@
 
 .PHONY: phpunit_coverage_html
 phpunit_coverage_html:      ## Runs PHPUnit with code coverage with HTML report
-phpunit_coverage_html: $(PHPUNIT_BIN) vendor
+phpunit_coverage_html: $(PHPUNIT_BIN) dist $(PHPUNIT_TEST_SRC) vendor
 	$(PHPUNIT_COVERAGE_HTML)
 	@echo "You can check the report by opening the file \"$(COVERAGE_HTML_DIR)/index.html\"."
 
 .PHONY: phpunit_coverage_infection
 phpunit_coverage_infection: ## Runs PHPUnit tests with test coverage
-phpunit_coverage_infection: $(PHPUNIT_BIN) vendor
+phpunit_coverage_infection: $(PHPUNIT_BIN) dist $(PHPUNIT_TEST_SRC) vendor
 	$(PHPUNIT_COVERAGE_INFECTION)
 
 .PHONY: infection
-infection: $(INFECTION_BIN) vendor
+infection: $(INFECTION_BIN) dist $(PHPUNIT_TEST_SRC) vendor
 	$(INFECTION_WITH_INITIAL_TESTS)
 
 .PHONY: _infection
@@ -218,44 +218,6 @@
 
 .PHONY: test_e2e
 test_e2e: e2e_php_settings_checker e2e_scoper_alias e2e_scoper_expose_symbols e2e_check_requirements e2e_symfony e2e_composer_installed_versions e2e_phpstorm_stubs
-=======
-test: tu e2e
-
-.PHONY: tu
-tu:			 ## Runs the unit tests
-tu: tu_requirement_checker tu_box
-
-.PHONY: tu_box
-tu_box:			 ## Runs the unit tests
-TU_BOX_DEPS = bin/phpunit fixtures/default_stub.php $(REQUIREMENT_CHECKER_EXTRACT) fixtures/composer-dump/dir001/vendor fixtures/composer-dump/dir003/vendor
-tu_box: $(TU_BOX_DEPS) dist
-	php -d phar.readonly=1 bin/phpunit --colors=always
-
-.PHONY: tu_box_phar_readonly
-tu_box_phar_readonly: 	 ## Runs the unit tests with the setting `phar.readonly` to `On`
-tu_box_phar_readonly: $(TU_BOX_DEPS) dist
-	php -d zend.enable_gc=0 -d phar.readonly=1 bin/phpunit --colors=always
-
-.PHONY: tu_requirement_checker
-tu_requirement_checker:	 ## Runs the unit tests
-tu_requirement_checker:
-	cd requirement-checker; $(MAKE) --file=Makefile test
-
-.PHONY: tc
-tc:			 ## Runs the unit tests with code coverage
-tc: bin/phpunit dist
-	php -d zend.enable_gc=0 bin/phpunit --coverage-html=dist/coverage --coverage-text
-
-.PHONY: tm
-INFECTION=vendor-bin/infection/vendor/bin/infection
-tm:			 ## Runs Infection
-tm:	$(TU_BOX_DEPS) dist $(INFECTION)
-	$(PHPNOGC) $(INFECTION) --threads=$(shell nproc || sysctl -n hw.ncpu || 1) --only-covered --only-covering-test-cases $$INFECTION_FLAGS
-
-.PHONY: e2e
-e2e:			 ## Runs all the end-to-end tests
-e2e: e2e_php_settings_checker e2e_scoper_alias e2e_scoper_expose_symbols e2e_check_requirements e2e_symfony e2e_composer_installed_versions e2e_phpstorm_stubs
->>>>>>> fb430c5d
 
 .PHONY: e2e_scoper_alias
 e2e_scoper_alias: 	 ## Runs the end-to-end tests to check that the PHP-Scoper config API regarding the prefix alias is working
@@ -464,12 +426,12 @@
 	@echo "$(ERROR_COLOR)$(@) is not up to date. You may want to run the following command:$(NO_COLOR)"
 	@echo "$$ composer bin infection update --lock && touch -c $(@)"
 
-$(COVERAGE_XML_DIR): $(PHPUNIT_BIN) $(INFECTION_SRC)
+$(COVERAGE_XML_DIR): $(PHPUNIT_BIN) dist $(PHPUNIT_TEST_SRC) $(INFECTION_SRC)
 	$(PHPUNIT_COVERAGE_INFECTION)
 	touch -c $@
 	touch -c $(COVERAGE_JUNIT)
 
-$(COVERAGE_JUNIT): $(PHPUNIT_BIN) $(INFECTION_SRC)
+$(COVERAGE_JUNIT): $(PHPUNIT_BIN) dist $(PHPUNIT_TEST_SRC) $(INFECTION_SRC)
 	$(PHPUNIT_COVERAGE_INFECTION)
 	touch -c $@
 	touch -c $(COVERAGE_XML_DIR)

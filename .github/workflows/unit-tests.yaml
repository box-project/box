--- conflicted
+++ resolved
@@ -28,16 +28,18 @@
                         dependency: highest
                         composer-options: --ignore-platform-req=php+
                 tools:
-<<<<<<< HEAD
                     - 'composer:2.2'
                     - 'composer:2.3'
                     - 'composer:2.4'
                     - 'composer'
-=======
-                    # TODO: add more composer versions
-                    - composer
-                phar-readonly: [ true, false ]
->>>>>>> b994dd50
+                include:
+                    -   php:
+                            -   version: '8.1'
+                                dependency: locked
+                                composer-options: ~
+                        tools: composer
+                        phar-readonly: true
+                phar-readonly: [ false ]
         steps:
             -   name: Checkout
                 uses: actions/checkout@v3

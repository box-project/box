--- conflicted
+++ resolved
@@ -31,7 +31,6 @@
                         dependency: highest
                         composer-options: --ignore-platform-req=php+
                 tools:
-<<<<<<< HEAD
                     - 'composer:2.2'
                     - 'composer:2.3'
                     - 'composer:2.4'
@@ -44,10 +43,6 @@
                         tools: composer
                         phar-readonly: true
                 phar-readonly: [ false ]
-=======
-                    # TODO: add more composer versions
-                    - composer
-                phar-readonly: [ true, false ]
                 php-extra-extensions: [ '' ]
                 label: [ '' ]
                 include:
@@ -59,7 +54,6 @@
                         tools: composer
                         phar-readonly: false
                         php-extra-extensions: ', :bz2'
->>>>>>> 5ff58b80
         steps:
             -   name: Checkout
                 uses: actions/checkout@v3

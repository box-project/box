--- conflicted
+++ resolved
@@ -18,19 +18,16 @@
                     -   version: '8.1'
                         dependency: locked
                         composer-options: ''
-#                    -   version: '8.2'
-#                        dependency: highest
-#                        composer-options: ''
-#                    -   version: '8.3'
-#                        dependency: highest
-#                        composer-options: '--ignore-platform-req=php+'
+                    -   version: '8.2'
+                        dependency: highest
+                        composer-options: ''
+                    -   version: '8.3'
+                        dependency: highest
+                        composer-options: '--ignore-platform-req=php+'
                 tools:
-<<<<<<< HEAD
                     - 'composer:2.2'
                     - 'composer:2.3'
                     - 'composer:2.4'
-=======
->>>>>>> 096c23cb
                     - 'composer'
         steps:
             -   name: Checkout

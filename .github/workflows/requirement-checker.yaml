name: RequirementChecker

on:
    push:
        branches: [ main ]
    pull_request: ~

jobs:
    cs-lint:
        runs-on: ubuntu-latest
        name: Lint CS
        steps:
            -   name: Checkout
                uses: actions/checkout@v3

            -   name: Setup PHP
                uses: shivammathur/setup-php@v2
                with:
                    php-version: '8.1'
                    tools: composer
                    coverage: none

            -   name: Install the Composer (root) dependencies
                uses: ramsey/composer-install@v2

            -   name: Ensure that the make target is up to date
                run: make _vendor_install

            -   name: Install PHP-CS-Fixer
                uses: ramsey/composer-install@v2
                with:
                    working-directory: vendor-bin/php-cs-fixer

            -   name: Ensure that the PHP-CS-Fixer make target is up to date
                run: make php_cs_fixer_install

            -   name: Install the Composer dependencies
                uses: ramsey/composer-install@v2
                with:
                    working-directory: requirement-checker

            -   name: Ensure that the make target is up to date
                run: cd requirement-checker; make vendor_install

            -   name: Lint CS
                run: cd requirement-checker; make cs_lint

    autoreview-test:
        runs-on: ubuntu-latest
        name: AutoReview Tests
        steps:
            -   name: Checkout
                uses: actions/checkout@v3

            -   name: Setup PHP
                uses: shivammathur/setup-php@v2
                with:
                    php-version: '8.1'
                    tools: composer
                    coverage: none

            -   name: Install the Composer dependencies
                uses: ramsey/composer-install@v2
                with:
                    working-directory: requirement-checker

            -   name: Ensure that the make target is up to date
                run: cd requirement-checker; make vendor_install

            -   name: Run tests
                run: cd requirement-checker; make phpunit_autoreview

    unit-tests:
        runs-on: ubuntu-latest
<<<<<<< HEAD
        name: Unit Tests (PHP ${{ matrix.php }}, ${{ matrix.dependency }}${{ matrix.composer-options == null && ')' || format(', {0})', matrix.php.composer-options) }}
=======
        name: Unit Tests (PHP ${{ matrix.php }}, ${{ matrix.dependency }}${{ matrix.composer-options == null && ')' || format(', {0})', matrix.composer-options) }}
>>>>>>> e3b096d0
        strategy:
            fail-fast: false
            matrix:
                # The lowest dependency is tested via an e2e test rather than by executing the tests like so.
                # The reason being using tools such as PHPUnit for a version as low as the lowest supported version
                # is a serious strain for close to no benefits: the e2e test is simpler.
<<<<<<< HEAD
                php: [ '8.1', '8.2' ]
                dependency: [ highest ]
                composer-options: [ null ]
                include:
                    -   php: '8.1'
                        dependency: locked
                        composer-options: ~
=======
                php: [ '8.1' ]
                dependency: [ locked ]
                composer-options: [ null ]
                include:
                    -   php: '8.1'
                        dependency: lowest
                        composer-options: ~
                    -   php: '8.1'
                        dependency: highest
                        composer-options: ~
                    -   php: '8.2'
                        dependency: highest
                        composer-options: ~
>>>>>>> e3b096d0
                    -   php: '8.3'
                        dependency: highest
                        composer-options: --ignore-platform-req=php+

        steps:
            -   name: Checkout
                uses: actions/checkout@v3

            -   name: Setup PHP
                uses: shivammathur/setup-php@v2
                with:
                    php-version: ${{ matrix.php }}
                    tools: composer
                    coverage: none

            -   name: Install the Composer dependencies
                uses: ramsey/composer-install@v2
                with:
                    working-directory: requirement-checker
                    dependency-versions: ${{ matrix.dependency }}
                    composer-options: ${{ matrix.composer-options }}

            -   name: Ensure that the make target is up to date
                run: cd requirement-checker; make vendor_install

            -   name: Install the Composer (root) dependencies
                uses: ramsey/composer-install@v2
                with:
                    dependency-versions: ${{ matrix.php.dependency }}
                    composer-options: ${{ matrix.php.composer-options }}

            -   name: Ensure that the make target is up to date
                run: make _vendor_install

            -   name: Install the Composer (requirement checker bin namespace) dependencies
                uses: ramsey/composer-install@v2
                with:
                    working-directory: vendor-bin/requirement-checker
                    dependency-versions: highest
                    composer-options: ${{ matrix.php.composer-options }}

            -   name: Ensure that the make target is up to date
                run: make requirement_checker_install

            -   name: Runs the tests
                run: cd requirement-checker; make test_unit

    wait-for-phar-and-docker-images:
        runs-on: ubuntu-latest
        name: Wait for the PHAR & Docker images
        steps:
            # I could not make this workflow work with a on.workflow_run. Hence instead of adding this
            # wait step for _every_ e2e job, which will block more runners, we wait in one and only one
            # runner.
            -   name: Wait for the PHAR to be built
                uses: fountainhead/action-wait-for-check@v1.1.0
                with:
                    checkName: Build PHAR
                    ref: ${{ github.event.pull_request.head.sha || github.sha }}
                    token: ${{ secrets.GITHUB_TOKEN }}
                    intervalSeconds: 10

            -   name: Wait for the Docker images to be pushed
                uses: fountainhead/action-wait-for-check@v1.1.0
                with:
                    checkName: Docker status
                    ref: ${{ github.event.pull_request.head.sha || github.sha }}
                    token: ${{ secrets.GITHUB_TOKEN }}
                    intervalSeconds: 10

    e2e-tests:
        runs-on: ubuntu-latest
        name: End-to-End Tests
        needs: wait-for-phar-and-docker-images
        strategy:
            fail-fast: false
            matrix:
                e2e:
                    -   command: _test_e2e_pass_no_config_min_composer_php
                        docker-image: ghcr.io/box-project/box_php725
                    -   command: _test_e2e_pass_no_config_min_box_php
                        docker-image: ghcr.io/box-project/box_php81
                    -   command: _test_e2e_pass_complete_min_composer_php
                        docker-image: ghcr.io/box-project/box_php725
                    -   command: _test_e2e_pass_complete_min_box_php
                        docker-image: ghcr.io/box-project/box_php81
                    -   command: _test_e2e_fail_complete_min_composer_php
                        docker-image: ghcr.io/box-project/box_php725
                    -   command: _test_e2e_fail_complete_min_box_php
                        docker-image: ghcr.io/box-project/box_php81
                    -   command: _test_e2e_skip_min_composer_php
                        docker-image: ghcr.io/box-project/box_php725
        steps:
            -   name: Checkout
                uses: actions/checkout@v3

            -   name: Setup PHP
                uses: shivammathur/setup-php@v2
                with:
                    php-version: '8.1'
                    tools: composer
                    coverage: none

            # We cannot use the regular actions/download-artifact here since the artifact is stored
            # in a different workflow.
            # See https://github.com/actions/download-artifact/issues/172
            -   name: Retrieve built PHAR
                uses: dawidd6/action-download-artifact@v2
                with:
                    github_token: ${{secrets.GITHUB_TOKEN}}
                    workflow: release.yaml
                    check_artifacts: true
                    name: box-phar

            # The original target is for the publishing, which is different from the internal name used.
            -   name: Ensure the make target is up to date
                run: |
                    mkdir -p vendor
                    mv -vf box.phar bin/box.phar
                    touch -c bin/box.phar

            # See https://github.com/actions/download-artifact#limitations
            # the permissions are not guaranteed to be preserved
            -   name: Ensure PHAR is executable
                run: chmod 755 bin/box.phar

            -   name: Check that the PHAR works
                run: bin/box.phar --ansi --version

            -   name: Login to GitHub Container Registry
                uses: docker/login-action@v2
                with:
                    registry: ghcr.io
                    username: ${{ github.actor }}
                    password: ${{ secrets.GITHUB_TOKEN }}

            -   name: Pull the docker image
                run: docker pull ${{ matrix.e2e.docker-image }}

            -   name: Runs the tests
                run: cd requirement-checker; make ${{ matrix.e2e.command }}

    # This is a "trick", a meta task which does not change, and we can use in
    # the protected branch rules as opposed to the tests one above which
    # may change regularly.
    validate-tests:
        name: RequirementChecker status
        runs-on: ubuntu-latest
        needs:
            - cs-lint
            - autoreview-test
            - unit-tests
            - e2e-tests
        if: always()
        steps:
            -   name: Successful run
                if: ${{ !(contains(needs.*.result, 'failure')) }}
                run: exit 0

            -   name: Failing run
                if: ${{ contains(needs.*.result, 'failure') }}
                run: exit 1

    update-requirement-checker:
        name: "Update the RequirementChecker"
        if: ${{ github.repository == 'box-project/box' && github.ref_name == 'main' }}
        runs-on: "ubuntu-latest"
        steps:
            -   name: Checkout
                uses: actions/checkout@v3
                with:
                    ref: ${{ github.head_ref }}
                    fetch-depth: '0'  # Ensures the tags are fetched
                    token: ${{ secrets.GITHUB_TOKEN }}

            -   name: Setup PHP
                uses: shivammathur/setup-php@v2
                with:
                    php-version: ${{ matrix.php.version }}
                    tools: composer
                    coverage: none

            -   name: Install the Composer dependencies
                uses: ramsey/composer-install@v2
                with:
                    working-directory: requirement-checker
                    dependency-versions: ${{ matrix.php.dependency }}
                    composer-options: ${{ matrix.php.composer-options }}

            -   name: Ensure that the make target is up to date
                run: cd requirement-checker; make vendor_install

            -   name: Install the Composer (root) dependencies
                uses: ramsey/composer-install@v2
                with:
                    dependency-versions: ${{ matrix.php.dependency }}
                    composer-options: ${{ matrix.php.composer-options }}

            -   name: Ensure that the make target is up to date
                run: make _vendor_install

            -   name: Install the Composer (requirement checker bin namespace) dependencies
                uses: ramsey/composer-install@v2
                with:
                    working-directory: vendor-bin/requirement-checker
                    dependency-versions: highest
                    composer-options: ${{ matrix.php.composer-options }}

            -   name: Ensure that the make target is up to date
                run: make requirement_checker_install

            -   name: Dump the requirement checker
                run: make _dump_requirement_checker

            -   name: Check for changes
                run: |
                    if [ $(git status --porcelain | wc -l) -eq "0" ]; then
                        echo "🟢 No change detected."
                        echo "requirement_checker_changed=false" >> $GITHUB_ENV
                    else
                        echo "requirement_checker_changed=true" >> $GITHUB_ENV
                    fi

            -   name: Create Pull Request
                if: env.requirement_checker_changed == 'true'
                uses: peter-evans/create-pull-request@v4
                with:
                    token: ${{ secrets.GITHUB_SECRETS }}
                    branch-suffix: random
                    delete-branch: true
                    title: "Update the RequirementChecker"
                    committer: "box-bot <box-project-bot@example.com>"
                    commit-message: "Update the RequirementChecker"<|MERGE_RESOLUTION|>--- conflicted
+++ resolved
@@ -72,26 +72,13 @@
 
     unit-tests:
         runs-on: ubuntu-latest
-<<<<<<< HEAD
-        name: Unit Tests (PHP ${{ matrix.php }}, ${{ matrix.dependency }}${{ matrix.composer-options == null && ')' || format(', {0})', matrix.php.composer-options) }}
-=======
         name: Unit Tests (PHP ${{ matrix.php }}, ${{ matrix.dependency }}${{ matrix.composer-options == null && ')' || format(', {0})', matrix.composer-options) }}
->>>>>>> e3b096d0
         strategy:
             fail-fast: false
             matrix:
                 # The lowest dependency is tested via an e2e test rather than by executing the tests like so.
                 # The reason being using tools such as PHPUnit for a version as low as the lowest supported version
                 # is a serious strain for close to no benefits: the e2e test is simpler.
-<<<<<<< HEAD
-                php: [ '8.1', '8.2' ]
-                dependency: [ highest ]
-                composer-options: [ null ]
-                include:
-                    -   php: '8.1'
-                        dependency: locked
-                        composer-options: ~
-=======
                 php: [ '8.1' ]
                 dependency: [ locked ]
                 composer-options: [ null ]
@@ -105,7 +92,6 @@
                     -   php: '8.2'
                         dependency: highest
                         composer-options: ~
->>>>>>> e3b096d0
                     -   php: '8.3'
                         dependency: highest
                         composer-options: --ignore-platform-req=php+

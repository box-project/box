name: End-to-End Tests

on:
    push:
        branches: [ main ]
    pull_request:
    release:
        types: [ created ]

jobs:
    wait-for-phar-and-docker-images:
        runs-on: ubuntu-latest
        name: Wait for the PHAR & Docker images
        steps:
            # I could not make this workflow work with a on.workflow_run. Hence instead of adding this
            # wait step for _every_ e2e job, which will block more runners, we wait in one and only one
            # runner.
            -   name: Wait for the PHAR to be built
                uses: fountainhead/action-wait-for-check@v1.1.0
                with:
                    checkName: Build PHAR
                    ref: ${{ github.event.pull_request.head.sha || github.sha }}
                    token: ${{ secrets.GITHUB_TOKEN }}
                    intervalSeconds: 10

            -   name: Wait for the Docker images to be pushed
                uses: fountainhead/action-wait-for-check@v1.1.0
                with:
                    checkName: Docker status
                    ref: ${{ github.event.pull_request.head.sha || github.sha }}
                    token: ${{ secrets.GITHUB_TOKEN }}
                    intervalSeconds: 10

    e2e-tests:
        runs-on: ubuntu-latest
        name: Test ${{ matrix.e2e }} (PHP ${{ matrix.php }}, ${{ matrix.tools }})
        needs: wait-for-phar-and-docker-images
        strategy:
            fail-fast: false
            matrix:
                e2e:
                    - e2e_scoper_alias
                    - e2e_scoper_expose_symbols
                    - e2e_symfony
                    - e2e_composer_installed_versions
<<<<<<< HEAD
                php: [ '8.1', '8.2', '8.3' ]
                tools:
                    - 'composer:2.2'
                    - 'composer:2.3'
                    - 'composer:2.4'
=======
                    - e2e_phpstorm_stubs
                    - e2e_dockerfile
                    - e2e_dockerfile_no_extension
                php: [ '8.1', '8.2', '8.3' ]
                tools:
>>>>>>> e3b096d0
                    - 'composer'
        steps:
            -   name: Checkout
                uses: actions/checkout@v3
                with:
                    fetch-depth: 0

            -   name: Setup PHP
                uses: shivammathur/setup-php@v2
                with:
                    php-version: ${{ matrix.php }}
                    ini-values: phar.readonly=0, display_errors=On, error_reporting=-1
                    tools: ${{ matrix.tools }}
                    coverage: pcov

            -   name: Allow Composer installation on future PHP versions
<<<<<<< HEAD
                run: echo "$COMPOSER_IGNORE_PLATFORM_REQ=--ignore-platform-req=php+" >> "$GITHUB_ENV"
=======
                if: ${{ matrix.php == '8.3' }}
                run: echo "COMPOSER_IGNORE_PLATFORM_REQ=--ignore-platform-req=php+" >> "$GITHUB_ENV"
>>>>>>> e3b096d0

            # We cannot use the regular actions/download-artifact here since the artifact is stored
            # in a different workflow.
            # See https://github.com/actions/download-artifact/issues/172
            -   name: Retrieve built PHAR
                uses: dawidd6/action-download-artifact@v2
                with:
                    github_token: ${{secrets.GITHUB_TOKEN}}
                    workflow: release.yaml
                    check_artifacts: true
                    name: box-phar

            # The original target is for the publishing, which is different from the internal name used.
            -   name: Ensure the make target is up to date
                run: |
                    mkdir -p vendor
                    mv -vf box.phar bin/box.phar
                    touch -c bin/box.phar

            # See https://github.com/actions/download-artifact#limitations
            # the permissions are not guaranteed to be preserved
            -   name: Ensure PHAR is executable
                run: chmod 755 bin/box.phar

            -   name: Check that the PHAR works
                run: bin/box.phar --ansi --version

            -   run: make ${{ matrix.e2e }}

    e2e-tests-docker:
        runs-on: ubuntu-latest
        name: Test ${{ matrix.e2e }}
        needs: wait-for-phar-and-docker-images
        strategy:
            fail-fast: false
            matrix:
                e2e:
                    - _e2e_php_settings_checker
        steps:
            -   name: Checkout
                uses: actions/checkout@v3
                with:
                    fetch-depth: 0

            -   name: Setup PHP
                uses: shivammathur/setup-php@v2
                with:
                    php-version: '8.1'
                    ini-values: phar.readonly=0, display_errors=On, error_reporting=-1
                    tools: composer
                    coverage: pcov

            # We cannot use the regular actions/download-artifact here since the artifact is stored
            # in a different workflow.
            # See https://github.com/actions/download-artifact/issues/172
            -   name: Retrieve built PHAR
                uses: dawidd6/action-download-artifact@v2
                with:
                    github_token: ${{secrets.GITHUB_TOKEN}}
                    workflow: release.yaml
                    check_artifacts: true
                    name: box-phar

            # The original target is for the publishing, which is different from the internal name used.
            -   name: Ensure the make target is up to date
                run: |
                    mkdir -p vendor
                    mv -vf box.phar bin/box.phar
                    touch -c bin/box.phar

            # See https://github.com/actions/download-artifact#limitations
            # the permissions are not guaranteed to be preserved
            -   name: Ensure PHAR is executable
                run: chmod 755 bin/box.phar

            -   name: Check that the PHAR works
                run: bin/box.phar --ansi --version

            -   name: Login to GitHub Container Registry
                uses: docker/login-action@v2
                with:
                    registry: ghcr.io
                    username: ${{ github.actor }}
                    password: ${{ secrets.GITHUB_TOKEN }}

            -   name: Pull the docker image
                run: |
                    docker pull ghcr.io/box-project/box_php81
                    docker pull ghcr.io/box-project/box_php81_xdebug

            -   run: make ${{ matrix.e2e }}

    # This is a "trick", a meta task which does not change, and we can use in
    # the protected branch rules as opposed to the tests one above which
    # may change regularly.
    validate-tests:
        name: E2E tests status
        runs-on: ubuntu-latest
        needs:
            - e2e-tests
            - e2e-tests-docker
        if: always()
        steps:
            - name: Successful run
              if: ${{ !(contains(needs.*.result, 'failure')) }}
              run: exit 0

            - name: Failing run
              if: ${{ contains(needs.*.result, 'failure') }}
              run: exit 1<|MERGE_RESOLUTION|>--- conflicted
+++ resolved
@@ -43,19 +43,14 @@
                     - e2e_scoper_expose_symbols
                     - e2e_symfony
                     - e2e_composer_installed_versions
-<<<<<<< HEAD
+                    - e2e_phpstorm_stubs
+                    - e2e_dockerfile
+                    - e2e_dockerfile_no_extension
                 php: [ '8.1', '8.2', '8.3' ]
                 tools:
                     - 'composer:2.2'
                     - 'composer:2.3'
                     - 'composer:2.4'
-=======
-                    - e2e_phpstorm_stubs
-                    - e2e_dockerfile
-                    - e2e_dockerfile_no_extension
-                php: [ '8.1', '8.2', '8.3' ]
-                tools:
->>>>>>> e3b096d0
                     - 'composer'
         steps:
             -   name: Checkout
@@ -72,12 +67,8 @@
                     coverage: pcov
 
             -   name: Allow Composer installation on future PHP versions
-<<<<<<< HEAD
-                run: echo "$COMPOSER_IGNORE_PLATFORM_REQ=--ignore-platform-req=php+" >> "$GITHUB_ENV"
-=======
                 if: ${{ matrix.php == '8.3' }}
                 run: echo "COMPOSER_IGNORE_PLATFORM_REQ=--ignore-platform-req=php+" >> "$GITHUB_ENV"
->>>>>>> e3b096d0
 
             # We cannot use the regular actions/download-artifact here since the artifact is stored
             # in a different workflow.

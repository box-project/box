name: End-to-End Tests

on:
<<<<<<< HEAD
    workflow_run:
        workflows: [Release]
        types:
            - completed
=======
    push:
        branches: [ main ]
    pull_request:
    release:
        types: [ created ]
>>>>>>> 05ad6f7a

env:
    # TODO: adopt the composer-option strategy instead
    # Comma-space separated list, e.g. '8.1, 8.2, 9.0'
    FUTURE_PHP_VERSION: '9.0'

jobs:
    wait-for-phar:
        runs-on: ubuntu-latest
        name: Wait for the PHAR
        steps:
            # I could not make this workflow work with a on.workflow_run. Hence instead of adding this
            # wait step for _every_ e2e job, which will block more runners, we wait in one and only one
            # runner.
            -   name: Wait for the PHAR to be built
                uses: fountainhead/action-wait-for-check@v1.1.0
                with:
                    checkName: Build PHAR
                    ref: ${{ github.event.pull_request.head.sha || github.sha }}
                    token: ${{ secrets.GITHUB_TOKEN }}
                    intervalSeconds: 10

    e2e-tests:
        if: ${{ github.event.workflow_run.conclusion == 'success' }}
        runs-on: ubuntu-latest
        name: Test ${{ matrix.e2e }} (PHP ${{ matrix.php }}, ${{ matrix.tools }})
        needs: wait-for-phar
        strategy:
            fail-fast: false
            matrix:
                # TODO: split into regular e2e tests and docker e2e
                e2e:
                    - e2e_php_settings_checker
                    - e2e_scoper_alias
                    - e2e_scoper_expose_symbols
                    - e2e_symfony
                    - e2e_composer_installed_versions
                php: [ '8.1' ]
                tools: [ composer ]
        steps:
            -   name: Checkout
                uses: actions/checkout@v3
                with:
                    fetch-depth: 0

            -   name: Setup PHP
                uses: shivammathur/setup-php@v2
                with:
                    php-version: ${{ matrix.php }}
                    ini-values: phar.readonly=0, display_errors=On, error_reporting=-1
                    tools: ${{ matrix.tools }}
                    coverage: pcov

            # We cannot use the regular actions/download-artifact here since the artifact is stored
            # in a different workflow.
            # See https://github.com/actions/download-artifact/issues/172
            -   name: Retrieve built PHAR
                uses: dawidd6/action-download-artifact@v2
                with:
                    github_token: ${{secrets.GITHUB_TOKEN}}
                    workflow: release.yaml
                    check_artifacts: true
                    name: box-phar

            # The original target is for the publishing, which is different from the internal name used.
            -   name: Ensure the make target is up to date
                run: mv box.phar bin/box.phar && touch -c box

            # See https://github.com/actions/download-artifact#limitations
            # the permissions are not guaranteed to be preserved
            -   name: Ensure PHAR is executable
                run: chmod 755 bin/box.phar

            -   name: Check that the PHAR works
                run: bin/box.phar --ansi --version

            -   name: Build the Docker images
                if: matrix.e2e == e2e_php_settings_checker
                run: make docker_images

            -   run: make ${{ matrix.e2e }}

    # This is a "trick", a meta task which does not change, and we can use in
    # the protected branch rules as opposed to the tests one above which
    # may change regularly.
    validate-tests:
        name: E2E tests status
        runs-on: ubuntu-latest
        needs: e2e-tests
        if: always()
        steps:
            - name: Successful run
              if: ${{ !(contains(needs.*.result, 'failure')) }}
              run: exit 0

            - name: Failing run
              if: ${{ contains(needs.*.result, 'failure') }}
              run: exit 1<|MERGE_RESOLUTION|>--- conflicted
+++ resolved
@@ -1,18 +1,11 @@
 name: End-to-End Tests
 
 on:
-<<<<<<< HEAD
-    workflow_run:
-        workflows: [Release]
-        types:
-            - completed
-=======
     push:
         branches: [ main ]
     pull_request:
     release:
         types: [ created ]
->>>>>>> 05ad6f7a
 
 env:
     # TODO: adopt the composer-option strategy instead
@@ -36,7 +29,6 @@
                     intervalSeconds: 10
 
     e2e-tests:
-        if: ${{ github.event.workflow_run.conclusion == 'success' }}
         runs-on: ubuntu-latest
         name: Test ${{ matrix.e2e }} (PHP ${{ matrix.php }}, ${{ matrix.tools }})
         needs: wait-for-phar

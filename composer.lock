{
    "_readme": [
        "This file locks the dependencies of your project to a known state",
        "Read more about it at https://getcomposer.org/doc/01-basic-usage.md#installing-dependencies",
        "This file is @generated automatically"
    ],
<<<<<<< HEAD
    "content-hash": "906c2401750976bf998ace8b2b97b067",
=======
    "content-hash": "be88bc4d3a383cd61c4f2a74a7d7b64f",
>>>>>>> 78d101d1
    "packages": [
        {
            "name": "amphp/amp",
            "version": "v2.0.3",
            "source": {
                "type": "git",
                "url": "https://github.com/amphp/amp.git",
                "reference": "9f693b1d5394d5b35b97f83bbf3f1c94339b988a"
            },
            "dist": {
                "type": "zip",
                "url": "https://api.github.com/repos/amphp/amp/zipball/9f693b1d5394d5b35b97f83bbf3f1c94339b988a",
                "reference": "9f693b1d5394d5b35b97f83bbf3f1c94339b988a",
                "shasum": ""
            },
            "require": {
                "php": ">=7"
            },
            "require-dev": {
                "amphp/phpunit-util": "^1",
                "friendsofphp/php-cs-fixer": "^2.3",
                "phpunit/phpunit": "^6.0.9",
                "react/promise": "^2"
            },
            "type": "library",
            "extra": {
                "branch-alias": {
                    "dev-master": "2.0.x-dev"
                }
            },
            "autoload": {
                "files": [
                    "lib/functions.php",
                    "lib/Internal/functions.php"
                ],
                "psr-4": {
                    "Amp\\": "lib"
                }
            },
            "notification-url": "https://packagist.org/downloads/",
            "license": [
                "MIT"
            ],
            "authors": [
                {
                    "name": "Bob Weinand",
                    "email": "bobwei9@hotmail.com"
                },
                {
                    "name": "Niklas Keller",
                    "email": "me@kelunik.com"
                },
                {
                    "name": "Daniel Lowrey",
                    "email": "rdlowrey@php.net"
                },
                {
                    "name": "Aaron Piotrowski",
                    "email": "aaron@trowski.com"
                }
            ],
            "description": "A non-blocking concurrency framework for PHP applications.",
            "homepage": "http://amphp.org/amp",
            "keywords": [
                "async",
                "asynchronous",
                "awaitable",
                "concurrency",
                "event",
                "event-loop",
                "future",
                "non-blocking",
                "promise"
            ],
            "support": {
                "irc": "irc://irc.freenode.org/amphp",
                "issues": "https://github.com/amphp/amp/issues",
                "source": "https://github.com/amphp/amp/tree/v2.0.3"
            },
            "time": "2017-11-07T09:04:49+00:00"
        },
        {
            "name": "amphp/byte-stream",
            "version": "v1.6.1",
            "source": {
                "type": "git",
                "url": "https://github.com/amphp/byte-stream.git",
                "reference": "47908f8e8bb2da8af4e59028200758477bc927ea"
            },
            "dist": {
                "type": "zip",
                "url": "https://api.github.com/repos/amphp/byte-stream/zipball/47908f8e8bb2da8af4e59028200758477bc927ea",
                "reference": "47908f8e8bb2da8af4e59028200758477bc927ea",
                "shasum": ""
            },
            "require": {
                "amphp/amp": "^2"
            },
            "require-dev": {
                "amphp/php-cs-fixer-config": "dev-master",
                "amphp/phpunit-util": "^1",
                "friendsofphp/php-cs-fixer": "^2.3",
                "infection/infection": "^0.9.3",
                "phpunit/phpunit": "^6"
            },
            "type": "library",
            "autoload": {
                "files": [
                    "lib/functions.php"
                ],
                "psr-4": {
                    "Amp\\ByteStream\\": "lib"
                }
            },
            "notification-url": "https://packagist.org/downloads/",
            "license": [
                "MIT"
            ],
            "authors": [
                {
                    "name": "Aaron Piotrowski",
                    "email": "aaron@trowski.com"
                },
                {
                    "name": "Niklas Keller",
                    "email": "me@kelunik.com"
                }
            ],
            "description": "A stream abstraction to make working with non-blocking I/O simple.",
            "homepage": "http://amphp.org/byte-stream",
            "keywords": [
                "amp",
                "amphp",
                "async",
                "io",
                "non-blocking",
                "stream"
            ],
            "support": {
                "irc": "irc://irc.freenode.org/amphp",
                "issues": "https://github.com/amphp/byte-stream/issues",
                "source": "https://github.com/amphp/byte-stream/tree/master"
            },
            "time": "2019-07-26T21:22:49+00:00"
        },
        {
            "name": "amphp/parallel",
            "version": "v1.4.0",
            "source": {
                "type": "git",
                "url": "https://github.com/amphp/parallel.git",
                "reference": "2c1039bf7ca137eae4d954b14c09a7535d7d4e1c"
            },
            "dist": {
                "type": "zip",
                "url": "https://api.github.com/repos/amphp/parallel/zipball/2c1039bf7ca137eae4d954b14c09a7535d7d4e1c",
                "reference": "2c1039bf7ca137eae4d954b14c09a7535d7d4e1c",
                "shasum": ""
            },
            "require": {
                "amphp/amp": "^2",
                "amphp/byte-stream": "^1.6.1",
                "amphp/parser": "^1",
                "amphp/process": "^1",
                "amphp/serialization": "^1",
                "amphp/sync": "^1.0.1",
                "php": ">=7.1"
            },
            "require-dev": {
                "amphp/php-cs-fixer-config": "dev-master",
                "amphp/phpunit-util": "^1.1",
                "phpunit/phpunit": "^8 || ^7"
            },
            "type": "library",
            "autoload": {
                "files": [
                    "lib/Context/functions.php",
                    "lib/Sync/functions.php",
                    "lib/Worker/functions.php"
                ],
                "psr-4": {
                    "Amp\\Parallel\\": "lib"
                }
            },
            "notification-url": "https://packagist.org/downloads/",
            "license": [
                "MIT"
            ],
            "authors": [
                {
                    "name": "Aaron Piotrowski",
                    "email": "aaron@trowski.com"
                },
                {
                    "name": "Stephen Coakley",
                    "email": "me@stephencoakley.com"
                }
            ],
            "description": "Parallel processing component for Amp.",
            "homepage": "https://github.com/amphp/parallel",
            "keywords": [
                "async",
                "asynchronous",
                "concurrent",
                "multi-processing",
                "multi-threading"
            ],
            "support": {
                "issues": "https://github.com/amphp/parallel/issues",
                "source": "https://github.com/amphp/parallel/tree/master"
            },
            "time": "2020-04-27T15:12:37+00:00"
        },
        {
            "name": "amphp/parallel-functions",
            "version": "v1.1.0",
            "source": {
                "type": "git",
                "url": "https://github.com/amphp/parallel-functions.git",
                "reference": "04e92fcacfc921a56dfe12c23b3265e62593a7cb"
            },
            "dist": {
                "type": "zip",
                "url": "https://api.github.com/repos/amphp/parallel-functions/zipball/04e92fcacfc921a56dfe12c23b3265e62593a7cb",
                "reference": "04e92fcacfc921a56dfe12c23b3265e62593a7cb",
                "shasum": ""
            },
            "require": {
                "amphp/amp": "^2.0.3",
                "amphp/parallel": "^1.4",
                "amphp/serialization": "^1.0",
                "laravel/serializable-closure": "^1.0",
                "php": ">=7.4"
            },
            "require-dev": {
                "amphp/php-cs-fixer-config": "v2.x-dev",
                "amphp/phpunit-util": "^2.0",
                "phpunit/phpunit": "^9.5.11"
            },
            "type": "library",
            "autoload": {
                "files": [
                    "src/functions.php"
                ],
                "psr-4": {
                    "Amp\\ParallelFunctions\\": "src"
                }
            },
            "notification-url": "https://packagist.org/downloads/",
            "license": [
                "MIT"
            ],
            "authors": [
                {
                    "name": "Niklas Keller",
                    "email": "me@kelunik.com"
                }
            ],
            "description": "Parallel processing made simple.",
            "support": {
                "issues": "https://github.com/amphp/parallel-functions/issues",
                "source": "https://github.com/amphp/parallel-functions/tree/v1.1.0"
            },
            "funding": [
                {
                    "url": "https://github.com/amphp",
                    "type": "github"
                }
            ],
            "time": "2022-02-03T19:32:41+00:00"
        },
        {
            "name": "amphp/parser",
            "version": "v1.0.0",
            "source": {
                "type": "git",
                "url": "https://github.com/amphp/parser.git",
                "reference": "f83e68f03d5b8e8e0365b8792985a7f341c57ae1"
            },
            "dist": {
                "type": "zip",
                "url": "https://api.github.com/repos/amphp/parser/zipball/f83e68f03d5b8e8e0365b8792985a7f341c57ae1",
                "reference": "f83e68f03d5b8e8e0365b8792985a7f341c57ae1",
                "shasum": ""
            },
            "require": {
                "php": ">=7"
            },
            "require-dev": {
                "friendsofphp/php-cs-fixer": "^2.3",
                "phpunit/phpunit": "^6"
            },
            "type": "library",
            "autoload": {
                "psr-4": {
                    "Amp\\Parser\\": "lib"
                }
            },
            "notification-url": "https://packagist.org/downloads/",
            "license": [
                "MIT"
            ],
            "authors": [
                {
                    "name": "Niklas Keller",
                    "email": "me@kelunik.com"
                },
                {
                    "name": "Aaron Piotrowski",
                    "email": "aaron@trowski.com"
                }
            ],
            "description": "A generator parser to make streaming parsers simple.",
            "homepage": "https://github.com/amphp/parser",
            "keywords": [
                "async",
                "non-blocking",
                "parser",
                "stream"
            ],
            "support": {
                "issues": "https://github.com/amphp/parser/issues",
                "source": "https://github.com/amphp/parser/tree/is-valid"
            },
            "time": "2017-06-06T05:29:10+00:00"
        },
        {
            "name": "amphp/process",
            "version": "v1.0.0",
            "source": {
                "type": "git",
                "url": "https://github.com/amphp/process.git",
                "reference": "9d0d7ab3601272ec66d2b13f6d606257926b2c40"
            },
            "dist": {
                "type": "zip",
                "url": "https://api.github.com/repos/amphp/process/zipball/9d0d7ab3601272ec66d2b13f6d606257926b2c40",
                "reference": "9d0d7ab3601272ec66d2b13f6d606257926b2c40",
                "shasum": ""
            },
            "require": {
                "amphp/amp": "^2",
                "amphp/byte-stream": "^1.4",
                "php": ">=7"
            },
            "require-dev": {
                "amphp/php-cs-fixer-config": "dev-master",
                "amphp/phpunit-util": "^1",
                "phpunit/phpunit": "^6"
            },
            "type": "library",
            "autoload": {
                "files": [
                    "lib/constants.php"
                ],
                "psr-4": {
                    "Amp\\Process\\": "lib"
                }
            },
            "notification-url": "https://packagist.org/downloads/",
            "license": [
                "MIT"
            ],
            "authors": [
                {
                    "name": "Bob Weinand",
                    "email": "bobwei9@hotmail.com"
                },
                {
                    "name": "Niklas Keller",
                    "email": "me@kelunik.com"
                },
                {
                    "name": "Aaron Piotrowski",
                    "email": "aaron@trowski.com"
                }
            ],
            "description": "Asynchronous process manager.",
            "homepage": "https://github.com/amphp/process",
            "support": {
                "issues": "https://github.com/amphp/process/issues",
                "source": "https://github.com/amphp/process/tree/master"
            },
            "time": "2018-10-20T16:34:05+00:00"
        },
        {
            "name": "amphp/serialization",
            "version": "v1.0.0",
            "source": {
                "type": "git",
                "url": "https://github.com/amphp/serialization.git",
                "reference": "693e77b2fb0b266c3c7d622317f881de44ae94a1"
            },
            "dist": {
                "type": "zip",
                "url": "https://api.github.com/repos/amphp/serialization/zipball/693e77b2fb0b266c3c7d622317f881de44ae94a1",
                "reference": "693e77b2fb0b266c3c7d622317f881de44ae94a1",
                "shasum": ""
            },
            "require": {
                "php": ">=7.1"
            },
            "require-dev": {
                "amphp/php-cs-fixer-config": "dev-master",
                "phpunit/phpunit": "^9 || ^8 || ^7"
            },
            "type": "library",
            "autoload": {
                "files": [
                    "src/functions.php"
                ],
                "psr-4": {
                    "Amp\\Serialization\\": "src"
                }
            },
            "notification-url": "https://packagist.org/downloads/",
            "license": [
                "MIT"
            ],
            "authors": [
                {
                    "name": "Aaron Piotrowski",
                    "email": "aaron@trowski.com"
                },
                {
                    "name": "Niklas Keller",
                    "email": "me@kelunik.com"
                }
            ],
            "description": "Serialization tools for IPC and data storage in PHP.",
            "homepage": "https://github.com/amphp/serialization",
            "keywords": [
                "async",
                "asynchronous",
                "serialization",
                "serialize"
            ],
            "support": {
                "issues": "https://github.com/amphp/serialization/issues",
                "source": "https://github.com/amphp/serialization/tree/master"
            },
            "time": "2020-03-25T21:39:07+00:00"
        },
        {
            "name": "amphp/sync",
            "version": "v1.0.1",
            "source": {
                "type": "git",
                "url": "https://github.com/amphp/sync.git",
                "reference": "a1d8f244eb19e3e2a96abc4686cebc80995bbc90"
            },
            "dist": {
                "type": "zip",
                "url": "https://api.github.com/repos/amphp/sync/zipball/a1d8f244eb19e3e2a96abc4686cebc80995bbc90",
                "reference": "a1d8f244eb19e3e2a96abc4686cebc80995bbc90",
                "shasum": ""
            },
            "require": {
                "amphp/amp": "^2"
            },
            "require-dev": {
                "amphp/phpunit-util": "^1",
                "friendsofphp/php-cs-fixer": "^2.3",
                "phpunit/phpunit": "^6"
            },
            "type": "library",
            "autoload": {
                "files": [
                    "lib/functions.php"
                ],
                "psr-4": {
                    "Amp\\Sync\\": "lib"
                }
            },
            "notification-url": "https://packagist.org/downloads/",
            "license": [
                "MIT"
            ],
            "authors": [
                {
                    "name": "Stephen Coakley",
                    "email": "me@stephencoakley.com"
                },
                {
                    "name": "Aaron Piotrowski",
                    "email": "aaron@trowski.com"
                }
            ],
            "description": "Mutex, Semaphore, and other synchronization tools for Amp.",
            "homepage": "https://github.com/amphp/sync",
            "keywords": [
                "async",
                "asynchronous",
                "mutex",
                "semaphore",
                "synchronization"
            ],
            "support": {
                "issues": "https://github.com/amphp/sync/issues",
                "source": "https://github.com/amphp/sync/tree/thread"
            },
            "time": "2017-11-29T21:48:53+00:00"
        },
        {
            "name": "composer/pcre",
            "version": "1.0.0",
            "source": {
                "type": "git",
                "url": "https://github.com/composer/pcre.git",
                "reference": "3d322d715c43a1ac36c7fe215fa59336265500f2"
            },
            "dist": {
                "type": "zip",
                "url": "https://api.github.com/repos/composer/pcre/zipball/3d322d715c43a1ac36c7fe215fa59336265500f2",
                "reference": "3d322d715c43a1ac36c7fe215fa59336265500f2",
                "shasum": ""
            },
            "require": {
                "php": "^5.3.2 || ^7.0 || ^8.0"
            },
            "require-dev": {
                "phpstan/phpstan": "^1",
                "phpstan/phpstan-strict-rules": "^1.1",
                "symfony/phpunit-bridge": "^4.2 || ^5"
            },
            "type": "library",
            "extra": {
                "branch-alias": {
                    "dev-main": "1.x-dev"
                }
            },
            "autoload": {
                "psr-4": {
                    "Composer\\Pcre\\": "src"
                }
            },
            "notification-url": "https://packagist.org/downloads/",
            "license": [
                "MIT"
            ],
            "authors": [
                {
                    "name": "Jordi Boggiano",
                    "email": "j.boggiano@seld.be",
                    "homepage": "http://seld.be"
                }
            ],
            "description": "PCRE wrapping library that offers type-safe preg_* replacements.",
            "keywords": [
                "PCRE",
                "preg",
                "regex",
                "regular expression"
            ],
            "support": {
                "issues": "https://github.com/composer/pcre/issues",
                "source": "https://github.com/composer/pcre/tree/1.0.0"
            },
            "funding": [
                {
                    "url": "https://packagist.com",
                    "type": "custom"
                },
                {
                    "url": "https://github.com/composer",
                    "type": "github"
                },
                {
                    "url": "https://tidelift.com/funding/github/packagist/composer/composer",
                    "type": "tidelift"
                }
            ],
            "time": "2021-12-06T15:17:27+00:00"
        },
        {
            "name": "composer/semver",
            "version": "3.3.2",
            "source": {
                "type": "git",
                "url": "https://github.com/composer/semver.git",
                "reference": "3953f23262f2bff1919fc82183ad9acb13ff62c9"
            },
            "dist": {
                "type": "zip",
                "url": "https://api.github.com/repos/composer/semver/zipball/3953f23262f2bff1919fc82183ad9acb13ff62c9",
                "reference": "3953f23262f2bff1919fc82183ad9acb13ff62c9",
                "shasum": ""
            },
            "require": {
                "php": "^5.3.2 || ^7.0 || ^8.0"
            },
            "require-dev": {
                "phpstan/phpstan": "^1.4",
                "symfony/phpunit-bridge": "^4.2 || ^5"
            },
            "type": "library",
            "extra": {
                "branch-alias": {
                    "dev-main": "3.x-dev"
                }
            },
            "autoload": {
                "psr-4": {
                    "Composer\\Semver\\": "src"
                }
            },
            "notification-url": "https://packagist.org/downloads/",
            "license": [
                "MIT"
            ],
            "authors": [
                {
                    "name": "Nils Adermann",
                    "email": "naderman@naderman.de",
                    "homepage": "http://www.naderman.de"
                },
                {
                    "name": "Jordi Boggiano",
                    "email": "j.boggiano@seld.be",
                    "homepage": "http://seld.be"
                },
                {
                    "name": "Rob Bast",
                    "email": "rob.bast@gmail.com",
                    "homepage": "http://robbast.nl"
                }
            ],
            "description": "Semver library that offers utilities, version constraint parsing and validation.",
            "keywords": [
                "semantic",
                "semver",
                "validation",
                "versioning"
            ],
            "support": {
                "irc": "irc://irc.freenode.org/composer",
                "issues": "https://github.com/composer/semver/issues",
                "source": "https://github.com/composer/semver/tree/3.3.2"
            },
            "funding": [
                {
                    "url": "https://packagist.com",
                    "type": "custom"
                },
                {
                    "url": "https://github.com/composer",
                    "type": "github"
                },
                {
                    "url": "https://tidelift.com/funding/github/packagist/composer/composer",
                    "type": "tidelift"
                }
            ],
            "time": "2022-04-01T19:23:25+00:00"
        },
        {
            "name": "composer/xdebug-handler",
            "version": "3.0.3",
            "source": {
                "type": "git",
                "url": "https://github.com/composer/xdebug-handler.git",
                "reference": "ced299686f41dce890debac69273b47ffe98a40c"
            },
            "dist": {
                "type": "zip",
                "url": "https://api.github.com/repos/composer/xdebug-handler/zipball/ced299686f41dce890debac69273b47ffe98a40c",
                "reference": "ced299686f41dce890debac69273b47ffe98a40c",
                "shasum": ""
            },
            "require": {
                "composer/pcre": "^1 || ^2 || ^3",
                "php": "^7.2.5 || ^8.0",
                "psr/log": "^1 || ^2 || ^3"
            },
            "require-dev": {
                "phpstan/phpstan": "^1.0",
                "phpstan/phpstan-strict-rules": "^1.1",
                "symfony/phpunit-bridge": "^6.0"
            },
            "type": "library",
            "autoload": {
                "psr-4": {
                    "Composer\\XdebugHandler\\": "src"
                }
            },
            "notification-url": "https://packagist.org/downloads/",
            "license": [
                "MIT"
            ],
            "authors": [
                {
                    "name": "John Stevenson",
                    "email": "john-stevenson@blueyonder.co.uk"
                }
            ],
            "description": "Restarts a process without Xdebug.",
            "keywords": [
                "Xdebug",
                "performance"
            ],
            "support": {
                "irc": "irc://irc.freenode.org/composer",
                "issues": "https://github.com/composer/xdebug-handler/issues",
                "source": "https://github.com/composer/xdebug-handler/tree/3.0.3"
            },
            "funding": [
                {
                    "url": "https://packagist.com",
                    "type": "custom"
                },
                {
                    "url": "https://github.com/composer",
                    "type": "github"
                },
                {
                    "url": "https://tidelift.com/funding/github/packagist/composer/composer",
                    "type": "tidelift"
                }
            ],
            "time": "2022-02-25T21:32:43+00:00"
        },
        {
            "name": "doctrine/deprecations",
            "version": "v1.0.0",
            "source": {
                "type": "git",
                "url": "https://github.com/doctrine/deprecations.git",
                "reference": "0e2a4f1f8cdfc7a92ec3b01c9334898c806b30de"
            },
            "dist": {
                "type": "zip",
                "url": "https://api.github.com/repos/doctrine/deprecations/zipball/0e2a4f1f8cdfc7a92ec3b01c9334898c806b30de",
                "reference": "0e2a4f1f8cdfc7a92ec3b01c9334898c806b30de",
                "shasum": ""
            },
            "require": {
                "php": "^7.1|^8.0"
            },
            "require-dev": {
                "doctrine/coding-standard": "^9",
                "phpunit/phpunit": "^7.5|^8.5|^9.5",
                "psr/log": "^1|^2|^3"
            },
            "suggest": {
                "psr/log": "Allows logging deprecations via PSR-3 logger implementation"
            },
            "type": "library",
            "autoload": {
                "psr-4": {
                    "Doctrine\\Deprecations\\": "lib/Doctrine/Deprecations"
                }
            },
            "notification-url": "https://packagist.org/downloads/",
            "license": [
                "MIT"
            ],
            "description": "A small layer on top of trigger_error(E_USER_DEPRECATED) or PSR-3 logging with options to disable all deprecations or selectively for packages.",
            "homepage": "https://www.doctrine-project.org/",
            "support": {
                "issues": "https://github.com/doctrine/deprecations/issues",
                "source": "https://github.com/doctrine/deprecations/tree/v1.0.0"
            },
            "time": "2022-05-02T15:47:09+00:00"
        },
        {
            "name": "fidry/console",
            "version": "0.5.3",
            "source": {
                "type": "git",
                "url": "https://github.com/theofidry/console.git",
                "reference": "16d1993ecde7c4db2b3fe46896e491b079188dc5"
            },
            "dist": {
                "type": "zip",
                "url": "https://api.github.com/repos/theofidry/console/zipball/16d1993ecde7c4db2b3fe46896e491b079188dc5",
                "reference": "16d1993ecde7c4db2b3fe46896e491b079188dc5",
                "shasum": ""
            },
            "require": {
                "php": "^7.4.0 || ^8.0.0",
                "symfony/console": "^4.4 || ^5.4 || ^6.1",
                "symfony/event-dispatcher-contracts": "^1.0 || ^2.5 || ^3.0",
                "symfony/service-contracts": "^1.0 || ^2.5 || ^3.0",
                "thecodingmachine/safe": "^1.3 || ^2.0",
                "webmozart/assert": "^1.11"
            },
            "conflict": {
                "symfony/dependency-injection": "<5.3.0",
                "symfony/framework-bundle": "<5.3.0",
                "symfony/http-kernel": "<5.3.0"
            },
            "require-dev": {
                "bamarni/composer-bin-plugin": "^1.4",
                "composer/semver": "^3.3",
                "ergebnis/composer-normalize": "^2.28",
                "infection/infection": "^0.26",
                "phpspec/prophecy-phpunit": "^2.0",
                "phpunit/phpunit": "^9.4.3",
                "symfony/dependency-injection": "^4.4 || ^5.4 || ^6.1",
                "symfony/framework-bundle": "^4.4 || ^5.4 || ^6.1",
                "symfony/http-kernel": "^4.4 || ^5.4 || ^6.1",
                "symfony/phpunit-bridge": "^4.4.47 || ^5.4 || ^6.0",
                "symfony/yaml": "^4.4 || ^5.4 || ^6.1",
                "webmozarts/strict-phpunit": "^7.3"
            },
            "type": "library",
            "extra": {
                "bamarni-bin": {
                    "bin-links": false,
                    "forward-command": false
                },
                "branch-alias": {
                    "dev-main": "1.0.x-dev"
                }
            },
            "autoload": {
                "psr-4": {
                    "Fidry\\Console\\": "src"
                }
            },
            "notification-url": "https://packagist.org/downloads/",
            "license": [
                "MIT"
            ],
            "authors": [
                {
                    "name": "Théo Fidry",
                    "email": "theo.fidry@gmail.com"
                }
            ],
            "description": "Library to create CLI applications",
            "support": {
                "issues": "https://github.com/theofidry/console/issues",
                "source": "https://github.com/theofidry/console/tree/0.5.3"
            },
            "funding": [
                {
                    "url": "https://github.com/theofidry",
                    "type": "github"
                }
            ],
            "time": "2022-11-03T07:52:24+00:00"
        },
        {
            "name": "fidry/filesystem",
            "version": "1.1.0",
            "source": {
                "type": "git",
                "url": "https://github.com/theofidry/filesystem.git",
                "reference": "1dd372ab3eb8b84ffe9578bff576b00c9a44ee46"
            },
            "dist": {
                "type": "zip",
                "url": "https://api.github.com/repos/theofidry/filesystem/zipball/1dd372ab3eb8b84ffe9578bff576b00c9a44ee46",
                "reference": "1dd372ab3eb8b84ffe9578bff576b00c9a44ee46",
                "shasum": ""
            },
            "require": {
                "php": "^8.1",
                "symfony/filesystem": "^6.3",
                "thecodingmachine/safe": "^2.0"
            },
            "require-dev": {
                "bamarni/composer-bin-plugin": "^1.4",
                "ergebnis/composer-normalize": "^2.28",
                "infection/infection": "^0.26",
                "phpspec/prophecy-phpunit": "^2.0",
                "phpunit/phpunit": "^10.3",
                "symfony/finder": "^6.3",
                "symfony/phpunit-bridge": "^6.2"
            },
            "type": "library",
            "extra": {
                "bamarni-bin": {
                    "bin-links": false,
                    "forward-command": false
                },
                "branch-alias": {
                    "dev-main": "1.0.x-dev"
                }
            },
            "autoload": {
                "psr-4": {
                    "Fidry\\FileSystem\\": "src"
                }
            },
            "notification-url": "https://packagist.org/downloads/",
            "license": [
                "BSD-3-Clause"
            ],
            "authors": [
                {
                    "name": "Théo Fidry",
                    "email": "theo.fidry@gmail.com"
                }
            ],
            "description": "Symfony Filesystem with a few more utilities.",
            "keywords": [
                "filesystem"
            ],
            "support": {
                "issues": "https://github.com/theofidry/filesystem/issues",
                "source": "https://github.com/theofidry/filesystem/tree/1.1.0"
            },
            "funding": [
                {
                    "url": "https://github.com/theofidry",
                    "type": "github"
                }
            ],
            "time": "2023-10-07T07:32:54+00:00"
        },
        {
            "name": "humbug/php-scoper",
            "version": "0.18.3",
            "source": {
                "type": "git",
                "url": "https://github.com/humbug/php-scoper.git",
                "reference": "1a49b88b7961152daf534757137b8f86f67fde23"
            },
            "dist": {
                "type": "zip",
                "url": "https://api.github.com/repos/humbug/php-scoper/zipball/1a49b88b7961152daf534757137b8f86f67fde23",
                "reference": "1a49b88b7961152daf534757137b8f86f67fde23",
                "shasum": ""
            },
            "require": {
                "fidry/console": "^0.5.0",
                "jetbrains/phpstorm-stubs": "^v2022.2",
                "nikic/php-parser": "^4.12",
                "php": "^8.1",
                "symfony/console": "^5.2 || ^6.0",
                "symfony/filesystem": "^5.2 || ^6.0",
                "symfony/finder": "^5.2 || ^6.0",
                "thecodingmachine/safe": "^1.3 || ^2.0"
            },
            "require-dev": {
                "bamarni/composer-bin-plugin": "^1.1",
                "ergebnis/composer-normalize": "^2.28",
                "fidry/makefile": "^0.2.1",
                "humbug/box": "^4.0",
                "phpspec/prophecy-phpunit": "^2.0",
                "phpunit/phpunit": "^9.0",
                "symfony/yaml": "^6.1"
            },
            "bin": [
                "bin/php-scoper"
            ],
            "type": "library",
            "extra": {
                "bamarni-bin": {
                    "bin-links": false,
                    "forward-command": false
                },
                "branch-alias": {
                    "dev-master": "1.0-dev"
                }
            },
            "autoload": {
                "files": [
                    "src/functions.php"
                ],
                "psr-4": {
                    "Humbug\\PhpScoper\\": "src/"
                },
                "classmap": [
                    "vendor-hotfix/"
                ]
            },
            "notification-url": "https://packagist.org/downloads/",
            "license": [
                "MIT"
            ],
            "authors": [
                {
                    "name": "Bernhard Schussek",
                    "email": "bschussek@gmail.com"
                },
                {
                    "name": "Théo Fidry",
                    "email": "theo.fidry@gmail.com"
                },
                {
                    "name": "Pádraic Brady",
                    "email": "padraic.brady@gmail.com"
                }
            ],
            "description": "Prefixes all PHP namespaces in a file or directory.",
            "support": {
                "issues": "https://github.com/humbug/php-scoper/issues",
                "source": "https://github.com/humbug/php-scoper/tree/0.18.3"
            },
            "time": "2023-03-16T22:49:19+00:00"
        },
        {
            "name": "jetbrains/phpstorm-stubs",
            "version": "v2022.2",
            "source": {
                "type": "git",
                "url": "https://github.com/JetBrains/phpstorm-stubs.git",
                "reference": "01006d9854679672fc8b85c6d5063ea6f25226ac"
            },
            "dist": {
                "type": "zip",
                "url": "https://api.github.com/repos/JetBrains/phpstorm-stubs/zipball/01006d9854679672fc8b85c6d5063ea6f25226ac",
                "reference": "01006d9854679672fc8b85c6d5063ea6f25226ac",
                "shasum": ""
            },
            "require-dev": {
                "friendsofphp/php-cs-fixer": "@stable",
                "nikic/php-parser": "@stable",
                "php": "^8.0",
                "phpdocumentor/reflection-docblock": "@stable",
                "phpunit/phpunit": "@stable"
            },
            "type": "library",
            "autoload": {
                "files": [
                    "PhpStormStubsMap.php"
                ]
            },
            "notification-url": "https://packagist.org/downloads/",
            "license": [
                "Apache-2.0"
            ],
            "description": "PHP runtime & extensions header files for PhpStorm",
            "homepage": "https://www.jetbrains.com/phpstorm",
            "keywords": [
                "autocomplete",
                "code",
                "inference",
                "inspection",
                "jetbrains",
                "phpstorm",
                "stubs",
                "type"
            ],
            "support": {
                "source": "https://github.com/JetBrains/phpstorm-stubs/tree/v2022.2"
            },
            "time": "2022-07-25T13:18:36+00:00"
        },
        {
            "name": "justinrainbow/json-schema",
            "version": "5.2.12",
            "source": {
                "type": "git",
                "url": "https://github.com/justinrainbow/json-schema.git",
                "reference": "ad87d5a5ca981228e0e205c2bc7dfb8e24559b60"
            },
            "dist": {
                "type": "zip",
                "url": "https://api.github.com/repos/justinrainbow/json-schema/zipball/ad87d5a5ca981228e0e205c2bc7dfb8e24559b60",
                "reference": "ad87d5a5ca981228e0e205c2bc7dfb8e24559b60",
                "shasum": ""
            },
            "require": {
                "php": ">=5.3.3"
            },
            "require-dev": {
                "friendsofphp/php-cs-fixer": "~2.2.20||~2.15.1",
                "json-schema/json-schema-test-suite": "1.2.0",
                "phpunit/phpunit": "^4.8.35"
            },
            "bin": [
                "bin/validate-json"
            ],
            "type": "library",
            "extra": {
                "branch-alias": {
                    "dev-master": "5.0.x-dev"
                }
            },
            "autoload": {
                "psr-4": {
                    "JsonSchema\\": "src/JsonSchema/"
                }
            },
            "notification-url": "https://packagist.org/downloads/",
            "license": [
                "MIT"
            ],
            "authors": [
                {
                    "name": "Bruno Prieto Reis",
                    "email": "bruno.p.reis@gmail.com"
                },
                {
                    "name": "Justin Rainbow",
                    "email": "justin.rainbow@gmail.com"
                },
                {
                    "name": "Igor Wiedler",
                    "email": "igor@wiedler.ch"
                },
                {
                    "name": "Robert Schönthal",
                    "email": "seroscho@googlemail.com"
                }
            ],
            "description": "A library to validate a json schema.",
            "homepage": "https://github.com/justinrainbow/json-schema",
            "keywords": [
                "json",
                "schema"
            ],
            "support": {
                "issues": "https://github.com/justinrainbow/json-schema/issues",
                "source": "https://github.com/justinrainbow/json-schema/tree/5.2.12"
            },
            "time": "2022-04-13T08:02:27+00:00"
        },
        {
            "name": "laravel/serializable-closure",
            "version": "v1.2.2",
            "source": {
                "type": "git",
                "url": "https://github.com/laravel/serializable-closure.git",
                "reference": "47afb7fae28ed29057fdca37e16a84f90cc62fae"
            },
            "dist": {
                "type": "zip",
                "url": "https://api.github.com/repos/laravel/serializable-closure/zipball/47afb7fae28ed29057fdca37e16a84f90cc62fae",
                "reference": "47afb7fae28ed29057fdca37e16a84f90cc62fae",
                "shasum": ""
            },
            "require": {
                "php": "^7.3|^8.0"
            },
            "require-dev": {
                "nesbot/carbon": "^2.61",
                "pestphp/pest": "^1.21.3",
                "phpstan/phpstan": "^1.8.2",
                "symfony/var-dumper": "^5.4.11"
            },
            "type": "library",
            "extra": {
                "branch-alias": {
                    "dev-master": "1.x-dev"
                }
            },
            "autoload": {
                "psr-4": {
                    "Laravel\\SerializableClosure\\": "src/"
                }
            },
            "notification-url": "https://packagist.org/downloads/",
            "license": [
                "MIT"
            ],
            "authors": [
                {
                    "name": "Taylor Otwell",
                    "email": "taylor@laravel.com"
                },
                {
                    "name": "Nuno Maduro",
                    "email": "nuno@laravel.com"
                }
            ],
            "description": "Laravel Serializable Closure provides an easy and secure way to serialize closures in PHP.",
            "keywords": [
                "closure",
                "laravel",
                "serializable"
            ],
            "support": {
                "issues": "https://github.com/laravel/serializable-closure/issues",
                "source": "https://github.com/laravel/serializable-closure"
            },
            "time": "2022-09-08T13:45:54+00:00"
        },
        {
            "name": "nikic/iter",
            "version": "v2.2.0",
            "source": {
                "type": "git",
                "url": "https://github.com/nikic/iter.git",
                "reference": "d1323929952ddcb0b06439991f93bde3816a39e9"
            },
            "dist": {
                "type": "zip",
                "url": "https://api.github.com/repos/nikic/iter/zipball/d1323929952ddcb0b06439991f93bde3816a39e9",
                "reference": "d1323929952ddcb0b06439991f93bde3816a39e9",
                "shasum": ""
            },
            "require": {
                "php": ">=7.1"
            },
            "require-dev": {
                "phpunit/phpunit": "^7.0 || ^8.0 || ^9.0"
            },
            "type": "library",
            "autoload": {
                "files": [
                    "src/iter.func.php",
                    "src/iter.php",
                    "src/iter.rewindable.php"
                ]
            },
            "notification-url": "https://packagist.org/downloads/",
            "license": [
                "BSD-3-Clause"
            ],
            "authors": [
                {
                    "name": "Nikita Popov",
                    "email": "nikic@php.net"
                }
            ],
            "description": "Iteration primitives using generators",
            "keywords": [
                "functional",
                "generator",
                "iterator"
            ],
            "support": {
                "issues": "https://github.com/nikic/iter/issues",
                "source": "https://github.com/nikic/iter/tree/v2.2.0"
            },
            "time": "2021-08-02T15:04:32+00:00"
        },
        {
            "name": "nikic/php-parser",
            "version": "v4.15.2",
            "source": {
                "type": "git",
                "url": "https://github.com/nikic/PHP-Parser.git",
                "reference": "f59bbe44bf7d96f24f3e2b4ddc21cd52c1d2adbc"
            },
            "dist": {
                "type": "zip",
                "url": "https://api.github.com/repos/nikic/PHP-Parser/zipball/f59bbe44bf7d96f24f3e2b4ddc21cd52c1d2adbc",
                "reference": "f59bbe44bf7d96f24f3e2b4ddc21cd52c1d2adbc",
                "shasum": ""
            },
            "require": {
                "ext-tokenizer": "*",
                "php": ">=7.0"
            },
            "require-dev": {
                "ircmaxell/php-yacc": "^0.0.7",
                "phpunit/phpunit": "^6.5 || ^7.0 || ^8.0 || ^9.0"
            },
            "bin": [
                "bin/php-parse"
            ],
            "type": "library",
            "extra": {
                "branch-alias": {
                    "dev-master": "4.9-dev"
                }
            },
            "autoload": {
                "psr-4": {
                    "PhpParser\\": "lib/PhpParser"
                }
            },
            "notification-url": "https://packagist.org/downloads/",
            "license": [
                "BSD-3-Clause"
            ],
            "authors": [
                {
                    "name": "Nikita Popov"
                }
            ],
            "description": "A PHP parser written in PHP",
            "keywords": [
                "parser",
                "php"
            ],
            "support": {
                "issues": "https://github.com/nikic/PHP-Parser/issues",
                "source": "https://github.com/nikic/PHP-Parser/tree/v4.15.2"
            },
            "time": "2022-11-12T15:38:23+00:00"
        },
        {
            "name": "paragonie/constant_time_encoding",
            "version": "v2.6.0",
            "source": {
                "type": "git",
                "url": "https://github.com/paragonie/constant_time_encoding.git",
                "reference": "3f3bf06406244a94aeffd5818ba05b41a1754ae5"
            },
            "dist": {
                "type": "zip",
                "url": "https://api.github.com/repos/paragonie/constant_time_encoding/zipball/3f3bf06406244a94aeffd5818ba05b41a1754ae5",
                "reference": "3f3bf06406244a94aeffd5818ba05b41a1754ae5",
                "shasum": ""
            },
            "require": {
                "php": "^7|^8"
            },
            "require-dev": {
                "phpunit/phpunit": "^6|^7|^8|^9",
                "vimeo/psalm": "^1|^2|^3|^4"
            },
            "type": "library",
            "autoload": {
                "psr-4": {
                    "ParagonIE\\ConstantTime\\": "src/"
                }
            },
            "notification-url": "https://packagist.org/downloads/",
            "license": [
                "MIT"
            ],
            "authors": [
                {
                    "name": "Paragon Initiative Enterprises",
                    "email": "security@paragonie.com",
                    "homepage": "https://paragonie.com",
                    "role": "Maintainer"
                },
                {
                    "name": "Steve 'Sc00bz' Thomas",
                    "email": "steve@tobtu.com",
                    "homepage": "https://www.tobtu.com",
                    "role": "Original Developer"
                }
            ],
            "description": "Constant-time Implementations of RFC 4648 Encoding (Base-64, Base-32, Base-16)",
            "keywords": [
                "base16",
                "base32",
                "base32_decode",
                "base32_encode",
                "base64",
                "base64_decode",
                "base64_encode",
                "bin2hex",
                "encoding",
                "hex",
                "hex2bin",
                "rfc4648"
            ],
            "support": {
                "email": "info@paragonie.com",
                "issues": "https://github.com/paragonie/constant_time_encoding/issues",
                "source": "https://github.com/paragonie/constant_time_encoding"
            },
            "time": "2022-06-10T07:38:28+00:00"
        },
        {
            "name": "phpdocumentor/reflection-common",
            "version": "2.2.0",
            "source": {
                "type": "git",
                "url": "https://github.com/phpDocumentor/ReflectionCommon.git",
                "reference": "1d01c49d4ed62f25aa84a747ad35d5a16924662b"
            },
            "dist": {
                "type": "zip",
                "url": "https://api.github.com/repos/phpDocumentor/ReflectionCommon/zipball/1d01c49d4ed62f25aa84a747ad35d5a16924662b",
                "reference": "1d01c49d4ed62f25aa84a747ad35d5a16924662b",
                "shasum": ""
            },
            "require": {
                "php": "^7.2 || ^8.0"
            },
            "type": "library",
            "extra": {
                "branch-alias": {
                    "dev-2.x": "2.x-dev"
                }
            },
            "autoload": {
                "psr-4": {
                    "phpDocumentor\\Reflection\\": "src/"
                }
            },
            "notification-url": "https://packagist.org/downloads/",
            "license": [
                "MIT"
            ],
            "authors": [
                {
                    "name": "Jaap van Otterdijk",
                    "email": "opensource@ijaap.nl"
                }
            ],
            "description": "Common reflection classes used by phpdocumentor to reflect the code structure",
            "homepage": "http://www.phpdoc.org",
            "keywords": [
                "FQSEN",
                "phpDocumentor",
                "phpdoc",
                "reflection",
                "static analysis"
            ],
            "support": {
                "issues": "https://github.com/phpDocumentor/ReflectionCommon/issues",
                "source": "https://github.com/phpDocumentor/ReflectionCommon/tree/2.x"
            },
            "time": "2020-06-27T09:03:43+00:00"
        },
        {
            "name": "phpdocumentor/reflection-docblock",
            "version": "5.3.0",
            "source": {
                "type": "git",
                "url": "https://github.com/phpDocumentor/ReflectionDocBlock.git",
                "reference": "622548b623e81ca6d78b721c5e029f4ce664f170"
            },
            "dist": {
                "type": "zip",
                "url": "https://api.github.com/repos/phpDocumentor/ReflectionDocBlock/zipball/622548b623e81ca6d78b721c5e029f4ce664f170",
                "reference": "622548b623e81ca6d78b721c5e029f4ce664f170",
                "shasum": ""
            },
            "require": {
                "ext-filter": "*",
                "php": "^7.2 || ^8.0",
                "phpdocumentor/reflection-common": "^2.2",
                "phpdocumentor/type-resolver": "^1.3",
                "webmozart/assert": "^1.9.1"
            },
            "require-dev": {
                "mockery/mockery": "~1.3.2",
                "psalm/phar": "^4.8"
            },
            "type": "library",
            "extra": {
                "branch-alias": {
                    "dev-master": "5.x-dev"
                }
            },
            "autoload": {
                "psr-4": {
                    "phpDocumentor\\Reflection\\": "src"
                }
            },
            "notification-url": "https://packagist.org/downloads/",
            "license": [
                "MIT"
            ],
            "authors": [
                {
                    "name": "Mike van Riel",
                    "email": "me@mikevanriel.com"
                },
                {
                    "name": "Jaap van Otterdijk",
                    "email": "account@ijaap.nl"
                }
            ],
            "description": "With this component, a library can provide support for annotations via DocBlocks or otherwise retrieve information that is embedded in a DocBlock.",
            "support": {
                "issues": "https://github.com/phpDocumentor/ReflectionDocBlock/issues",
                "source": "https://github.com/phpDocumentor/ReflectionDocBlock/tree/5.3.0"
            },
            "time": "2021-10-19T17:43:47+00:00"
        },
        {
            "name": "phpdocumentor/type-resolver",
            "version": "1.7.0",
            "source": {
                "type": "git",
                "url": "https://github.com/phpDocumentor/TypeResolver.git",
                "reference": "1534aea9bde19a5c85c5d1e1f834ab63f4c5dcf5"
            },
            "dist": {
                "type": "zip",
                "url": "https://api.github.com/repos/phpDocumentor/TypeResolver/zipball/1534aea9bde19a5c85c5d1e1f834ab63f4c5dcf5",
                "reference": "1534aea9bde19a5c85c5d1e1f834ab63f4c5dcf5",
                "shasum": ""
            },
            "require": {
                "doctrine/deprecations": "^1.0",
                "php": "^7.4 || ^8.0",
                "phpdocumentor/reflection-common": "^2.0",
                "phpstan/phpdoc-parser": "^1.13"
            },
            "require-dev": {
                "ext-tokenizer": "*",
                "phpbench/phpbench": "^1.2",
                "phpstan/extension-installer": "^1.1",
                "phpstan/phpstan": "^1.8",
                "phpstan/phpstan-phpunit": "^1.1",
                "phpunit/phpunit": "^9.5",
                "rector/rector": "^0.13.9",
                "vimeo/psalm": "^4.25"
            },
            "type": "library",
            "extra": {
                "branch-alias": {
                    "dev-1.x": "1.x-dev"
                }
            },
            "autoload": {
                "psr-4": {
                    "phpDocumentor\\Reflection\\": "src"
                }
            },
            "notification-url": "https://packagist.org/downloads/",
            "license": [
                "MIT"
            ],
            "authors": [
                {
                    "name": "Mike van Riel",
                    "email": "me@mikevanriel.com"
                }
            ],
            "description": "A PSR-5 based resolver of Class names, Types and Structural Element Names",
            "support": {
                "issues": "https://github.com/phpDocumentor/TypeResolver/issues",
                "source": "https://github.com/phpDocumentor/TypeResolver/tree/1.7.0"
            },
            "time": "2023-03-12T10:13:29+00:00"
        },
        {
            "name": "phpstan/phpdoc-parser",
            "version": "1.13.0",
            "source": {
                "type": "git",
                "url": "https://github.com/phpstan/phpdoc-parser.git",
                "reference": "33aefcdab42900e36366d0feab6206e2dd68f947"
            },
            "dist": {
                "type": "zip",
                "url": "https://api.github.com/repos/phpstan/phpdoc-parser/zipball/33aefcdab42900e36366d0feab6206e2dd68f947",
                "reference": "33aefcdab42900e36366d0feab6206e2dd68f947",
                "shasum": ""
            },
            "require": {
                "php": "^7.2 || ^8.0"
            },
            "require-dev": {
                "php-parallel-lint/php-parallel-lint": "^1.2",
                "phpstan/extension-installer": "^1.0",
                "phpstan/phpstan": "^1.5",
                "phpstan/phpstan-phpunit": "^1.1",
                "phpstan/phpstan-strict-rules": "^1.0",
                "phpunit/phpunit": "^9.5",
                "symfony/process": "^5.2"
            },
            "type": "library",
            "autoload": {
                "psr-4": {
                    "PHPStan\\PhpDocParser\\": [
                        "src/"
                    ]
                }
            },
            "notification-url": "https://packagist.org/downloads/",
            "license": [
                "MIT"
            ],
            "description": "PHPDoc parser with support for nullable, intersection and generic types",
            "support": {
                "issues": "https://github.com/phpstan/phpdoc-parser/issues",
                "source": "https://github.com/phpstan/phpdoc-parser/tree/1.13.0"
            },
            "time": "2022-10-21T09:57:39+00:00"
        },
        {
            "name": "psr/container",
            "version": "1.0.0",
            "source": {
                "type": "git",
                "url": "https://github.com/php-fig/container.git",
                "reference": "b7ce3b176482dbbc1245ebf52b181af44c2cf55f"
            },
            "dist": {
                "type": "zip",
                "url": "https://api.github.com/repos/php-fig/container/zipball/b7ce3b176482dbbc1245ebf52b181af44c2cf55f",
                "reference": "b7ce3b176482dbbc1245ebf52b181af44c2cf55f",
                "shasum": ""
            },
            "require": {
                "php": ">=5.3.0"
            },
            "type": "library",
            "extra": {
                "branch-alias": {
                    "dev-master": "1.0.x-dev"
                }
            },
            "autoload": {
                "psr-4": {
                    "Psr\\Container\\": "src/"
                }
            },
            "notification-url": "https://packagist.org/downloads/",
            "license": [
                "MIT"
            ],
            "authors": [
                {
                    "name": "PHP-FIG",
                    "homepage": "http://www.php-fig.org/"
                }
            ],
            "description": "Common Container Interface (PHP FIG PSR-11)",
            "homepage": "https://github.com/php-fig/container",
            "keywords": [
                "PSR-11",
                "container",
                "container-interface",
                "container-interop",
                "psr"
            ],
            "support": {
                "issues": "https://github.com/php-fig/container/issues",
                "source": "https://github.com/php-fig/container/tree/master"
            },
            "time": "2017-02-14T16:28:37+00:00"
        },
        {
            "name": "psr/log",
            "version": "3.0.0",
            "source": {
                "type": "git",
                "url": "https://github.com/php-fig/log.git",
                "reference": "fe5ea303b0887d5caefd3d431c3e61ad47037001"
            },
            "dist": {
                "type": "zip",
                "url": "https://api.github.com/repos/php-fig/log/zipball/fe5ea303b0887d5caefd3d431c3e61ad47037001",
                "reference": "fe5ea303b0887d5caefd3d431c3e61ad47037001",
                "shasum": ""
            },
            "require": {
                "php": ">=8.0.0"
            },
            "type": "library",
            "extra": {
                "branch-alias": {
                    "dev-master": "3.x-dev"
                }
            },
            "autoload": {
                "psr-4": {
                    "Psr\\Log\\": "src"
                }
            },
            "notification-url": "https://packagist.org/downloads/",
            "license": [
                "MIT"
            ],
            "authors": [
                {
                    "name": "PHP-FIG",
                    "homepage": "https://www.php-fig.org/"
                }
            ],
            "description": "Common interface for logging libraries",
            "homepage": "https://github.com/php-fig/log",
            "keywords": [
                "log",
                "psr",
                "psr-3"
            ],
            "support": {
                "source": "https://github.com/php-fig/log/tree/3.0.0"
            },
            "time": "2021-07-14T16:46:02+00:00"
        },
        {
            "name": "sebastian/diff",
            "version": "4.0.3",
            "source": {
                "type": "git",
                "url": "https://github.com/sebastianbergmann/diff.git",
                "reference": "ffc949a1a2aae270ea064453d7535b82e4c32092"
            },
            "dist": {
                "type": "zip",
                "url": "https://api.github.com/repos/sebastianbergmann/diff/zipball/ffc949a1a2aae270ea064453d7535b82e4c32092",
                "reference": "ffc949a1a2aae270ea064453d7535b82e4c32092",
                "shasum": ""
            },
            "require": {
                "php": ">=7.3"
            },
            "require-dev": {
                "phpunit/phpunit": "^9.3",
                "symfony/process": "^4.2 || ^5"
            },
            "type": "library",
            "extra": {
                "branch-alias": {
                    "dev-master": "4.0-dev"
                }
            },
            "autoload": {
                "classmap": [
                    "src/"
                ]
            },
            "notification-url": "https://packagist.org/downloads/",
            "license": [
                "BSD-3-Clause"
            ],
            "authors": [
                {
                    "name": "Sebastian Bergmann",
                    "email": "sebastian@phpunit.de"
                },
                {
                    "name": "Kore Nordmann",
                    "email": "mail@kore-nordmann.de"
                }
            ],
            "description": "Diff implementation",
            "homepage": "https://github.com/sebastianbergmann/diff",
            "keywords": [
                "diff",
                "udiff",
                "unidiff",
                "unified diff"
            ],
            "support": {
                "issues": "https://github.com/sebastianbergmann/diff/issues",
                "source": "https://github.com/sebastianbergmann/diff/tree/4.0.3"
            },
            "funding": [
                {
                    "url": "https://github.com/sebastianbergmann",
                    "type": "github"
                }
            ],
            "time": "2020-09-28T05:32:55+00:00"
        },
        {
            "name": "seld/jsonlint",
            "version": "1.9.0",
            "source": {
                "type": "git",
                "url": "https://github.com/Seldaek/jsonlint.git",
                "reference": "4211420d25eba80712bff236a98960ef68b866b7"
            },
            "dist": {
                "type": "zip",
                "url": "https://api.github.com/repos/Seldaek/jsonlint/zipball/4211420d25eba80712bff236a98960ef68b866b7",
                "reference": "4211420d25eba80712bff236a98960ef68b866b7",
                "shasum": ""
            },
            "require": {
                "php": "^5.3 || ^7.0 || ^8.0"
            },
            "require-dev": {
                "phpstan/phpstan": "^1.5",
                "phpunit/phpunit": "^4.8.35 || ^5.7 || ^6.0 || ^8.5.13"
            },
            "bin": [
                "bin/jsonlint"
            ],
            "type": "library",
            "autoload": {
                "psr-4": {
                    "Seld\\JsonLint\\": "src/Seld/JsonLint/"
                }
            },
            "notification-url": "https://packagist.org/downloads/",
            "license": [
                "MIT"
            ],
            "authors": [
                {
                    "name": "Jordi Boggiano",
                    "email": "j.boggiano@seld.be",
                    "homepage": "http://seld.be"
                }
            ],
            "description": "JSON Linter",
            "keywords": [
                "json",
                "linter",
                "parser",
                "validator"
            ],
            "support": {
                "issues": "https://github.com/Seldaek/jsonlint/issues",
                "source": "https://github.com/Seldaek/jsonlint/tree/1.9.0"
            },
            "funding": [
                {
                    "url": "https://github.com/Seldaek",
                    "type": "github"
                },
                {
                    "url": "https://tidelift.com/funding/github/packagist/seld/jsonlint",
                    "type": "tidelift"
                }
            ],
            "time": "2022-04-01T13:37:23+00:00"
        },
        {
            "name": "symfony/console",
            "version": "v6.1.7",
            "source": {
                "type": "git",
                "url": "https://github.com/symfony/console.git",
                "reference": "a1282bd0c096e0bdb8800b104177e2ce404d8815"
            },
            "dist": {
                "type": "zip",
                "url": "https://api.github.com/repos/symfony/console/zipball/a1282bd0c096e0bdb8800b104177e2ce404d8815",
                "reference": "a1282bd0c096e0bdb8800b104177e2ce404d8815",
                "shasum": ""
            },
            "require": {
                "php": ">=8.1",
                "symfony/deprecation-contracts": "^2.1|^3",
                "symfony/polyfill-mbstring": "~1.0",
                "symfony/service-contracts": "^1.1|^2|^3",
                "symfony/string": "^5.4|^6.0"
            },
            "conflict": {
                "symfony/dependency-injection": "<5.4",
                "symfony/dotenv": "<5.4",
                "symfony/event-dispatcher": "<5.4",
                "symfony/lock": "<5.4",
                "symfony/process": "<5.4"
            },
            "provide": {
                "psr/log-implementation": "1.0|2.0|3.0"
            },
            "require-dev": {
                "psr/log": "^1|^2|^3",
                "symfony/config": "^5.4|^6.0",
                "symfony/dependency-injection": "^5.4|^6.0",
                "symfony/event-dispatcher": "^5.4|^6.0",
                "symfony/lock": "^5.4|^6.0",
                "symfony/process": "^5.4|^6.0",
                "symfony/var-dumper": "^5.4|^6.0"
            },
            "suggest": {
                "psr/log": "For using the console logger",
                "symfony/event-dispatcher": "",
                "symfony/lock": "",
                "symfony/process": ""
            },
            "type": "library",
            "autoload": {
                "psr-4": {
                    "Symfony\\Component\\Console\\": ""
                },
                "exclude-from-classmap": [
                    "/Tests/"
                ]
            },
            "notification-url": "https://packagist.org/downloads/",
            "license": [
                "MIT"
            ],
            "authors": [
                {
                    "name": "Fabien Potencier",
                    "email": "fabien@symfony.com"
                },
                {
                    "name": "Symfony Community",
                    "homepage": "https://symfony.com/contributors"
                }
            ],
            "description": "Eases the creation of beautiful and testable command line interfaces",
            "homepage": "https://symfony.com",
            "keywords": [
                "cli",
                "command line",
                "console",
                "terminal"
            ],
            "support": {
                "source": "https://github.com/symfony/console/tree/v6.1.7"
            },
            "funding": [
                {
                    "url": "https://symfony.com/sponsor",
                    "type": "custom"
                },
                {
                    "url": "https://github.com/fabpot",
                    "type": "github"
                },
                {
                    "url": "https://tidelift.com/funding/github/packagist/symfony/symfony",
                    "type": "tidelift"
                }
            ],
            "time": "2022-10-26T21:42:49+00:00"
        },
        {
            "name": "symfony/deprecation-contracts",
            "version": "v2.1.2",
            "source": {
                "type": "git",
                "url": "https://github.com/symfony/deprecation-contracts.git",
                "reference": "dd99cb3a0aff6cadd2a8d7d7ed72c2161e218337"
            },
            "dist": {
                "type": "zip",
                "url": "https://api.github.com/repos/symfony/deprecation-contracts/zipball/dd99cb3a0aff6cadd2a8d7d7ed72c2161e218337",
                "reference": "dd99cb3a0aff6cadd2a8d7d7ed72c2161e218337",
                "shasum": ""
            },
            "require": {
                "php": ">=7.1"
            },
            "type": "library",
            "extra": {
                "branch-alias": {
                    "dev-master": "2.1-dev"
                }
            },
            "autoload": {
                "files": [
                    "function.php"
                ]
            },
            "notification-url": "https://packagist.org/downloads/",
            "license": [
                "MIT"
            ],
            "authors": [
                {
                    "name": "Nicolas Grekas",
                    "email": "p@tchwork.com"
                },
                {
                    "name": "Symfony Community",
                    "homepage": "https://symfony.com/contributors"
                }
            ],
            "description": "A generic function and convention to trigger deprecation notices",
            "homepage": "https://symfony.com",
            "support": {
                "source": "https://github.com/symfony/deprecation-contracts/tree/v2.1.2"
            },
            "funding": [
                {
                    "url": "https://symfony.com/sponsor",
                    "type": "custom"
                },
                {
                    "url": "https://github.com/fabpot",
                    "type": "github"
                },
                {
                    "url": "https://tidelift.com/funding/github/packagist/symfony/symfony",
                    "type": "tidelift"
                }
            ],
            "time": "2020-05-27T08:34:37+00:00"
        },
        {
            "name": "symfony/event-dispatcher-contracts",
            "version": "v1.1.9",
            "source": {
                "type": "git",
                "url": "https://github.com/symfony/event-dispatcher-contracts.git",
                "reference": "84e23fdcd2517bf37aecbd16967e83f0caee25a7"
            },
            "dist": {
                "type": "zip",
                "url": "https://api.github.com/repos/symfony/event-dispatcher-contracts/zipball/84e23fdcd2517bf37aecbd16967e83f0caee25a7",
                "reference": "84e23fdcd2517bf37aecbd16967e83f0caee25a7",
                "shasum": ""
            },
            "require": {
                "php": ">=7.1.3"
            },
            "suggest": {
                "psr/event-dispatcher": "",
                "symfony/event-dispatcher-implementation": ""
            },
            "type": "library",
            "extra": {
                "branch-alias": {
                    "dev-master": "1.1-dev"
                },
                "thanks": {
                    "name": "symfony/contracts",
                    "url": "https://github.com/symfony/contracts"
                }
            },
            "autoload": {
                "psr-4": {
                    "Symfony\\Contracts\\EventDispatcher\\": ""
                }
            },
            "notification-url": "https://packagist.org/downloads/",
            "license": [
                "MIT"
            ],
            "authors": [
                {
                    "name": "Nicolas Grekas",
                    "email": "p@tchwork.com"
                },
                {
                    "name": "Symfony Community",
                    "homepage": "https://symfony.com/contributors"
                }
            ],
            "description": "Generic abstractions related to dispatching event",
            "homepage": "https://symfony.com",
            "keywords": [
                "abstractions",
                "contracts",
                "decoupling",
                "interfaces",
                "interoperability",
                "standards"
            ],
            "support": {
                "source": "https://github.com/symfony/event-dispatcher-contracts/tree/v1.1.9"
            },
            "funding": [
                {
                    "url": "https://symfony.com/sponsor",
                    "type": "custom"
                },
                {
                    "url": "https://github.com/fabpot",
                    "type": "github"
                },
                {
                    "url": "https://tidelift.com/funding/github/packagist/symfony/symfony",
                    "type": "tidelift"
                }
            ],
            "time": "2020-07-06T13:19:58+00:00"
        },
        {
            "name": "symfony/filesystem",
            "version": "v6.3.0",
            "source": {
                "type": "git",
                "url": "https://github.com/symfony/filesystem.git",
                "reference": "97b698e1d77d356304def77a8d0cd73090b359ea"
            },
            "dist": {
                "type": "zip",
                "url": "https://api.github.com/repos/symfony/filesystem/zipball/97b698e1d77d356304def77a8d0cd73090b359ea",
                "reference": "97b698e1d77d356304def77a8d0cd73090b359ea",
                "shasum": ""
            },
            "require": {
                "php": ">=8.1",
                "symfony/polyfill-ctype": "~1.8",
                "symfony/polyfill-mbstring": "~1.8"
            },
            "type": "library",
            "autoload": {
                "psr-4": {
                    "Symfony\\Component\\Filesystem\\": ""
                },
                "exclude-from-classmap": [
                    "/Tests/"
                ]
            },
            "notification-url": "https://packagist.org/downloads/",
            "license": [
                "MIT"
            ],
            "authors": [
                {
                    "name": "Fabien Potencier",
                    "email": "fabien@symfony.com"
                },
                {
                    "name": "Symfony Community",
                    "homepage": "https://symfony.com/contributors"
                }
            ],
            "description": "Provides basic utilities for the filesystem",
            "homepage": "https://symfony.com",
            "support": {
                "source": "https://github.com/symfony/filesystem/tree/v6.3.0"
            },
            "funding": [
                {
                    "url": "https://symfony.com/sponsor",
                    "type": "custom"
                },
                {
                    "url": "https://github.com/fabpot",
                    "type": "github"
                },
                {
                    "url": "https://tidelift.com/funding/github/packagist/symfony/symfony",
                    "type": "tidelift"
                }
            ],
            "time": "2023-05-30T17:12:32+00:00"
        },
        {
            "name": "symfony/finder",
            "version": "v6.1.3",
            "source": {
                "type": "git",
                "url": "https://github.com/symfony/finder.git",
                "reference": "39696bff2c2970b3779a5cac7bf9f0b88fc2b709"
            },
            "dist": {
                "type": "zip",
                "url": "https://api.github.com/repos/symfony/finder/zipball/39696bff2c2970b3779a5cac7bf9f0b88fc2b709",
                "reference": "39696bff2c2970b3779a5cac7bf9f0b88fc2b709",
                "shasum": ""
            },
            "require": {
                "php": ">=8.1"
            },
            "require-dev": {
                "symfony/filesystem": "^6.0"
            },
            "type": "library",
            "autoload": {
                "psr-4": {
                    "Symfony\\Component\\Finder\\": ""
                },
                "exclude-from-classmap": [
                    "/Tests/"
                ]
            },
            "notification-url": "https://packagist.org/downloads/",
            "license": [
                "MIT"
            ],
            "authors": [
                {
                    "name": "Fabien Potencier",
                    "email": "fabien@symfony.com"
                },
                {
                    "name": "Symfony Community",
                    "homepage": "https://symfony.com/contributors"
                }
            ],
            "description": "Finds files and directories via an intuitive fluent interface",
            "homepage": "https://symfony.com",
            "support": {
                "source": "https://github.com/symfony/finder/tree/v6.1.3"
            },
            "funding": [
                {
                    "url": "https://symfony.com/sponsor",
                    "type": "custom"
                },
                {
                    "url": "https://github.com/fabpot",
                    "type": "github"
                },
                {
                    "url": "https://tidelift.com/funding/github/packagist/symfony/symfony",
                    "type": "tidelift"
                }
            ],
            "time": "2022-07-29T07:42:06+00:00"
        },
        {
            "name": "symfony/polyfill-ctype",
            "version": "v1.8.0",
            "source": {
                "type": "git",
                "url": "https://github.com/symfony/polyfill-ctype.git",
                "reference": "7cc359f1b7b80fc25ed7796be7d96adc9b354bae"
            },
            "dist": {
                "type": "zip",
                "url": "https://api.github.com/repos/symfony/polyfill-ctype/zipball/7cc359f1b7b80fc25ed7796be7d96adc9b354bae",
                "reference": "7cc359f1b7b80fc25ed7796be7d96adc9b354bae",
                "shasum": ""
            },
            "require": {
                "php": ">=5.3.3"
            },
            "type": "library",
            "extra": {
                "branch-alias": {
                    "dev-master": "1.8-dev"
                }
            },
            "autoload": {
                "files": [
                    "bootstrap.php"
                ],
                "psr-4": {
                    "Symfony\\Polyfill\\Ctype\\": ""
                }
            },
            "notification-url": "https://packagist.org/downloads/",
            "license": [
                "MIT"
            ],
            "authors": [
                {
                    "name": "Symfony Community",
                    "homepage": "https://symfony.com/contributors"
                },
                {
                    "name": "Gert de Pagter",
                    "email": "BackEndTea@gmail.com"
                }
            ],
            "description": "Symfony polyfill for ctype functions",
            "homepage": "https://symfony.com",
            "keywords": [
                "compatibility",
                "ctype",
                "polyfill",
                "portable"
            ],
            "support": {
                "source": "https://github.com/symfony/polyfill-ctype/tree/master"
            },
            "time": "2018-04-30T19:57:29+00:00"
        },
        {
            "name": "symfony/polyfill-iconv",
            "version": "v1.28.0",
            "source": {
                "type": "git",
                "url": "https://github.com/symfony/polyfill-iconv.git",
                "reference": "6de50471469b8c9afc38164452ab2b6170ee71c1"
            },
            "dist": {
                "type": "zip",
                "url": "https://api.github.com/repos/symfony/polyfill-iconv/zipball/6de50471469b8c9afc38164452ab2b6170ee71c1",
                "reference": "6de50471469b8c9afc38164452ab2b6170ee71c1",
                "shasum": ""
            },
            "require": {
                "php": ">=7.1"
            },
            "provide": {
                "ext-iconv": "*"
            },
            "suggest": {
                "ext-iconv": "For best performance"
            },
            "type": "library",
            "extra": {
                "branch-alias": {
                    "dev-main": "1.28-dev"
                },
                "thanks": {
                    "name": "symfony/polyfill",
                    "url": "https://github.com/symfony/polyfill"
                }
            },
            "autoload": {
                "files": [
                    "bootstrap.php"
                ],
                "psr-4": {
                    "Symfony\\Polyfill\\Iconv\\": ""
                }
            },
            "notification-url": "https://packagist.org/downloads/",
            "license": [
                "MIT"
            ],
            "authors": [
                {
                    "name": "Nicolas Grekas",
                    "email": "p@tchwork.com"
                },
                {
                    "name": "Symfony Community",
                    "homepage": "https://symfony.com/contributors"
                }
            ],
            "description": "Symfony polyfill for the Iconv extension",
            "homepage": "https://symfony.com",
            "keywords": [
                "compatibility",
                "iconv",
                "polyfill",
                "portable",
                "shim"
            ],
            "support": {
                "source": "https://github.com/symfony/polyfill-iconv/tree/v1.28.0"
            },
            "funding": [
                {
                    "url": "https://symfony.com/sponsor",
                    "type": "custom"
                },
                {
                    "url": "https://github.com/fabpot",
                    "type": "github"
                },
                {
                    "url": "https://tidelift.com/funding/github/packagist/symfony/symfony",
                    "type": "tidelift"
                }
            ],
            "time": "2023-01-26T09:26:14+00:00"
        },
        {
            "name": "symfony/polyfill-intl-grapheme",
            "version": "v1.0.0",
            "source": {
                "type": "git",
                "url": "https://github.com/symfony/polyfill-intl-grapheme.git",
                "reference": "9332d285b58a16b144b3bf0bfd3b6334d9a43006"
            },
            "dist": {
                "type": "zip",
                "url": "https://api.github.com/repos/symfony/polyfill-intl-grapheme/zipball/9332d285b58a16b144b3bf0bfd3b6334d9a43006",
                "reference": "9332d285b58a16b144b3bf0bfd3b6334d9a43006",
                "shasum": ""
            },
            "require": {
                "php": ">=5.3.3"
            },
            "type": "library",
            "extra": {
                "branch-alias": {
                    "dev-master": "1.0-dev"
                }
            },
            "autoload": {
                "files": [
                    "bootstrap.php"
                ],
                "psr-4": {
                    "Symfony\\Polyfill\\Intl\\Grapheme\\": ""
                }
            },
            "notification-url": "https://packagist.org/downloads/",
            "license": [
                "MIT"
            ],
            "authors": [
                {
                    "name": "Nicolas Grekas",
                    "email": "p@tchwork.com"
                },
                {
                    "name": "Symfony Community",
                    "homepage": "https://symfony.com/contributors"
                }
            ],
            "description": "Symfony polyfill for intl's grapheme_* functions",
            "homepage": "https://symfony.com",
            "keywords": [
                "compatibility",
                "grapheme",
                "intl",
                "polyfill",
                "portable",
                "shim"
            ],
            "support": {
                "source": "https://github.com/symfony/polyfill-intl-grapheme/tree/master"
            },
            "time": "2015-11-04T20:28:58+00:00"
        },
        {
            "name": "symfony/polyfill-intl-normalizer",
            "version": "v1.0.0",
            "source": {
                "type": "git",
                "url": "https://github.com/symfony/polyfill-intl-normalizer.git",
                "reference": "b0235b9e98e224821e23018a9487764ad6dec859"
            },
            "dist": {
                "type": "zip",
                "url": "https://api.github.com/repos/symfony/polyfill-intl-normalizer/zipball/b0235b9e98e224821e23018a9487764ad6dec859",
                "reference": "b0235b9e98e224821e23018a9487764ad6dec859",
                "shasum": ""
            },
            "require": {
                "php": ">=5.3.3"
            },
            "type": "library",
            "extra": {
                "branch-alias": {
                    "dev-master": "1.0-dev"
                }
            },
            "autoload": {
                "files": [
                    "bootstrap.php"
                ],
                "psr-4": {
                    "Symfony\\Polyfill\\Intl\\Normalizer\\": ""
                },
                "classmap": [
                    "Resources/stubs"
                ]
            },
            "notification-url": "https://packagist.org/downloads/",
            "license": [
                "MIT"
            ],
            "authors": [
                {
                    "name": "Nicolas Grekas",
                    "email": "p@tchwork.com"
                },
                {
                    "name": "Symfony Community",
                    "homepage": "https://symfony.com/contributors"
                }
            ],
            "description": "Symfony polyfill for intl's Normalizer class and related functions",
            "homepage": "https://symfony.com",
            "keywords": [
                "compatibility",
                "intl",
                "normalizer",
                "polyfill",
                "portable",
                "shim"
            ],
            "support": {
                "source": "https://github.com/symfony/polyfill-intl-normalizer/tree/master"
            },
            "time": "2015-11-04T20:28:58+00:00"
        },
        {
            "name": "symfony/polyfill-mbstring",
            "version": "v1.8.0",
            "source": {
                "type": "git",
                "url": "https://github.com/symfony/polyfill-mbstring.git",
                "reference": "3296adf6a6454a050679cde90f95350ad604b171"
            },
            "dist": {
                "type": "zip",
                "url": "https://api.github.com/repos/symfony/polyfill-mbstring/zipball/3296adf6a6454a050679cde90f95350ad604b171",
                "reference": "3296adf6a6454a050679cde90f95350ad604b171",
                "shasum": ""
            },
            "require": {
                "php": ">=5.3.3"
            },
            "suggest": {
                "ext-mbstring": "For best performance"
            },
            "type": "library",
            "extra": {
                "branch-alias": {
                    "dev-master": "1.8-dev"
                }
            },
            "autoload": {
                "files": [
                    "bootstrap.php"
                ],
                "psr-4": {
                    "Symfony\\Polyfill\\Mbstring\\": ""
                }
            },
            "notification-url": "https://packagist.org/downloads/",
            "license": [
                "MIT"
            ],
            "authors": [
                {
                    "name": "Nicolas Grekas",
                    "email": "p@tchwork.com"
                },
                {
                    "name": "Symfony Community",
                    "homepage": "https://symfony.com/contributors"
                }
            ],
            "description": "Symfony polyfill for the Mbstring extension",
            "homepage": "https://symfony.com",
            "keywords": [
                "compatibility",
                "mbstring",
                "polyfill",
                "portable",
                "shim"
            ],
            "support": {
                "source": "https://github.com/symfony/polyfill-mbstring/tree/master"
            },
            "time": "2018-04-26T10:06:28+00:00"
        },
        {
            "name": "symfony/process",
            "version": "v6.1.3",
            "source": {
                "type": "git",
                "url": "https://github.com/symfony/process.git",
                "reference": "a6506e99cfad7059b1ab5cab395854a0a0c21292"
            },
            "dist": {
                "type": "zip",
                "url": "https://api.github.com/repos/symfony/process/zipball/a6506e99cfad7059b1ab5cab395854a0a0c21292",
                "reference": "a6506e99cfad7059b1ab5cab395854a0a0c21292",
                "shasum": ""
            },
            "require": {
                "php": ">=8.1"
            },
            "type": "library",
            "autoload": {
                "psr-4": {
                    "Symfony\\Component\\Process\\": ""
                },
                "exclude-from-classmap": [
                    "/Tests/"
                ]
            },
            "notification-url": "https://packagist.org/downloads/",
            "license": [
                "MIT"
            ],
            "authors": [
                {
                    "name": "Fabien Potencier",
                    "email": "fabien@symfony.com"
                },
                {
                    "name": "Symfony Community",
                    "homepage": "https://symfony.com/contributors"
                }
            ],
            "description": "Executes commands in sub-processes",
            "homepage": "https://symfony.com",
            "support": {
                "source": "https://github.com/symfony/process/tree/v6.1.3"
            },
            "funding": [
                {
                    "url": "https://symfony.com/sponsor",
                    "type": "custom"
                },
                {
                    "url": "https://github.com/fabpot",
                    "type": "github"
                },
                {
                    "url": "https://tidelift.com/funding/github/packagist/symfony/symfony",
                    "type": "tidelift"
                }
            ],
            "time": "2022-06-27T17:24:16+00:00"
        },
        {
            "name": "symfony/service-contracts",
            "version": "v1.1.9",
            "source": {
                "type": "git",
                "url": "https://github.com/symfony/service-contracts.git",
                "reference": "b776d18b303a39f56c63747bcb977ad4b27aca26"
            },
            "dist": {
                "type": "zip",
                "url": "https://api.github.com/repos/symfony/service-contracts/zipball/b776d18b303a39f56c63747bcb977ad4b27aca26",
                "reference": "b776d18b303a39f56c63747bcb977ad4b27aca26",
                "shasum": ""
            },
            "require": {
                "php": ">=7.1.3",
                "psr/container": "^1.0"
            },
            "suggest": {
                "symfony/service-implementation": ""
            },
            "type": "library",
            "extra": {
                "branch-alias": {
                    "dev-master": "1.1-dev"
                },
                "thanks": {
                    "name": "symfony/contracts",
                    "url": "https://github.com/symfony/contracts"
                }
            },
            "autoload": {
                "psr-4": {
                    "Symfony\\Contracts\\Service\\": ""
                }
            },
            "notification-url": "https://packagist.org/downloads/",
            "license": [
                "MIT"
            ],
            "authors": [
                {
                    "name": "Nicolas Grekas",
                    "email": "p@tchwork.com"
                },
                {
                    "name": "Symfony Community",
                    "homepage": "https://symfony.com/contributors"
                }
            ],
            "description": "Generic abstractions related to writing services",
            "homepage": "https://symfony.com",
            "keywords": [
                "abstractions",
                "contracts",
                "decoupling",
                "interfaces",
                "interoperability",
                "standards"
            ],
            "support": {
                "source": "https://github.com/symfony/service-contracts/tree/v1.1.9"
            },
            "funding": [
                {
                    "url": "https://symfony.com/sponsor",
                    "type": "custom"
                },
                {
                    "url": "https://github.com/fabpot",
                    "type": "github"
                },
                {
                    "url": "https://tidelift.com/funding/github/packagist/symfony/symfony",
                    "type": "tidelift"
                }
            ],
            "time": "2020-07-06T13:19:58+00:00"
        },
        {
            "name": "symfony/string",
            "version": "v5.4.0",
            "source": {
                "type": "git",
                "url": "https://github.com/symfony/string.git",
                "reference": "9ffaaba53c61ba75a3c7a3a779051d1e9ec4fd2d"
            },
            "dist": {
                "type": "zip",
                "url": "https://api.github.com/repos/symfony/string/zipball/9ffaaba53c61ba75a3c7a3a779051d1e9ec4fd2d",
                "reference": "9ffaaba53c61ba75a3c7a3a779051d1e9ec4fd2d",
                "shasum": ""
            },
            "require": {
                "php": ">=7.2.5",
                "symfony/polyfill-ctype": "~1.8",
                "symfony/polyfill-intl-grapheme": "~1.0",
                "symfony/polyfill-intl-normalizer": "~1.0",
                "symfony/polyfill-mbstring": "~1.0",
                "symfony/polyfill-php80": "~1.15"
            },
            "conflict": {
                "symfony/translation-contracts": ">=3.0"
            },
            "require-dev": {
                "symfony/error-handler": "^4.4|^5.0|^6.0",
                "symfony/http-client": "^4.4|^5.0|^6.0",
                "symfony/translation-contracts": "^1.1|^2",
                "symfony/var-exporter": "^4.4|^5.0|^6.0"
            },
            "type": "library",
            "autoload": {
                "files": [
                    "Resources/functions.php"
                ],
                "psr-4": {
                    "Symfony\\Component\\String\\": ""
                },
                "exclude-from-classmap": [
                    "/Tests/"
                ]
            },
            "notification-url": "https://packagist.org/downloads/",
            "license": [
                "MIT"
            ],
            "authors": [
                {
                    "name": "Nicolas Grekas",
                    "email": "p@tchwork.com"
                },
                {
                    "name": "Symfony Community",
                    "homepage": "https://symfony.com/contributors"
                }
            ],
            "description": "Provides an object-oriented API to strings and deals with bytes, UTF-8 code points and grapheme clusters in a unified way",
            "homepage": "https://symfony.com",
            "keywords": [
                "grapheme",
                "i18n",
                "string",
                "unicode",
                "utf-8",
                "utf8"
            ],
            "support": {
                "source": "https://github.com/symfony/string/tree/v5.4.0"
            },
            "funding": [
                {
                    "url": "https://symfony.com/sponsor",
                    "type": "custom"
                },
                {
                    "url": "https://github.com/fabpot",
                    "type": "github"
                },
                {
                    "url": "https://tidelift.com/funding/github/packagist/symfony/symfony",
                    "type": "tidelift"
                }
            ],
            "time": "2021-11-24T10:02:00+00:00"
        },
        {
            "name": "symfony/var-dumper",
            "version": "v6.1.6",
            "source": {
                "type": "git",
                "url": "https://github.com/symfony/var-dumper.git",
                "reference": "0f0adde127f24548e23cbde83bcaeadc491c551f"
            },
            "dist": {
                "type": "zip",
                "url": "https://api.github.com/repos/symfony/var-dumper/zipball/0f0adde127f24548e23cbde83bcaeadc491c551f",
                "reference": "0f0adde127f24548e23cbde83bcaeadc491c551f",
                "shasum": ""
            },
            "require": {
                "php": ">=8.1",
                "symfony/polyfill-mbstring": "~1.0"
            },
            "conflict": {
                "phpunit/phpunit": "<5.4.3",
                "symfony/console": "<5.4"
            },
            "require-dev": {
                "ext-iconv": "*",
                "symfony/console": "^5.4|^6.0",
                "symfony/process": "^5.4|^6.0",
                "symfony/uid": "^5.4|^6.0",
                "twig/twig": "^2.13|^3.0.4"
            },
            "suggest": {
                "ext-iconv": "To convert non-UTF-8 strings to UTF-8 (or symfony/polyfill-iconv in case ext-iconv cannot be used).",
                "ext-intl": "To show region name in time zone dump",
                "symfony/console": "To use the ServerDumpCommand and/or the bin/var-dump-server script"
            },
            "bin": [
                "Resources/bin/var-dump-server"
            ],
            "type": "library",
            "autoload": {
                "files": [
                    "Resources/functions/dump.php"
                ],
                "psr-4": {
                    "Symfony\\Component\\VarDumper\\": ""
                },
                "exclude-from-classmap": [
                    "/Tests/"
                ]
            },
            "notification-url": "https://packagist.org/downloads/",
            "license": [
                "MIT"
            ],
            "authors": [
                {
                    "name": "Nicolas Grekas",
                    "email": "p@tchwork.com"
                },
                {
                    "name": "Symfony Community",
                    "homepage": "https://symfony.com/contributors"
                }
            ],
            "description": "Provides mechanisms for walking through any arbitrary PHP variable",
            "homepage": "https://symfony.com",
            "keywords": [
                "debug",
                "dump"
            ],
            "support": {
                "source": "https://github.com/symfony/var-dumper/tree/v6.1.6"
            },
            "funding": [
                {
                    "url": "https://symfony.com/sponsor",
                    "type": "custom"
                },
                {
                    "url": "https://github.com/fabpot",
                    "type": "github"
                },
                {
                    "url": "https://tidelift.com/funding/github/packagist/symfony/symfony",
                    "type": "tidelift"
                }
            ],
            "time": "2022-10-07T08:04:03+00:00"
        },
        {
            "name": "thecodingmachine/safe",
            "version": "2.0",
            "source": {
                "type": "git",
                "url": "https://github.com/thecodingmachine/safe.git",
                "reference": "18c00689eb4fb41871e46b6a1828ad57b6aa3fa5"
            },
            "dist": {
                "type": "zip",
                "url": "https://api.github.com/repos/thecodingmachine/safe/zipball/18c00689eb4fb41871e46b6a1828ad57b6aa3fa5",
                "reference": "18c00689eb4fb41871e46b6a1828ad57b6aa3fa5",
                "shasum": ""
            },
            "require": {
                "php": "^8.0"
            },
            "require-dev": {
                "phpstan/phpstan": "^0.12",
                "phpunit/phpunit": "^9.5",
                "squizlabs/php_codesniffer": "^3.2",
                "thecodingmachine/phpstan-strict-rules": "^0.12"
            },
            "type": "library",
            "extra": {
                "branch-alias": {
                    "dev-master": "0.1-dev"
                }
            },
            "autoload": {
                "files": [
                    "deprecated/apc.php",
                    "deprecated/libevent.php",
                    "deprecated/mssql.php",
                    "deprecated/stats.php",
                    "lib/special_cases.php",
                    "deprecated/mysqli.php",
                    "generated/apache.php",
                    "generated/apcu.php",
                    "generated/array.php",
                    "generated/bzip2.php",
                    "generated/calendar.php",
                    "generated/classobj.php",
                    "generated/com.php",
                    "generated/cubrid.php",
                    "generated/curl.php",
                    "generated/datetime.php",
                    "generated/dir.php",
                    "generated/eio.php",
                    "generated/errorfunc.php",
                    "generated/exec.php",
                    "generated/fileinfo.php",
                    "generated/filesystem.php",
                    "generated/filter.php",
                    "generated/fpm.php",
                    "generated/ftp.php",
                    "generated/funchand.php",
                    "generated/gettext.php",
                    "generated/gmp.php",
                    "generated/gnupg.php",
                    "generated/hash.php",
                    "generated/ibase.php",
                    "generated/ibmDb2.php",
                    "generated/iconv.php",
                    "generated/image.php",
                    "generated/imap.php",
                    "generated/info.php",
                    "generated/inotify.php",
                    "generated/json.php",
                    "generated/ldap.php",
                    "generated/libxml.php",
                    "generated/lzf.php",
                    "generated/mailparse.php",
                    "generated/mbstring.php",
                    "generated/misc.php",
                    "generated/mysql.php",
                    "generated/network.php",
                    "generated/oci8.php",
                    "generated/opcache.php",
                    "generated/openssl.php",
                    "generated/outcontrol.php",
                    "generated/pcntl.php",
                    "generated/pcre.php",
                    "generated/pgsql.php",
                    "generated/posix.php",
                    "generated/ps.php",
                    "generated/pspell.php",
                    "generated/readline.php",
                    "generated/rpminfo.php",
                    "generated/rrd.php",
                    "generated/sem.php",
                    "generated/session.php",
                    "generated/shmop.php",
                    "generated/sockets.php",
                    "generated/sodium.php",
                    "generated/solr.php",
                    "generated/spl.php",
                    "generated/sqlsrv.php",
                    "generated/ssdeep.php",
                    "generated/ssh2.php",
                    "generated/stream.php",
                    "generated/strings.php",
                    "generated/swoole.php",
                    "generated/uodbc.php",
                    "generated/uopz.php",
                    "generated/url.php",
                    "generated/var.php",
                    "generated/xdiff.php",
                    "generated/xml.php",
                    "generated/xmlrpc.php",
                    "generated/yaml.php",
                    "generated/yaz.php",
                    "generated/zip.php",
                    "generated/zlib.php"
                ],
                "psr-4": {
                    "Safe\\": [
                        "lib/",
                        "deprecated/",
                        "generated/"
                    ]
                }
            },
            "notification-url": "https://packagist.org/downloads/",
            "license": [
                "MIT"
            ],
            "description": "PHP core functions that throw exceptions instead of returning FALSE on error",
            "support": {
                "issues": "https://github.com/thecodingmachine/safe/issues",
                "source": "https://github.com/thecodingmachine/safe/tree/2.0"
            },
            "time": "2021-12-31T15:35:45+00:00"
        },
        {
            "name": "webmozart/assert",
            "version": "1.11.0",
            "source": {
                "type": "git",
                "url": "https://github.com/webmozarts/assert.git",
                "reference": "11cb2199493b2f8a3b53e7f19068fc6aac760991"
            },
            "dist": {
                "type": "zip",
                "url": "https://api.github.com/repos/webmozarts/assert/zipball/11cb2199493b2f8a3b53e7f19068fc6aac760991",
                "reference": "11cb2199493b2f8a3b53e7f19068fc6aac760991",
                "shasum": ""
            },
            "require": {
                "ext-ctype": "*",
                "php": "^7.2 || ^8.0"
            },
            "conflict": {
                "phpstan/phpstan": "<0.12.20",
                "vimeo/psalm": "<4.6.1 || 4.6.2"
            },
            "require-dev": {
                "phpunit/phpunit": "^8.5.13"
            },
            "type": "library",
            "extra": {
                "branch-alias": {
                    "dev-master": "1.10-dev"
                }
            },
            "autoload": {
                "psr-4": {
                    "Webmozart\\Assert\\": "src/"
                }
            },
            "notification-url": "https://packagist.org/downloads/",
            "license": [
                "MIT"
            ],
            "authors": [
                {
                    "name": "Bernhard Schussek",
                    "email": "bschussek@gmail.com"
                }
            ],
            "description": "Assertions to validate method input/output with nice error messages.",
            "keywords": [
                "assert",
                "check",
                "validate"
            ],
            "support": {
                "issues": "https://github.com/webmozarts/assert/issues",
                "source": "https://github.com/webmozarts/assert/tree/1.11.0"
            },
            "time": "2022-06-03T18:03:27+00:00"
        }
    ],
    "packages-dev": [
        {
            "name": "bamarni/composer-bin-plugin",
            "version": "1.8.2",
            "source": {
                "type": "git",
                "url": "https://github.com/bamarni/composer-bin-plugin.git",
                "reference": "92fd7b1e6e9cdae19b0d57369d8ad31a37b6a880"
            },
            "dist": {
                "type": "zip",
                "url": "https://api.github.com/repos/bamarni/composer-bin-plugin/zipball/92fd7b1e6e9cdae19b0d57369d8ad31a37b6a880",
                "reference": "92fd7b1e6e9cdae19b0d57369d8ad31a37b6a880",
                "shasum": ""
            },
            "require": {
                "composer-plugin-api": "^2.0",
                "php": "^7.2.5 || ^8.0"
            },
            "require-dev": {
                "composer/composer": "^2.0",
                "ext-json": "*",
                "phpstan/extension-installer": "^1.1",
                "phpstan/phpstan": "^1.8",
                "phpstan/phpstan-phpunit": "^1.1",
                "phpunit/phpunit": "^8.5 || ^9.5",
                "symfony/console": "^2.8.52 || ^3.4.35 || ^4.4 || ^5.0 || ^6.0",
                "symfony/finder": "^2.8.52 || ^3.4.35 || ^4.4 || ^5.0 || ^6.0",
                "symfony/process": "^2.8.52 || ^3.4.35 || ^4.4 || ^5.0 || ^6.0"
            },
            "type": "composer-plugin",
            "extra": {
                "class": "Bamarni\\Composer\\Bin\\BamarniBinPlugin"
            },
            "autoload": {
                "psr-4": {
                    "Bamarni\\Composer\\Bin\\": "src"
                }
            },
            "notification-url": "https://packagist.org/downloads/",
            "license": [
                "MIT"
            ],
            "description": "No conflicts for your bin dependencies",
            "keywords": [
                "composer",
                "conflict",
                "dependency",
                "executable",
                "isolation",
                "tool"
            ],
            "support": {
                "issues": "https://github.com/bamarni/composer-bin-plugin/issues",
                "source": "https://github.com/bamarni/composer-bin-plugin/tree/1.8.2"
            },
            "time": "2022-10-31T08:38:03+00:00"
        },
        {
            "name": "doctrine/instantiator",
            "version": "1.3.1",
            "source": {
                "type": "git",
                "url": "https://github.com/doctrine/instantiator.git",
                "reference": "f350df0268e904597e3bd9c4685c53e0e333feea"
            },
            "dist": {
                "type": "zip",
                "url": "https://api.github.com/repos/doctrine/instantiator/zipball/f350df0268e904597e3bd9c4685c53e0e333feea",
                "reference": "f350df0268e904597e3bd9c4685c53e0e333feea",
                "shasum": ""
            },
            "require": {
                "php": "^7.1 || ^8.0"
            },
            "require-dev": {
                "doctrine/coding-standard": "^6.0",
                "ext-pdo": "*",
                "ext-phar": "*",
                "phpbench/phpbench": "^0.13",
                "phpstan/phpstan-phpunit": "^0.11",
                "phpstan/phpstan-shim": "^0.11",
                "phpunit/phpunit": "^7.0"
            },
            "type": "library",
            "extra": {
                "branch-alias": {
                    "dev-master": "1.2.x-dev"
                }
            },
            "autoload": {
                "psr-4": {
                    "Doctrine\\Instantiator\\": "src/Doctrine/Instantiator/"
                }
            },
            "notification-url": "https://packagist.org/downloads/",
            "license": [
                "MIT"
            ],
            "authors": [
                {
                    "name": "Marco Pivetta",
                    "email": "ocramius@gmail.com",
                    "homepage": "http://ocramius.github.com/"
                }
            ],
            "description": "A small, lightweight utility to instantiate objects in PHP without invoking their constructors",
            "homepage": "https://www.doctrine-project.org/projects/instantiator.html",
            "keywords": [
                "constructor",
                "instantiate"
            ],
            "support": {
                "issues": "https://github.com/doctrine/instantiator/issues",
                "source": "https://github.com/doctrine/instantiator/tree/1.3.1"
            },
            "funding": [
                {
                    "url": "https://www.doctrine-project.org/sponsorship.html",
                    "type": "custom"
                },
                {
                    "url": "https://www.patreon.com/phpdoctrine",
                    "type": "patreon"
                },
                {
                    "url": "https://tidelift.com/funding/github/packagist/doctrine%2Finstantiator",
                    "type": "tidelift"
                }
            ],
            "time": "2020-05-29T17:27:14+00:00"
        },
        {
            "name": "ergebnis/composer-normalize",
            "version": "2.29.0",
            "source": {
                "type": "git",
                "url": "https://github.com/ergebnis/composer-normalize.git",
                "reference": "fad0e99b16c625817a5bfd910e4d7e31999c53b2"
            },
            "dist": {
                "type": "zip",
                "url": "https://api.github.com/repos/ergebnis/composer-normalize/zipball/fad0e99b16c625817a5bfd910e4d7e31999c53b2",
                "reference": "fad0e99b16c625817a5bfd910e4d7e31999c53b2",
                "shasum": ""
            },
            "require": {
                "composer-plugin-api": "^2.0.0",
                "ergebnis/json-normalizer": "~2.1.0",
                "ergebnis/json-printer": "^3.3.0",
                "justinrainbow/json-schema": "^5.2.12",
                "localheinz/diff": "^1.1.1",
                "php": "^8.0"
            },
            "require-dev": {
                "composer/composer": "^2.4.4",
                "ergebnis/license": "^2.1.0",
                "ergebnis/php-cs-fixer-config": "^5.0.0",
                "fakerphp/faker": "^1.20.0",
                "phpunit/phpunit": "^9.5.26",
                "psalm/plugin-phpunit": "~0.18.3",
                "symfony/filesystem": "^6.0.13",
                "vimeo/psalm": "^5.0.0"
            },
            "type": "composer-plugin",
            "extra": {
                "class": "Ergebnis\\Composer\\Normalize\\NormalizePlugin",
                "composer-normalize": {
                    "indent-size": 2,
                    "indent-style": "space"
                }
            },
            "autoload": {
                "psr-4": {
                    "Ergebnis\\Composer\\Normalize\\": "src/"
                }
            },
            "notification-url": "https://packagist.org/downloads/",
            "license": [
                "MIT"
            ],
            "authors": [
                {
                    "name": "Andreas Möller",
                    "email": "am@localheinz.com"
                }
            ],
            "description": "Provides a composer plugin for normalizing composer.json.",
            "homepage": "https://github.com/ergebnis/composer-normalize",
            "keywords": [
                "composer",
                "normalize",
                "normalizer",
                "plugin"
            ],
            "support": {
                "issues": "https://github.com/ergebnis/composer-normalize/issues",
                "source": "https://github.com/ergebnis/composer-normalize"
            },
            "time": "2022-12-01T11:51:19+00:00"
        },
        {
            "name": "ergebnis/json-normalizer",
            "version": "2.1.0",
            "source": {
                "type": "git",
                "url": "https://github.com/ergebnis/json-normalizer.git",
                "reference": "2039eb11131a243b9204bf51219baa08935e6b1d"
            },
            "dist": {
                "type": "zip",
                "url": "https://api.github.com/repos/ergebnis/json-normalizer/zipball/2039eb11131a243b9204bf51219baa08935e6b1d",
                "reference": "2039eb11131a243b9204bf51219baa08935e6b1d",
                "shasum": ""
            },
            "require": {
                "ergebnis/json-printer": "^3.2.0",
                "ergebnis/json-schema-validator": "^2.0.0",
                "ext-json": "*",
                "justinrainbow/json-schema": "^5.2.11",
                "php": "^7.4 || ^8.0"
            },
            "require-dev": {
                "ergebnis/data-provider": "^1.0.0",
                "ergebnis/license": "^1.2.0",
                "ergebnis/php-cs-fixer-config": "^3.4.0",
                "fakerphp/faker": "^1.17.0",
                "infection/infection": "~0.25.5",
                "phpunit/phpunit": "^9.5.11",
                "psalm/plugin-phpunit": "~0.16.1",
                "vimeo/psalm": "^4.17.0"
            },
            "type": "library",
            "autoload": {
                "psr-4": {
                    "Ergebnis\\Json\\Normalizer\\": "src/"
                }
            },
            "notification-url": "https://packagist.org/downloads/",
            "license": [
                "MIT"
            ],
            "authors": [
                {
                    "name": "Andreas Möller",
                    "email": "am@localheinz.com"
                }
            ],
            "description": "Provides generic and vendor-specific normalizers for normalizing JSON documents.",
            "homepage": "https://github.com/ergebnis/json-normalizer",
            "keywords": [
                "json",
                "normalizer"
            ],
            "support": {
                "issues": "https://github.com/ergebnis/json-normalizer/issues",
                "source": "https://github.com/ergebnis/json-normalizer"
            },
            "funding": [
                {
                    "url": "https://github.com/localheinz",
                    "type": "github"
                }
            ],
            "time": "2022-01-04T11:19:55+00:00"
        },
        {
            "name": "ergebnis/json-printer",
            "version": "3.3.0",
            "source": {
                "type": "git",
                "url": "https://github.com/ergebnis/json-printer.git",
                "reference": "18920367473b099633f644f0ca6dc8794345148f"
            },
            "dist": {
                "type": "zip",
                "url": "https://api.github.com/repos/ergebnis/json-printer/zipball/18920367473b099633f644f0ca6dc8794345148f",
                "reference": "18920367473b099633f644f0ca6dc8794345148f",
                "shasum": ""
            },
            "require": {
                "ext-json": "*",
                "ext-mbstring": "*",
                "php": "^8.0"
            },
            "require-dev": {
                "ergebnis/license": "^2.0.0",
                "ergebnis/php-cs-fixer-config": "^4.11.0",
                "fakerphp/faker": "^1.20.0",
                "infection/infection": "~0.26.6",
                "phpunit/phpunit": "^9.5.26",
                "psalm/plugin-phpunit": "~0.18.3",
                "vimeo/psalm": "^4.30.0"
            },
            "type": "library",
            "autoload": {
                "psr-4": {
                    "Ergebnis\\Json\\Printer\\": "src/"
                }
            },
            "notification-url": "https://packagist.org/downloads/",
            "license": [
                "MIT"
            ],
            "authors": [
                {
                    "name": "Andreas Möller",
                    "email": "am@localheinz.com"
                }
            ],
            "description": "Provides a JSON printer, allowing for flexible indentation.",
            "homepage": "https://github.com/ergebnis/json-printer",
            "keywords": [
                "formatter",
                "json",
                "printer"
            ],
            "support": {
                "issues": "https://github.com/ergebnis/json-printer/issues",
                "source": "https://github.com/ergebnis/json-printer"
            },
            "time": "2022-11-28T10:27:43+00:00"
        },
        {
            "name": "ergebnis/json-schema-validator",
            "version": "2.0.0",
            "source": {
                "type": "git",
                "url": "https://github.com/ergebnis/json-schema-validator.git",
                "reference": "dacd8a47c1cc2c426ec71e952da3609ebe901fac"
            },
            "dist": {
                "type": "zip",
                "url": "https://api.github.com/repos/ergebnis/json-schema-validator/zipball/dacd8a47c1cc2c426ec71e952da3609ebe901fac",
                "reference": "dacd8a47c1cc2c426ec71e952da3609ebe901fac",
                "shasum": ""
            },
            "require": {
                "ext-json": "*",
                "justinrainbow/json-schema": "^5.2.10",
                "php": "^7.4 || ^8.0"
            },
            "require-dev": {
                "ergebnis/composer-normalize": "^2.18.0",
                "ergebnis/data-provider": "^1.0.0",
                "ergebnis/license": "^1.1.0",
                "ergebnis/php-cs-fixer-config": "~3.4.0",
                "fakerphp/faker": "^1.17.0",
                "infection/infection": "~0.25.3",
                "phpunit/phpunit": "~9.5.10",
                "psalm/plugin-phpunit": "~0.16.1",
                "vimeo/psalm": "^4.15.0"
            },
            "type": "library",
            "extra": {
                "composer-normalize": {
                    "indent-size": 2,
                    "indent-style": "space"
                }
            },
            "autoload": {
                "psr-4": {
                    "Ergebnis\\Json\\SchemaValidator\\": "src/"
                }
            },
            "notification-url": "https://packagist.org/downloads/",
            "license": [
                "MIT"
            ],
            "authors": [
                {
                    "name": "Andreas Möller",
                    "email": "am@localheinz.com"
                }
            ],
            "description": "Provides a JSON schema validator, building on top of justinrainbow/json-schema.",
            "homepage": "https://github.com/ergebnis/json-schema-validator",
            "keywords": [
                "json",
                "schema",
                "validator"
            ],
            "support": {
                "issues": "https://github.com/ergebnis/json-schema-validator/issues",
                "source": "https://github.com/ergebnis/json-schema-validator"
            },
            "funding": [
                {
                    "url": "https://github.com/localheinz",
                    "type": "github"
                }
            ],
            "time": "2021-12-13T16:54:56+00:00"
        },
        {
            "name": "fidry/makefile",
            "version": "1.0.1",
            "source": {
                "type": "git",
                "url": "https://github.com/theofidry/makefile.git",
                "reference": "be5a048dcc5648d04e924facce0f85b406d731e4"
            },
            "dist": {
                "type": "zip",
                "url": "https://api.github.com/repos/theofidry/makefile/zipball/be5a048dcc5648d04e924facce0f85b406d731e4",
                "reference": "be5a048dcc5648d04e924facce0f85b406d731e4",
                "shasum": ""
            },
            "require": {
                "php": "^8.1",
                "thecodingmachine/safe": "^2.0"
            },
            "require-dev": {
                "bamarni/composer-bin-plugin": "^1.4",
                "ergebnis/composer-normalize": "^2.28",
                "infection/infection": "^0.26",
                "phpunit/phpunit": "^10.3"
            },
            "type": "library",
            "extra": {
                "bamarni-bin": {
                    "bin-links": false,
                    "forward-command": false
                },
                "branch-alias": {
                    "dev-main": "1.0.x-dev"
                }
            },
            "autoload": {
                "psr-4": {
                    "Fidry\\Makefile\\": "src"
                }
            },
            "notification-url": "https://packagist.org/downloads/",
            "license": [
                "BSD-3-Clause"
            ],
            "authors": [
                {
                    "name": "Théo Fidry",
                    "email": "theo.fidry@gmail.com"
                }
            ],
            "description": "Utility to parse a Makefile and implement some convention rules.",
            "keywords": [
                "Makefile"
            ],
            "support": {
                "issues": "https://github.com/theofidry/makefile/issues",
                "source": "https://github.com/theofidry/makefile/tree/1.0.1"
            },
            "funding": [
                {
                    "url": "https://github.com/theofidry",
                    "type": "github"
                }
            ],
            "time": "2023-10-13T23:49:14+00:00"
        },
        {
            "name": "localheinz/diff",
            "version": "1.1.1",
            "source": {
                "type": "git",
                "url": "https://github.com/localheinz/diff.git",
                "reference": "851bb20ea8358c86f677f5f111c4ab031b1c764c"
            },
            "dist": {
                "type": "zip",
                "url": "https://api.github.com/repos/localheinz/diff/zipball/851bb20ea8358c86f677f5f111c4ab031b1c764c",
                "reference": "851bb20ea8358c86f677f5f111c4ab031b1c764c",
                "shasum": ""
            },
            "require": {
                "php": "^7.1 || ^8.0"
            },
            "require-dev": {
                "phpunit/phpunit": "^7.5 || ^8.0",
                "symfony/process": "^4.2 || ^5"
            },
            "type": "library",
            "autoload": {
                "classmap": [
                    "src/"
                ]
            },
            "notification-url": "https://packagist.org/downloads/",
            "license": [
                "BSD-3-Clause"
            ],
            "authors": [
                {
                    "name": "Sebastian Bergmann",
                    "email": "sebastian@phpunit.de"
                },
                {
                    "name": "Kore Nordmann",
                    "email": "mail@kore-nordmann.de"
                }
            ],
            "description": "Fork of sebastian/diff for use with ergebnis/composer-normalize",
            "homepage": "https://github.com/localheinz/diff",
            "keywords": [
                "diff",
                "udiff",
                "unidiff",
                "unified diff"
            ],
            "support": {
                "source": "https://github.com/localheinz/diff/tree/main"
            },
            "funding": [
                {
                    "url": "https://github.com/sebastianbergmann",
                    "type": "github"
                }
            ],
            "time": "2020-07-06T04:49:32+00:00"
        },
        {
            "name": "mikey179/vfsstream",
            "version": "v1.6.11",
            "source": {
                "type": "git",
                "url": "https://github.com/bovigo/vfsStream.git",
                "reference": "17d16a85e6c26ce1f3e2fa9ceeacdc2855db1e9f"
            },
            "dist": {
                "type": "zip",
                "url": "https://api.github.com/repos/bovigo/vfsStream/zipball/17d16a85e6c26ce1f3e2fa9ceeacdc2855db1e9f",
                "reference": "17d16a85e6c26ce1f3e2fa9ceeacdc2855db1e9f",
                "shasum": ""
            },
            "require": {
                "php": ">=5.3.0"
            },
            "require-dev": {
                "phpunit/phpunit": "^4.5|^5.0"
            },
            "type": "library",
            "extra": {
                "branch-alias": {
                    "dev-master": "1.6.x-dev"
                }
            },
            "autoload": {
                "psr-0": {
                    "org\\bovigo\\vfs\\": "src/main/php"
                }
            },
            "notification-url": "https://packagist.org/downloads/",
            "license": [
                "BSD-3-Clause"
            ],
            "authors": [
                {
                    "name": "Frank Kleine",
                    "homepage": "http://frankkleine.de/",
                    "role": "Developer"
                }
            ],
            "description": "Virtual file system to mock the real file system in unit tests.",
            "homepage": "http://vfs.bovigo.org/",
            "support": {
                "issues": "https://github.com/bovigo/vfsStream/issues",
                "source": "https://github.com/bovigo/vfsStream/tree/master",
                "wiki": "https://github.com/bovigo/vfsStream/wiki"
            },
            "time": "2022-02-23T02:02:42+00:00"
        },
        {
            "name": "myclabs/deep-copy",
            "version": "1.10.1",
            "source": {
                "type": "git",
                "url": "https://github.com/myclabs/DeepCopy.git",
                "reference": "969b211f9a51aa1f6c01d1d2aef56d3bd91598e5"
            },
            "dist": {
                "type": "zip",
                "url": "https://api.github.com/repos/myclabs/DeepCopy/zipball/969b211f9a51aa1f6c01d1d2aef56d3bd91598e5",
                "reference": "969b211f9a51aa1f6c01d1d2aef56d3bd91598e5",
                "shasum": ""
            },
            "require": {
                "php": "^7.1 || ^8.0"
            },
            "require-dev": {
                "doctrine/collections": "^1.0",
                "doctrine/common": "^2.6",
                "phpunit/phpunit": "^7.1"
            },
            "type": "library",
            "autoload": {
                "files": [
                    "src/DeepCopy/deep_copy.php"
                ],
                "psr-4": {
                    "DeepCopy\\": "src/DeepCopy/"
                }
            },
            "notification-url": "https://packagist.org/downloads/",
            "license": [
                "MIT"
            ],
            "description": "Create deep copies (clones) of your objects",
            "keywords": [
                "clone",
                "copy",
                "duplicate",
                "object",
                "object graph"
            ],
            "support": {
                "issues": "https://github.com/myclabs/DeepCopy/issues",
                "source": "https://github.com/myclabs/DeepCopy/tree/1.x"
            },
            "funding": [
                {
                    "url": "https://tidelift.com/funding/github/packagist/myclabs/deep-copy",
                    "type": "tidelift"
                }
            ],
            "time": "2020-06-29T13:22:24+00:00"
        },
        {
            "name": "phar-io/manifest",
            "version": "2.0.3",
            "source": {
                "type": "git",
                "url": "https://github.com/phar-io/manifest.git",
                "reference": "97803eca37d319dfa7826cc2437fc020857acb53"
            },
            "dist": {
                "type": "zip",
                "url": "https://api.github.com/repos/phar-io/manifest/zipball/97803eca37d319dfa7826cc2437fc020857acb53",
                "reference": "97803eca37d319dfa7826cc2437fc020857acb53",
                "shasum": ""
            },
            "require": {
                "ext-dom": "*",
                "ext-phar": "*",
                "ext-xmlwriter": "*",
                "phar-io/version": "^3.0.1",
                "php": "^7.2 || ^8.0"
            },
            "type": "library",
            "extra": {
                "branch-alias": {
                    "dev-master": "2.0.x-dev"
                }
            },
            "autoload": {
                "classmap": [
                    "src/"
                ]
            },
            "notification-url": "https://packagist.org/downloads/",
            "license": [
                "BSD-3-Clause"
            ],
            "authors": [
                {
                    "name": "Arne Blankerts",
                    "email": "arne@blankerts.de",
                    "role": "Developer"
                },
                {
                    "name": "Sebastian Heuer",
                    "email": "sebastian@phpeople.de",
                    "role": "Developer"
                },
                {
                    "name": "Sebastian Bergmann",
                    "email": "sebastian@phpunit.de",
                    "role": "Developer"
                }
            ],
            "description": "Component for reading phar.io manifest information from a PHP Archive (PHAR)",
            "support": {
                "issues": "https://github.com/phar-io/manifest/issues",
                "source": "https://github.com/phar-io/manifest/tree/2.0.3"
            },
            "time": "2021-07-20T11:28:43+00:00"
        },
        {
            "name": "phar-io/version",
            "version": "3.0.2",
            "source": {
                "type": "git",
                "url": "https://github.com/phar-io/version.git",
                "reference": "c6bb6825def89e0a32220f88337f8ceaf1975fa0"
            },
            "dist": {
                "type": "zip",
                "url": "https://api.github.com/repos/phar-io/version/zipball/c6bb6825def89e0a32220f88337f8ceaf1975fa0",
                "reference": "c6bb6825def89e0a32220f88337f8ceaf1975fa0",
                "shasum": ""
            },
            "require": {
                "php": "^7.2 || ^8.0"
            },
            "type": "library",
            "autoload": {
                "classmap": [
                    "src/"
                ]
            },
            "notification-url": "https://packagist.org/downloads/",
            "license": [
                "BSD-3-Clause"
            ],
            "authors": [
                {
                    "name": "Arne Blankerts",
                    "email": "arne@blankerts.de",
                    "role": "Developer"
                },
                {
                    "name": "Sebastian Heuer",
                    "email": "sebastian@phpeople.de",
                    "role": "Developer"
                },
                {
                    "name": "Sebastian Bergmann",
                    "email": "sebastian@phpunit.de",
                    "role": "Developer"
                }
            ],
            "description": "Library for handling version information and constraints",
            "support": {
                "issues": "https://github.com/phar-io/version/issues",
                "source": "https://github.com/phar-io/version/tree/master"
            },
            "time": "2020-06-27T14:39:04+00:00"
        },
        {
            "name": "phpspec/prophecy",
            "version": "v1.17.0",
            "source": {
                "type": "git",
                "url": "https://github.com/phpspec/prophecy.git",
                "reference": "15873c65b207b07765dbc3c95d20fdf4a320cbe2"
            },
            "dist": {
                "type": "zip",
                "url": "https://api.github.com/repos/phpspec/prophecy/zipball/15873c65b207b07765dbc3c95d20fdf4a320cbe2",
                "reference": "15873c65b207b07765dbc3c95d20fdf4a320cbe2",
                "shasum": ""
            },
            "require": {
                "doctrine/instantiator": "^1.2 || ^2.0",
                "php": "^7.2 || 8.0.* || 8.1.* || 8.2.*",
                "phpdocumentor/reflection-docblock": "^5.2",
                "sebastian/comparator": "^3.0 || ^4.0",
                "sebastian/recursion-context": "^3.0 || ^4.0"
            },
            "require-dev": {
                "phpspec/phpspec": "^6.0 || ^7.0",
                "phpstan/phpstan": "^1.9",
                "phpunit/phpunit": "^8.0 || ^9.0"
            },
            "type": "library",
            "extra": {
                "branch-alias": {
                    "dev-master": "1.x-dev"
                }
            },
            "autoload": {
                "psr-4": {
                    "Prophecy\\": "src/Prophecy"
                }
            },
            "notification-url": "https://packagist.org/downloads/",
            "license": [
                "MIT"
            ],
            "authors": [
                {
                    "name": "Konstantin Kudryashov",
                    "email": "ever.zet@gmail.com",
                    "homepage": "http://everzet.com"
                },
                {
                    "name": "Marcello Duarte",
                    "email": "marcello.duarte@gmail.com"
                }
            ],
            "description": "Highly opinionated mocking framework for PHP 5.3+",
            "homepage": "https://github.com/phpspec/prophecy",
            "keywords": [
                "Double",
                "Dummy",
                "fake",
                "mock",
                "spy",
                "stub"
            ],
            "support": {
                "issues": "https://github.com/phpspec/prophecy/issues",
                "source": "https://github.com/phpspec/prophecy/tree/v1.17.0"
            },
            "time": "2023-02-02T15:41:36+00:00"
        },
        {
            "name": "phpspec/prophecy-phpunit",
            "version": "v2.0.2",
            "source": {
                "type": "git",
                "url": "https://github.com/phpspec/prophecy-phpunit.git",
                "reference": "9f26c224a2fa335f33e6666cc078fbf388255e87"
            },
            "dist": {
                "type": "zip",
                "url": "https://api.github.com/repos/phpspec/prophecy-phpunit/zipball/9f26c224a2fa335f33e6666cc078fbf388255e87",
                "reference": "9f26c224a2fa335f33e6666cc078fbf388255e87",
                "shasum": ""
            },
            "require": {
                "php": "^7.3 || ^8",
                "phpspec/prophecy": "^1.3",
                "phpunit/phpunit": "^9.1"
            },
            "type": "library",
            "extra": {
                "branch-alias": {
                    "dev-master": "2.0-dev"
                }
            },
            "autoload": {
                "psr-4": {
                    "Prophecy\\PhpUnit\\": "src"
                }
            },
            "notification-url": "https://packagist.org/downloads/",
            "license": [
                "MIT"
            ],
            "authors": [
                {
                    "name": "Christophe Coevoet",
                    "email": "stof@notk.org"
                }
            ],
            "description": "Integrating the Prophecy mocking library in PHPUnit test cases",
            "homepage": "http://phpspec.net",
            "keywords": [
                "phpunit",
                "prophecy"
            ],
            "support": {
                "issues": "https://github.com/phpspec/prophecy-phpunit/issues",
                "source": "https://github.com/phpspec/prophecy-phpunit/tree/v2.0.2"
            },
            "time": "2023-04-18T11:58:05+00:00"
        },
        {
            "name": "phpunit/php-code-coverage",
            "version": "9.2.13",
            "source": {
                "type": "git",
                "url": "https://github.com/sebastianbergmann/php-code-coverage.git",
                "reference": "deac8540cb7bd40b2b8cfa679b76202834fd04e8"
            },
            "dist": {
                "type": "zip",
                "url": "https://api.github.com/repos/sebastianbergmann/php-code-coverage/zipball/deac8540cb7bd40b2b8cfa679b76202834fd04e8",
                "reference": "deac8540cb7bd40b2b8cfa679b76202834fd04e8",
                "shasum": ""
            },
            "require": {
                "ext-dom": "*",
                "ext-libxml": "*",
                "ext-xmlwriter": "*",
                "nikic/php-parser": "^4.13.0",
                "php": ">=7.3",
                "phpunit/php-file-iterator": "^3.0.3",
                "phpunit/php-text-template": "^2.0.2",
                "sebastian/code-unit-reverse-lookup": "^2.0.2",
                "sebastian/complexity": "^2.0",
                "sebastian/environment": "^5.1.2",
                "sebastian/lines-of-code": "^1.0.3",
                "sebastian/version": "^3.0.1",
                "theseer/tokenizer": "^1.2.0"
            },
            "require-dev": {
                "phpunit/phpunit": "^9.3"
            },
            "suggest": {
                "ext-pcov": "*",
                "ext-xdebug": "*"
            },
            "type": "library",
            "extra": {
                "branch-alias": {
                    "dev-master": "9.2-dev"
                }
            },
            "autoload": {
                "classmap": [
                    "src/"
                ]
            },
            "notification-url": "https://packagist.org/downloads/",
            "license": [
                "BSD-3-Clause"
            ],
            "authors": [
                {
                    "name": "Sebastian Bergmann",
                    "email": "sebastian@phpunit.de",
                    "role": "lead"
                }
            ],
            "description": "Library that provides collection, processing, and rendering functionality for PHP code coverage information.",
            "homepage": "https://github.com/sebastianbergmann/php-code-coverage",
            "keywords": [
                "coverage",
                "testing",
                "xunit"
            ],
            "support": {
                "issues": "https://github.com/sebastianbergmann/php-code-coverage/issues",
                "source": "https://github.com/sebastianbergmann/php-code-coverage/tree/9.2.13"
            },
            "funding": [
                {
                    "url": "https://github.com/sebastianbergmann",
                    "type": "github"
                }
            ],
            "time": "2022-02-23T17:02:38+00:00"
        },
        {
            "name": "phpunit/php-file-iterator",
            "version": "3.0.5",
            "source": {
                "type": "git",
                "url": "https://github.com/sebastianbergmann/php-file-iterator.git",
                "reference": "aa4be8575f26070b100fccb67faabb28f21f66f8"
            },
            "dist": {
                "type": "zip",
                "url": "https://api.github.com/repos/sebastianbergmann/php-file-iterator/zipball/aa4be8575f26070b100fccb67faabb28f21f66f8",
                "reference": "aa4be8575f26070b100fccb67faabb28f21f66f8",
                "shasum": ""
            },
            "require": {
                "php": ">=7.3"
            },
            "require-dev": {
                "phpunit/phpunit": "^9.3"
            },
            "type": "library",
            "extra": {
                "branch-alias": {
                    "dev-master": "3.0-dev"
                }
            },
            "autoload": {
                "classmap": [
                    "src/"
                ]
            },
            "notification-url": "https://packagist.org/downloads/",
            "license": [
                "BSD-3-Clause"
            ],
            "authors": [
                {
                    "name": "Sebastian Bergmann",
                    "email": "sebastian@phpunit.de",
                    "role": "lead"
                }
            ],
            "description": "FilterIterator implementation that filters files based on a list of suffixes.",
            "homepage": "https://github.com/sebastianbergmann/php-file-iterator/",
            "keywords": [
                "filesystem",
                "iterator"
            ],
            "support": {
                "issues": "https://github.com/sebastianbergmann/php-file-iterator/issues",
                "source": "https://github.com/sebastianbergmann/php-file-iterator/tree/3.0.5"
            },
            "funding": [
                {
                    "url": "https://github.com/sebastianbergmann",
                    "type": "github"
                }
            ],
            "time": "2020-09-28T05:57:25+00:00"
        },
        {
            "name": "phpunit/php-invoker",
            "version": "3.1.1",
            "source": {
                "type": "git",
                "url": "https://github.com/sebastianbergmann/php-invoker.git",
                "reference": "5a10147d0aaf65b58940a0b72f71c9ac0423cc67"
            },
            "dist": {
                "type": "zip",
                "url": "https://api.github.com/repos/sebastianbergmann/php-invoker/zipball/5a10147d0aaf65b58940a0b72f71c9ac0423cc67",
                "reference": "5a10147d0aaf65b58940a0b72f71c9ac0423cc67",
                "shasum": ""
            },
            "require": {
                "php": ">=7.3"
            },
            "require-dev": {
                "ext-pcntl": "*",
                "phpunit/phpunit": "^9.3"
            },
            "suggest": {
                "ext-pcntl": "*"
            },
            "type": "library",
            "extra": {
                "branch-alias": {
                    "dev-master": "3.1-dev"
                }
            },
            "autoload": {
                "classmap": [
                    "src/"
                ]
            },
            "notification-url": "https://packagist.org/downloads/",
            "license": [
                "BSD-3-Clause"
            ],
            "authors": [
                {
                    "name": "Sebastian Bergmann",
                    "email": "sebastian@phpunit.de",
                    "role": "lead"
                }
            ],
            "description": "Invoke callables with a timeout",
            "homepage": "https://github.com/sebastianbergmann/php-invoker/",
            "keywords": [
                "process"
            ],
            "support": {
                "issues": "https://github.com/sebastianbergmann/php-invoker/issues",
                "source": "https://github.com/sebastianbergmann/php-invoker/tree/3.1.1"
            },
            "funding": [
                {
                    "url": "https://github.com/sebastianbergmann",
                    "type": "github"
                }
            ],
            "time": "2020-09-28T05:58:55+00:00"
        },
        {
            "name": "phpunit/php-text-template",
            "version": "2.0.3",
            "source": {
                "type": "git",
                "url": "https://github.com/sebastianbergmann/php-text-template.git",
                "reference": "18c887016e60e52477e54534956d7b47bc52cd84"
            },
            "dist": {
                "type": "zip",
                "url": "https://api.github.com/repos/sebastianbergmann/php-text-template/zipball/18c887016e60e52477e54534956d7b47bc52cd84",
                "reference": "18c887016e60e52477e54534956d7b47bc52cd84",
                "shasum": ""
            },
            "require": {
                "php": ">=7.3"
            },
            "require-dev": {
                "phpunit/phpunit": "^9.3"
            },
            "type": "library",
            "extra": {
                "branch-alias": {
                    "dev-master": "2.0-dev"
                }
            },
            "autoload": {
                "classmap": [
                    "src/"
                ]
            },
            "notification-url": "https://packagist.org/downloads/",
            "license": [
                "BSD-3-Clause"
            ],
            "authors": [
                {
                    "name": "Sebastian Bergmann",
                    "email": "sebastian@phpunit.de",
                    "role": "lead"
                }
            ],
            "description": "Simple template engine.",
            "homepage": "https://github.com/sebastianbergmann/php-text-template/",
            "keywords": [
                "template"
            ],
            "support": {
                "issues": "https://github.com/sebastianbergmann/php-text-template/issues",
                "source": "https://github.com/sebastianbergmann/php-text-template/tree/2.0.3"
            },
            "funding": [
                {
                    "url": "https://github.com/sebastianbergmann",
                    "type": "github"
                }
            ],
            "time": "2020-09-28T06:03:05+00:00"
        },
        {
            "name": "phpunit/php-timer",
            "version": "5.0.2",
            "source": {
                "type": "git",
                "url": "https://github.com/sebastianbergmann/php-timer.git",
                "reference": "c9ff14f493699e2f6adee9fd06a0245b276643b7"
            },
            "dist": {
                "type": "zip",
                "url": "https://api.github.com/repos/sebastianbergmann/php-timer/zipball/c9ff14f493699e2f6adee9fd06a0245b276643b7",
                "reference": "c9ff14f493699e2f6adee9fd06a0245b276643b7",
                "shasum": ""
            },
            "require": {
                "php": ">=7.3"
            },
            "require-dev": {
                "phpunit/phpunit": "^9.3"
            },
            "type": "library",
            "extra": {
                "branch-alias": {
                    "dev-master": "5.0-dev"
                }
            },
            "autoload": {
                "classmap": [
                    "src/"
                ]
            },
            "notification-url": "https://packagist.org/downloads/",
            "license": [
                "BSD-3-Clause"
            ],
            "authors": [
                {
                    "name": "Sebastian Bergmann",
                    "email": "sebastian@phpunit.de",
                    "role": "lead"
                }
            ],
            "description": "Utility class for timing",
            "homepage": "https://github.com/sebastianbergmann/php-timer/",
            "keywords": [
                "timer"
            ],
            "support": {
                "issues": "https://github.com/sebastianbergmann/php-timer/issues",
                "source": "https://github.com/sebastianbergmann/php-timer/tree/5.0.2"
            },
            "funding": [
                {
                    "url": "https://github.com/sebastianbergmann",
                    "type": "github"
                }
            ],
            "time": "2020-09-28T06:00:25+00:00"
        },
        {
            "name": "phpunit/phpunit",
            "version": "9.5.26",
            "source": {
                "type": "git",
                "url": "https://github.com/sebastianbergmann/phpunit.git",
                "reference": "851867efcbb6a1b992ec515c71cdcf20d895e9d2"
            },
            "dist": {
                "type": "zip",
                "url": "https://api.github.com/repos/sebastianbergmann/phpunit/zipball/851867efcbb6a1b992ec515c71cdcf20d895e9d2",
                "reference": "851867efcbb6a1b992ec515c71cdcf20d895e9d2",
                "shasum": ""
            },
            "require": {
                "doctrine/instantiator": "^1.3.1",
                "ext-dom": "*",
                "ext-json": "*",
                "ext-libxml": "*",
                "ext-mbstring": "*",
                "ext-xml": "*",
                "ext-xmlwriter": "*",
                "myclabs/deep-copy": "^1.10.1",
                "phar-io/manifest": "^2.0.3",
                "phar-io/version": "^3.0.2",
                "php": ">=7.3",
                "phpunit/php-code-coverage": "^9.2.13",
                "phpunit/php-file-iterator": "^3.0.5",
                "phpunit/php-invoker": "^3.1.1",
                "phpunit/php-text-template": "^2.0.3",
                "phpunit/php-timer": "^5.0.2",
                "sebastian/cli-parser": "^1.0.1",
                "sebastian/code-unit": "^1.0.6",
                "sebastian/comparator": "^4.0.8",
                "sebastian/diff": "^4.0.3",
                "sebastian/environment": "^5.1.3",
                "sebastian/exporter": "^4.0.5",
                "sebastian/global-state": "^5.0.1",
                "sebastian/object-enumerator": "^4.0.3",
                "sebastian/resource-operations": "^3.0.3",
                "sebastian/type": "^3.2",
                "sebastian/version": "^3.0.2"
            },
            "suggest": {
                "ext-soap": "*",
                "ext-xdebug": "*"
            },
            "bin": [
                "phpunit"
            ],
            "type": "library",
            "extra": {
                "branch-alias": {
                    "dev-master": "9.5-dev"
                }
            },
            "autoload": {
                "files": [
                    "src/Framework/Assert/Functions.php"
                ],
                "classmap": [
                    "src/"
                ]
            },
            "notification-url": "https://packagist.org/downloads/",
            "license": [
                "BSD-3-Clause"
            ],
            "authors": [
                {
                    "name": "Sebastian Bergmann",
                    "email": "sebastian@phpunit.de",
                    "role": "lead"
                }
            ],
            "description": "The PHP Unit Testing framework.",
            "homepage": "https://phpunit.de/",
            "keywords": [
                "phpunit",
                "testing",
                "xunit"
            ],
            "support": {
                "issues": "https://github.com/sebastianbergmann/phpunit/issues",
                "source": "https://github.com/sebastianbergmann/phpunit/tree/9.5.26"
            },
            "funding": [
                {
                    "url": "https://phpunit.de/sponsors.html",
                    "type": "custom"
                },
                {
                    "url": "https://github.com/sebastianbergmann",
                    "type": "github"
                },
                {
                    "url": "https://tidelift.com/funding/github/packagist/phpunit/phpunit",
                    "type": "tidelift"
                }
            ],
            "time": "2022-10-28T06:00:21+00:00"
        },
        {
            "name": "sebastian/cli-parser",
            "version": "1.0.1",
            "source": {
                "type": "git",
                "url": "https://github.com/sebastianbergmann/cli-parser.git",
                "reference": "442e7c7e687e42adc03470c7b668bc4b2402c0b2"
            },
            "dist": {
                "type": "zip",
                "url": "https://api.github.com/repos/sebastianbergmann/cli-parser/zipball/442e7c7e687e42adc03470c7b668bc4b2402c0b2",
                "reference": "442e7c7e687e42adc03470c7b668bc4b2402c0b2",
                "shasum": ""
            },
            "require": {
                "php": ">=7.3"
            },
            "require-dev": {
                "phpunit/phpunit": "^9.3"
            },
            "type": "library",
            "extra": {
                "branch-alias": {
                    "dev-master": "1.0-dev"
                }
            },
            "autoload": {
                "classmap": [
                    "src/"
                ]
            },
            "notification-url": "https://packagist.org/downloads/",
            "license": [
                "BSD-3-Clause"
            ],
            "authors": [
                {
                    "name": "Sebastian Bergmann",
                    "email": "sebastian@phpunit.de",
                    "role": "lead"
                }
            ],
            "description": "Library for parsing CLI options",
            "homepage": "https://github.com/sebastianbergmann/cli-parser",
            "support": {
                "issues": "https://github.com/sebastianbergmann/cli-parser/issues",
                "source": "https://github.com/sebastianbergmann/cli-parser/tree/1.0.1"
            },
            "funding": [
                {
                    "url": "https://github.com/sebastianbergmann",
                    "type": "github"
                }
            ],
            "time": "2020-09-28T06:08:49+00:00"
        },
        {
            "name": "sebastian/code-unit",
            "version": "1.0.6",
            "source": {
                "type": "git",
                "url": "https://github.com/sebastianbergmann/code-unit.git",
                "reference": "d3a241b6028ff9d8e97d2b6ebd4090d01f92fad8"
            },
            "dist": {
                "type": "zip",
                "url": "https://api.github.com/repos/sebastianbergmann/code-unit/zipball/d3a241b6028ff9d8e97d2b6ebd4090d01f92fad8",
                "reference": "d3a241b6028ff9d8e97d2b6ebd4090d01f92fad8",
                "shasum": ""
            },
            "require": {
                "php": ">=7.3"
            },
            "require-dev": {
                "phpunit/phpunit": "^9.3"
            },
            "type": "library",
            "extra": {
                "branch-alias": {
                    "dev-master": "1.0-dev"
                }
            },
            "autoload": {
                "classmap": [
                    "src/"
                ]
            },
            "notification-url": "https://packagist.org/downloads/",
            "license": [
                "BSD-3-Clause"
            ],
            "authors": [
                {
                    "name": "Sebastian Bergmann",
                    "email": "sebastian@phpunit.de",
                    "role": "lead"
                }
            ],
            "description": "Collection of value objects that represent the PHP code units",
            "homepage": "https://github.com/sebastianbergmann/code-unit",
            "support": {
                "issues": "https://github.com/sebastianbergmann/code-unit/issues",
                "source": "https://github.com/sebastianbergmann/code-unit/tree/1.0.6"
            },
            "funding": [
                {
                    "url": "https://github.com/sebastianbergmann",
                    "type": "github"
                }
            ],
            "time": "2020-09-28T05:28:46+00:00"
        },
        {
            "name": "sebastian/code-unit-reverse-lookup",
            "version": "2.0.2",
            "source": {
                "type": "git",
                "url": "https://github.com/sebastianbergmann/code-unit-reverse-lookup.git",
                "reference": "ee51f9bb0c6d8a43337055db3120829fa14da819"
            },
            "dist": {
                "type": "zip",
                "url": "https://api.github.com/repos/sebastianbergmann/code-unit-reverse-lookup/zipball/ee51f9bb0c6d8a43337055db3120829fa14da819",
                "reference": "ee51f9bb0c6d8a43337055db3120829fa14da819",
                "shasum": ""
            },
            "require": {
                "php": "^7.3 || ^8.0"
            },
            "require-dev": {
                "phpunit/phpunit": "^9.0"
            },
            "type": "library",
            "extra": {
                "branch-alias": {
                    "dev-master": "2.0-dev"
                }
            },
            "autoload": {
                "classmap": [
                    "src/"
                ]
            },
            "notification-url": "https://packagist.org/downloads/",
            "license": [
                "BSD-3-Clause"
            ],
            "authors": [
                {
                    "name": "Sebastian Bergmann",
                    "email": "sebastian@phpunit.de"
                }
            ],
            "description": "Looks up which function or method a line of code belongs to",
            "homepage": "https://github.com/sebastianbergmann/code-unit-reverse-lookup/",
            "support": {
                "issues": "https://github.com/sebastianbergmann/code-unit-reverse-lookup/issues",
                "source": "https://github.com/sebastianbergmann/code-unit-reverse-lookup/tree/master"
            },
            "funding": [
                {
                    "url": "https://github.com/sebastianbergmann",
                    "type": "github"
                }
            ],
            "time": "2020-06-26T12:04:00+00:00"
        },
        {
            "name": "sebastian/comparator",
            "version": "4.0.8",
            "source": {
                "type": "git",
                "url": "https://github.com/sebastianbergmann/comparator.git",
                "reference": "fa0f136dd2334583309d32b62544682ee972b51a"
            },
            "dist": {
                "type": "zip",
                "url": "https://api.github.com/repos/sebastianbergmann/comparator/zipball/fa0f136dd2334583309d32b62544682ee972b51a",
                "reference": "fa0f136dd2334583309d32b62544682ee972b51a",
                "shasum": ""
            },
            "require": {
                "php": ">=7.3",
                "sebastian/diff": "^4.0",
                "sebastian/exporter": "^4.0"
            },
            "require-dev": {
                "phpunit/phpunit": "^9.3"
            },
            "type": "library",
            "extra": {
                "branch-alias": {
                    "dev-master": "4.0-dev"
                }
            },
            "autoload": {
                "classmap": [
                    "src/"
                ]
            },
            "notification-url": "https://packagist.org/downloads/",
            "license": [
                "BSD-3-Clause"
            ],
            "authors": [
                {
                    "name": "Sebastian Bergmann",
                    "email": "sebastian@phpunit.de"
                },
                {
                    "name": "Jeff Welch",
                    "email": "whatthejeff@gmail.com"
                },
                {
                    "name": "Volker Dusch",
                    "email": "github@wallbash.com"
                },
                {
                    "name": "Bernhard Schussek",
                    "email": "bschussek@2bepublished.at"
                }
            ],
            "description": "Provides the functionality to compare PHP values for equality",
            "homepage": "https://github.com/sebastianbergmann/comparator",
            "keywords": [
                "comparator",
                "compare",
                "equality"
            ],
            "support": {
                "issues": "https://github.com/sebastianbergmann/comparator/issues",
                "source": "https://github.com/sebastianbergmann/comparator/tree/4.0.8"
            },
            "funding": [
                {
                    "url": "https://github.com/sebastianbergmann",
                    "type": "github"
                }
            ],
            "time": "2022-09-14T12:41:17+00:00"
        },
        {
            "name": "sebastian/complexity",
            "version": "2.0.0",
            "source": {
                "type": "git",
                "url": "https://github.com/sebastianbergmann/complexity.git",
                "reference": "33fcd6a26656c6546f70871244ecba4b4dced097"
            },
            "dist": {
                "type": "zip",
                "url": "https://api.github.com/repos/sebastianbergmann/complexity/zipball/33fcd6a26656c6546f70871244ecba4b4dced097",
                "reference": "33fcd6a26656c6546f70871244ecba4b4dced097",
                "shasum": ""
            },
            "require": {
                "nikic/php-parser": "^4.7",
                "php": "^7.3 || ^8.0"
            },
            "require-dev": {
                "phpunit/phpunit": "^9.2"
            },
            "type": "library",
            "extra": {
                "branch-alias": {
                    "dev-master": "2.0-dev"
                }
            },
            "autoload": {
                "classmap": [
                    "src/"
                ]
            },
            "notification-url": "https://packagist.org/downloads/",
            "license": [
                "BSD-3-Clause"
            ],
            "authors": [
                {
                    "name": "Sebastian Bergmann",
                    "email": "sebastian@phpunit.de",
                    "role": "lead"
                }
            ],
            "description": "Library for calculating the complexity of PHP code units",
            "homepage": "https://github.com/sebastianbergmann/complexity",
            "support": {
                "issues": "https://github.com/sebastianbergmann/complexity/issues",
                "source": "https://github.com/sebastianbergmann/complexity/tree/2.0.0"
            },
            "funding": [
                {
                    "url": "https://github.com/sebastianbergmann",
                    "type": "github"
                }
            ],
            "time": "2020-07-25T14:01:34+00:00"
        },
        {
            "name": "sebastian/environment",
            "version": "5.1.3",
            "source": {
                "type": "git",
                "url": "https://github.com/sebastianbergmann/environment.git",
                "reference": "388b6ced16caa751030f6a69e588299fa09200ac"
            },
            "dist": {
                "type": "zip",
                "url": "https://api.github.com/repos/sebastianbergmann/environment/zipball/388b6ced16caa751030f6a69e588299fa09200ac",
                "reference": "388b6ced16caa751030f6a69e588299fa09200ac",
                "shasum": ""
            },
            "require": {
                "php": ">=7.3"
            },
            "require-dev": {
                "phpunit/phpunit": "^9.3"
            },
            "suggest": {
                "ext-posix": "*"
            },
            "type": "library",
            "extra": {
                "branch-alias": {
                    "dev-master": "5.1-dev"
                }
            },
            "autoload": {
                "classmap": [
                    "src/"
                ]
            },
            "notification-url": "https://packagist.org/downloads/",
            "license": [
                "BSD-3-Clause"
            ],
            "authors": [
                {
                    "name": "Sebastian Bergmann",
                    "email": "sebastian@phpunit.de"
                }
            ],
            "description": "Provides functionality to handle HHVM/PHP environments",
            "homepage": "http://www.github.com/sebastianbergmann/environment",
            "keywords": [
                "Xdebug",
                "environment",
                "hhvm"
            ],
            "support": {
                "issues": "https://github.com/sebastianbergmann/environment/issues",
                "source": "https://github.com/sebastianbergmann/environment/tree/5.1.3"
            },
            "funding": [
                {
                    "url": "https://github.com/sebastianbergmann",
                    "type": "github"
                }
            ],
            "time": "2020-09-28T05:52:38+00:00"
        },
        {
            "name": "sebastian/exporter",
            "version": "4.0.5",
            "source": {
                "type": "git",
                "url": "https://github.com/sebastianbergmann/exporter.git",
                "reference": "ac230ed27f0f98f597c8a2b6eb7ac563af5e5b9d"
            },
            "dist": {
                "type": "zip",
                "url": "https://api.github.com/repos/sebastianbergmann/exporter/zipball/ac230ed27f0f98f597c8a2b6eb7ac563af5e5b9d",
                "reference": "ac230ed27f0f98f597c8a2b6eb7ac563af5e5b9d",
                "shasum": ""
            },
            "require": {
                "php": ">=7.3",
                "sebastian/recursion-context": "^4.0"
            },
            "require-dev": {
                "ext-mbstring": "*",
                "phpunit/phpunit": "^9.3"
            },
            "type": "library",
            "extra": {
                "branch-alias": {
                    "dev-master": "4.0-dev"
                }
            },
            "autoload": {
                "classmap": [
                    "src/"
                ]
            },
            "notification-url": "https://packagist.org/downloads/",
            "license": [
                "BSD-3-Clause"
            ],
            "authors": [
                {
                    "name": "Sebastian Bergmann",
                    "email": "sebastian@phpunit.de"
                },
                {
                    "name": "Jeff Welch",
                    "email": "whatthejeff@gmail.com"
                },
                {
                    "name": "Volker Dusch",
                    "email": "github@wallbash.com"
                },
                {
                    "name": "Adam Harvey",
                    "email": "aharvey@php.net"
                },
                {
                    "name": "Bernhard Schussek",
                    "email": "bschussek@gmail.com"
                }
            ],
            "description": "Provides the functionality to export PHP variables for visualization",
            "homepage": "https://www.github.com/sebastianbergmann/exporter",
            "keywords": [
                "export",
                "exporter"
            ],
            "support": {
                "issues": "https://github.com/sebastianbergmann/exporter/issues",
                "source": "https://github.com/sebastianbergmann/exporter/tree/4.0.5"
            },
            "funding": [
                {
                    "url": "https://github.com/sebastianbergmann",
                    "type": "github"
                }
            ],
            "time": "2022-09-14T06:03:37+00:00"
        },
        {
            "name": "sebastian/global-state",
            "version": "5.0.1",
            "source": {
                "type": "git",
                "url": "https://github.com/sebastianbergmann/global-state.git",
                "reference": "ea779cb749a478b22a2564ac41cd7bda79c78dc7"
            },
            "dist": {
                "type": "zip",
                "url": "https://api.github.com/repos/sebastianbergmann/global-state/zipball/ea779cb749a478b22a2564ac41cd7bda79c78dc7",
                "reference": "ea779cb749a478b22a2564ac41cd7bda79c78dc7",
                "shasum": ""
            },
            "require": {
                "php": ">=7.3",
                "sebastian/object-reflector": "^2.0",
                "sebastian/recursion-context": "^4.0"
            },
            "require-dev": {
                "ext-dom": "*",
                "phpunit/phpunit": "^9.3"
            },
            "suggest": {
                "ext-uopz": "*"
            },
            "type": "library",
            "extra": {
                "branch-alias": {
                    "dev-master": "5.0-dev"
                }
            },
            "autoload": {
                "classmap": [
                    "src/"
                ]
            },
            "notification-url": "https://packagist.org/downloads/",
            "license": [
                "BSD-3-Clause"
            ],
            "authors": [
                {
                    "name": "Sebastian Bergmann",
                    "email": "sebastian@phpunit.de"
                }
            ],
            "description": "Snapshotting of global state",
            "homepage": "http://www.github.com/sebastianbergmann/global-state",
            "keywords": [
                "global state"
            ],
            "support": {
                "issues": "https://github.com/sebastianbergmann/global-state/issues",
                "source": "https://github.com/sebastianbergmann/global-state/tree/5.0.1"
            },
            "funding": [
                {
                    "url": "https://github.com/sebastianbergmann",
                    "type": "github"
                }
            ],
            "time": "2020-09-28T05:54:06+00:00"
        },
        {
            "name": "sebastian/lines-of-code",
            "version": "1.0.3",
            "source": {
                "type": "git",
                "url": "https://github.com/sebastianbergmann/lines-of-code.git",
                "reference": "c1c2e997aa3146983ed888ad08b15470a2e22ecc"
            },
            "dist": {
                "type": "zip",
                "url": "https://api.github.com/repos/sebastianbergmann/lines-of-code/zipball/c1c2e997aa3146983ed888ad08b15470a2e22ecc",
                "reference": "c1c2e997aa3146983ed888ad08b15470a2e22ecc",
                "shasum": ""
            },
            "require": {
                "nikic/php-parser": "^4.6",
                "php": ">=7.3"
            },
            "require-dev": {
                "phpunit/phpunit": "^9.3"
            },
            "type": "library",
            "extra": {
                "branch-alias": {
                    "dev-master": "1.0-dev"
                }
            },
            "autoload": {
                "classmap": [
                    "src/"
                ]
            },
            "notification-url": "https://packagist.org/downloads/",
            "license": [
                "BSD-3-Clause"
            ],
            "authors": [
                {
                    "name": "Sebastian Bergmann",
                    "email": "sebastian@phpunit.de",
                    "role": "lead"
                }
            ],
            "description": "Library for counting the lines of code in PHP source code",
            "homepage": "https://github.com/sebastianbergmann/lines-of-code",
            "support": {
                "issues": "https://github.com/sebastianbergmann/lines-of-code/issues",
                "source": "https://github.com/sebastianbergmann/lines-of-code/tree/1.0.3"
            },
            "funding": [
                {
                    "url": "https://github.com/sebastianbergmann",
                    "type": "github"
                }
            ],
            "time": "2020-11-28T06:42:11+00:00"
        },
        {
            "name": "sebastian/object-enumerator",
            "version": "4.0.3",
            "source": {
                "type": "git",
                "url": "https://github.com/sebastianbergmann/object-enumerator.git",
                "reference": "f6f5957013d84725427d361507e13513702888a4"
            },
            "dist": {
                "type": "zip",
                "url": "https://api.github.com/repos/sebastianbergmann/object-enumerator/zipball/f6f5957013d84725427d361507e13513702888a4",
                "reference": "f6f5957013d84725427d361507e13513702888a4",
                "shasum": ""
            },
            "require": {
                "php": ">=7.3",
                "sebastian/object-reflector": "^2.0",
                "sebastian/recursion-context": "^4.0"
            },
            "require-dev": {
                "phpunit/phpunit": "^9.3"
            },
            "type": "library",
            "extra": {
                "branch-alias": {
                    "dev-master": "4.0-dev"
                }
            },
            "autoload": {
                "classmap": [
                    "src/"
                ]
            },
            "notification-url": "https://packagist.org/downloads/",
            "license": [
                "BSD-3-Clause"
            ],
            "authors": [
                {
                    "name": "Sebastian Bergmann",
                    "email": "sebastian@phpunit.de"
                }
            ],
            "description": "Traverses array structures and object graphs to enumerate all referenced objects",
            "homepage": "https://github.com/sebastianbergmann/object-enumerator/",
            "support": {
                "issues": "https://github.com/sebastianbergmann/object-enumerator/issues",
                "source": "https://github.com/sebastianbergmann/object-enumerator/tree/4.0.3"
            },
            "funding": [
                {
                    "url": "https://github.com/sebastianbergmann",
                    "type": "github"
                }
            ],
            "time": "2020-09-28T05:55:06+00:00"
        },
        {
            "name": "sebastian/object-reflector",
            "version": "2.0.2",
            "source": {
                "type": "git",
                "url": "https://github.com/sebastianbergmann/object-reflector.git",
                "reference": "127a46f6b057441b201253526f81d5406d6c7840"
            },
            "dist": {
                "type": "zip",
                "url": "https://api.github.com/repos/sebastianbergmann/object-reflector/zipball/127a46f6b057441b201253526f81d5406d6c7840",
                "reference": "127a46f6b057441b201253526f81d5406d6c7840",
                "shasum": ""
            },
            "require": {
                "php": "^7.3 || ^8.0"
            },
            "require-dev": {
                "phpunit/phpunit": "^9.0"
            },
            "type": "library",
            "extra": {
                "branch-alias": {
                    "dev-master": "2.0-dev"
                }
            },
            "autoload": {
                "classmap": [
                    "src/"
                ]
            },
            "notification-url": "https://packagist.org/downloads/",
            "license": [
                "BSD-3-Clause"
            ],
            "authors": [
                {
                    "name": "Sebastian Bergmann",
                    "email": "sebastian@phpunit.de"
                }
            ],
            "description": "Allows reflection of object attributes, including inherited and non-public ones",
            "homepage": "https://github.com/sebastianbergmann/object-reflector/",
            "support": {
                "issues": "https://github.com/sebastianbergmann/object-reflector/issues",
                "source": "https://github.com/sebastianbergmann/object-reflector/tree/master"
            },
            "funding": [
                {
                    "url": "https://github.com/sebastianbergmann",
                    "type": "github"
                }
            ],
            "time": "2020-06-26T12:12:55+00:00"
        },
        {
            "name": "sebastian/recursion-context",
            "version": "4.0.2",
            "source": {
                "type": "git",
                "url": "https://github.com/sebastianbergmann/recursion-context.git",
                "reference": "062231bf61d2b9448c4fa5a7643b5e1829c11d63"
            },
            "dist": {
                "type": "zip",
                "url": "https://api.github.com/repos/sebastianbergmann/recursion-context/zipball/062231bf61d2b9448c4fa5a7643b5e1829c11d63",
                "reference": "062231bf61d2b9448c4fa5a7643b5e1829c11d63",
                "shasum": ""
            },
            "require": {
                "php": "^7.3 || ^8.0"
            },
            "require-dev": {
                "phpunit/phpunit": "^9.0"
            },
            "type": "library",
            "extra": {
                "branch-alias": {
                    "dev-master": "4.0-dev"
                }
            },
            "autoload": {
                "classmap": [
                    "src/"
                ]
            },
            "notification-url": "https://packagist.org/downloads/",
            "license": [
                "BSD-3-Clause"
            ],
            "authors": [
                {
                    "name": "Sebastian Bergmann",
                    "email": "sebastian@phpunit.de"
                },
                {
                    "name": "Jeff Welch",
                    "email": "whatthejeff@gmail.com"
                },
                {
                    "name": "Adam Harvey",
                    "email": "aharvey@php.net"
                }
            ],
            "description": "Provides functionality to recursively process PHP variables",
            "homepage": "http://www.github.com/sebastianbergmann/recursion-context",
            "support": {
                "issues": "https://github.com/sebastianbergmann/recursion-context/issues",
                "source": "https://github.com/sebastianbergmann/recursion-context/tree/master"
            },
            "funding": [
                {
                    "url": "https://github.com/sebastianbergmann",
                    "type": "github"
                }
            ],
            "time": "2020-06-26T12:14:17+00:00"
        },
        {
            "name": "sebastian/resource-operations",
            "version": "3.0.3",
            "source": {
                "type": "git",
                "url": "https://github.com/sebastianbergmann/resource-operations.git",
                "reference": "0f4443cb3a1d92ce809899753bc0d5d5a8dd19a8"
            },
            "dist": {
                "type": "zip",
                "url": "https://api.github.com/repos/sebastianbergmann/resource-operations/zipball/0f4443cb3a1d92ce809899753bc0d5d5a8dd19a8",
                "reference": "0f4443cb3a1d92ce809899753bc0d5d5a8dd19a8",
                "shasum": ""
            },
            "require": {
                "php": ">=7.3"
            },
            "require-dev": {
                "phpunit/phpunit": "^9.0"
            },
            "type": "library",
            "extra": {
                "branch-alias": {
                    "dev-master": "3.0-dev"
                }
            },
            "autoload": {
                "classmap": [
                    "src/"
                ]
            },
            "notification-url": "https://packagist.org/downloads/",
            "license": [
                "BSD-3-Clause"
            ],
            "authors": [
                {
                    "name": "Sebastian Bergmann",
                    "email": "sebastian@phpunit.de"
                }
            ],
            "description": "Provides a list of PHP built-in functions that operate on resources",
            "homepage": "https://www.github.com/sebastianbergmann/resource-operations",
            "support": {
                "issues": "https://github.com/sebastianbergmann/resource-operations/issues",
                "source": "https://github.com/sebastianbergmann/resource-operations/tree/3.0.3"
            },
            "funding": [
                {
                    "url": "https://github.com/sebastianbergmann",
                    "type": "github"
                }
            ],
            "time": "2020-09-28T06:45:17+00:00"
        },
        {
            "name": "sebastian/type",
            "version": "3.2.0",
            "source": {
                "type": "git",
                "url": "https://github.com/sebastianbergmann/type.git",
                "reference": "fb3fe09c5f0bae6bc27ef3ce933a1e0ed9464b6e"
            },
            "dist": {
                "type": "zip",
                "url": "https://api.github.com/repos/sebastianbergmann/type/zipball/fb3fe09c5f0bae6bc27ef3ce933a1e0ed9464b6e",
                "reference": "fb3fe09c5f0bae6bc27ef3ce933a1e0ed9464b6e",
                "shasum": ""
            },
            "require": {
                "php": ">=7.3"
            },
            "require-dev": {
                "phpunit/phpunit": "^9.5"
            },
            "type": "library",
            "extra": {
                "branch-alias": {
                    "dev-master": "3.2-dev"
                }
            },
            "autoload": {
                "classmap": [
                    "src/"
                ]
            },
            "notification-url": "https://packagist.org/downloads/",
            "license": [
                "BSD-3-Clause"
            ],
            "authors": [
                {
                    "name": "Sebastian Bergmann",
                    "email": "sebastian@phpunit.de",
                    "role": "lead"
                }
            ],
            "description": "Collection of value objects that represent the types of the PHP type system",
            "homepage": "https://github.com/sebastianbergmann/type",
            "support": {
                "issues": "https://github.com/sebastianbergmann/type/issues",
                "source": "https://github.com/sebastianbergmann/type/tree/3.2.0"
            },
            "funding": [
                {
                    "url": "https://github.com/sebastianbergmann",
                    "type": "github"
                }
            ],
            "time": "2022-09-12T14:47:03+00:00"
        },
        {
            "name": "sebastian/version",
            "version": "3.0.2",
            "source": {
                "type": "git",
                "url": "https://github.com/sebastianbergmann/version.git",
                "reference": "c6c1022351a901512170118436c764e473f6de8c"
            },
            "dist": {
                "type": "zip",
                "url": "https://api.github.com/repos/sebastianbergmann/version/zipball/c6c1022351a901512170118436c764e473f6de8c",
                "reference": "c6c1022351a901512170118436c764e473f6de8c",
                "shasum": ""
            },
            "require": {
                "php": ">=7.3"
            },
            "type": "library",
            "extra": {
                "branch-alias": {
                    "dev-master": "3.0-dev"
                }
            },
            "autoload": {
                "classmap": [
                    "src/"
                ]
            },
            "notification-url": "https://packagist.org/downloads/",
            "license": [
                "BSD-3-Clause"
            ],
            "authors": [
                {
                    "name": "Sebastian Bergmann",
                    "email": "sebastian@phpunit.de",
                    "role": "lead"
                }
            ],
            "description": "Library that helps with managing the version number of Git-hosted PHP projects",
            "homepage": "https://github.com/sebastianbergmann/version",
            "support": {
                "issues": "https://github.com/sebastianbergmann/version/issues",
                "source": "https://github.com/sebastianbergmann/version/tree/3.0.2"
            },
            "funding": [
                {
                    "url": "https://github.com/sebastianbergmann",
                    "type": "github"
                }
            ],
            "time": "2020-09-28T06:39:44+00:00"
        },
        {
            "name": "symfony/phpunit-bridge",
            "version": "v6.1.6",
            "source": {
                "type": "git",
                "url": "https://github.com/symfony/phpunit-bridge.git",
                "reference": "07cf788ac9ae83b59d46599bb5098c3add88c68b"
            },
            "dist": {
                "type": "zip",
                "url": "https://api.github.com/repos/symfony/phpunit-bridge/zipball/07cf788ac9ae83b59d46599bb5098c3add88c68b",
                "reference": "07cf788ac9ae83b59d46599bb5098c3add88c68b",
                "shasum": ""
            },
            "require": {
                "php": ">=7.1.3"
            },
            "conflict": {
                "phpunit/phpunit": "<7.5|9.1.2"
            },
            "require-dev": {
                "symfony/deprecation-contracts": "^2.1|^3.0",
                "symfony/error-handler": "^5.4|^6.0"
            },
            "suggest": {
                "symfony/error-handler": "For tracking deprecated interfaces usages at runtime with DebugClassLoader"
            },
            "bin": [
                "bin/simple-phpunit"
            ],
            "type": "symfony-bridge",
            "extra": {
                "thanks": {
                    "name": "phpunit/phpunit",
                    "url": "https://github.com/sebastianbergmann/phpunit"
                }
            },
            "autoload": {
                "files": [
                    "bootstrap.php"
                ],
                "psr-4": {
                    "Symfony\\Bridge\\PhpUnit\\": ""
                },
                "exclude-from-classmap": [
                    "/Tests/"
                ]
            },
            "notification-url": "https://packagist.org/downloads/",
            "license": [
                "MIT"
            ],
            "authors": [
                {
                    "name": "Nicolas Grekas",
                    "email": "p@tchwork.com"
                },
                {
                    "name": "Symfony Community",
                    "homepage": "https://symfony.com/contributors"
                }
            ],
            "description": "Provides utilities for PHPUnit, especially user deprecation notices management",
            "homepage": "https://symfony.com",
            "support": {
                "source": "https://github.com/symfony/phpunit-bridge/tree/v6.1.6"
            },
            "funding": [
                {
                    "url": "https://symfony.com/sponsor",
                    "type": "custom"
                },
                {
                    "url": "https://github.com/fabpot",
                    "type": "github"
                },
                {
                    "url": "https://tidelift.com/funding/github/packagist/symfony/symfony",
                    "type": "tidelift"
                }
            ],
            "time": "2022-10-07T08:04:03+00:00"
        },
        {
            "name": "symfony/yaml",
            "version": "v6.2.0",
            "source": {
                "type": "git",
                "url": "https://github.com/symfony/yaml.git",
                "reference": "f2570f21bd4adc3589aa3133323273995109bae0"
            },
            "dist": {
                "type": "zip",
                "url": "https://api.github.com/repos/symfony/yaml/zipball/f2570f21bd4adc3589aa3133323273995109bae0",
                "reference": "f2570f21bd4adc3589aa3133323273995109bae0",
                "shasum": ""
            },
            "require": {
                "php": ">=8.1",
                "symfony/polyfill-ctype": "^1.8"
            },
            "conflict": {
                "symfony/console": "<5.4"
            },
            "require-dev": {
                "symfony/console": "^5.4|^6.0"
            },
            "suggest": {
                "symfony/console": "For validating YAML files using the lint command"
            },
            "bin": [
                "Resources/bin/yaml-lint"
            ],
            "type": "library",
            "autoload": {
                "psr-4": {
                    "Symfony\\Component\\Yaml\\": ""
                },
                "exclude-from-classmap": [
                    "/Tests/"
                ]
            },
            "notification-url": "https://packagist.org/downloads/",
            "license": [
                "MIT"
            ],
            "authors": [
                {
                    "name": "Fabien Potencier",
                    "email": "fabien@symfony.com"
                },
                {
                    "name": "Symfony Community",
                    "homepage": "https://symfony.com/contributors"
                }
            ],
            "description": "Loads and dumps YAML files",
            "homepage": "https://symfony.com",
            "support": {
                "source": "https://github.com/symfony/yaml/tree/v6.2.0"
            },
            "funding": [
                {
                    "url": "https://symfony.com/sponsor",
                    "type": "custom"
                },
                {
                    "url": "https://github.com/fabpot",
                    "type": "github"
                },
                {
                    "url": "https://tidelift.com/funding/github/packagist/symfony/symfony",
                    "type": "tidelift"
                }
            ],
            "time": "2022-11-25T19:00:27+00:00"
        },
        {
            "name": "theseer/tokenizer",
            "version": "1.2.0",
            "source": {
                "type": "git",
                "url": "https://github.com/theseer/tokenizer.git",
                "reference": "75a63c33a8577608444246075ea0af0d052e452a"
            },
            "dist": {
                "type": "zip",
                "url": "https://api.github.com/repos/theseer/tokenizer/zipball/75a63c33a8577608444246075ea0af0d052e452a",
                "reference": "75a63c33a8577608444246075ea0af0d052e452a",
                "shasum": ""
            },
            "require": {
                "ext-dom": "*",
                "ext-tokenizer": "*",
                "ext-xmlwriter": "*",
                "php": "^7.2 || ^8.0"
            },
            "type": "library",
            "autoload": {
                "classmap": [
                    "src/"
                ]
            },
            "notification-url": "https://packagist.org/downloads/",
            "license": [
                "BSD-3-Clause"
            ],
            "authors": [
                {
                    "name": "Arne Blankerts",
                    "email": "arne@blankerts.de",
                    "role": "Developer"
                }
            ],
            "description": "A small library for converting tokenized PHP source code into XML and potentially other formats",
            "support": {
                "issues": "https://github.com/theseer/tokenizer/issues",
                "source": "https://github.com/theseer/tokenizer/tree/master"
            },
            "funding": [
                {
                    "url": "https://github.com/theseer",
                    "type": "github"
                }
            ],
            "time": "2020-07-12T23:59:07+00:00"
        },
        {
            "name": "webmozarts/strict-phpunit",
            "version": "7.6.0",
            "source": {
                "type": "git",
                "url": "https://github.com/webmozarts/strict-phpunit.git",
                "reference": "55fe206a32cb19cfe261e0b8f089c7ca4a7de713"
            },
            "dist": {
                "type": "zip",
                "url": "https://api.github.com/repos/webmozarts/strict-phpunit/zipball/55fe206a32cb19cfe261e0b8f089c7ca4a7de713",
                "reference": "55fe206a32cb19cfe261e0b8f089c7ca4a7de713",
                "shasum": ""
            },
            "require": {
                "php": ">=7.4.0",
                "phpunit/phpunit": "^9.4.3"
            },
            "require-dev": {
                "ergebnis/composer-normalize": "^2.28",
                "infection/infection": "^0.18 || ^0.21 || ^0.26"
            },
            "type": "library",
            "autoload": {
                "psr-4": {
                    "Webmozarts\\StrictPHPUnit\\": "src"
                }
            },
            "notification-url": "https://packagist.org/downloads/",
            "license": [
                "MIT"
            ],
            "authors": [
                {
                    "name": "Bernhard Schussek",
                    "email": "bernhard.schussek@webmozarts.com"
                }
            ],
            "description": "Enables type-safe comparisons of objects in PHPUnit",
            "support": {
                "issues": "https://github.com/webmozarts/strict-phpunit/issues",
                "source": "https://github.com/webmozarts/strict-phpunit/tree/7.6.0"
            },
            "time": "2022-12-15T09:11:10+00:00"
        }
    ],
    "aliases": [],
    "minimum-stability": "dev",
    "stability-flags": [],
    "prefer-stable": true,
    "prefer-lowest": false,
    "platform": {
        "php": "^8.1",
        "ext-iconv": "*",
        "ext-mbstring": "*",
        "ext-phar": "*",
        "ext-sodium": "*",
        "composer-plugin-api": "^2.2"
    },
    "platform-dev": [],
    "platform-overrides": {
        "php": "8.1"
    },
    "plugin-api-version": "2.6.0"
}<|MERGE_RESOLUTION|>--- conflicted
+++ resolved
@@ -4,11 +4,7 @@
         "Read more about it at https://getcomposer.org/doc/01-basic-usage.md#installing-dependencies",
         "This file is @generated automatically"
     ],
-<<<<<<< HEAD
-    "content-hash": "906c2401750976bf998ace8b2b97b067",
-=======
-    "content-hash": "be88bc4d3a383cd61c4f2a74a7d7b64f",
->>>>>>> 78d101d1
+    "content-hash": "9d93c5fcbe62d3a1cc7a1ca2dd1fdfcd",
     "packages": [
         {
             "name": "amphp/amp",
@@ -2431,20 +2427,23 @@
         },
         {
             "name": "symfony/polyfill-mbstring",
-            "version": "v1.8.0",
+            "version": "v1.28.0",
             "source": {
                 "type": "git",
                 "url": "https://github.com/symfony/polyfill-mbstring.git",
-                "reference": "3296adf6a6454a050679cde90f95350ad604b171"
-            },
-            "dist": {
-                "type": "zip",
-                "url": "https://api.github.com/repos/symfony/polyfill-mbstring/zipball/3296adf6a6454a050679cde90f95350ad604b171",
-                "reference": "3296adf6a6454a050679cde90f95350ad604b171",
-                "shasum": ""
-            },
-            "require": {
-                "php": ">=5.3.3"
+                "reference": "42292d99c55abe617799667f454222c54c60e229"
+            },
+            "dist": {
+                "type": "zip",
+                "url": "https://api.github.com/repos/symfony/polyfill-mbstring/zipball/42292d99c55abe617799667f454222c54c60e229",
+                "reference": "42292d99c55abe617799667f454222c54c60e229",
+                "shasum": ""
+            },
+            "require": {
+                "php": ">=7.1"
+            },
+            "provide": {
+                "ext-mbstring": "*"
             },
             "suggest": {
                 "ext-mbstring": "For best performance"
@@ -2452,7 +2451,11 @@
             "type": "library",
             "extra": {
                 "branch-alias": {
-                    "dev-master": "1.8-dev"
+                    "dev-main": "1.28-dev"
+                },
+                "thanks": {
+                    "name": "symfony/polyfill",
+                    "url": "https://github.com/symfony/polyfill"
                 }
             },
             "autoload": {
@@ -2487,9 +2490,23 @@
                 "shim"
             ],
             "support": {
-                "source": "https://github.com/symfony/polyfill-mbstring/tree/master"
-            },
-            "time": "2018-04-26T10:06:28+00:00"
+                "source": "https://github.com/symfony/polyfill-mbstring/tree/v1.28.0"
+            },
+            "funding": [
+                {
+                    "url": "https://symfony.com/sponsor",
+                    "type": "custom"
+                },
+                {
+                    "url": "https://github.com/fabpot",
+                    "type": "github"
+                },
+                {
+                    "url": "https://tidelift.com/funding/github/packagist/symfony/symfony",
+                    "type": "tidelift"
+                }
+            ],
+            "time": "2023-07-28T09:04:16+00:00"
         },
         {
             "name": "symfony/process",

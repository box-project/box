{
    "_readme": [
        "This file locks the dependencies of your project to a known state",
        "Read more about it at https://getcomposer.org/doc/01-basic-usage.md#installing-dependencies",
        "This file is @generated automatically"
    ],
<<<<<<< HEAD
    "content-hash": "dcabcd332a7e50ff4a020d34a62f2e08",
=======
    "content-hash": "54fbf2f2511fb6846030b1056d1dddc7",
>>>>>>> f33dc858
    "packages": [
        {
            "name": "amphp/amp",
            "version": "v2.6.1",
            "source": {
                "type": "git",
                "url": "https://github.com/amphp/amp.git",
                "reference": "c5fc66a78ee38d7ac9195a37bacaf940eb3f65ae"
            },
            "dist": {
                "type": "zip",
                "url": "https://api.github.com/repos/amphp/amp/zipball/c5fc66a78ee38d7ac9195a37bacaf940eb3f65ae",
                "reference": "c5fc66a78ee38d7ac9195a37bacaf940eb3f65ae",
                "shasum": ""
            },
            "require": {
                "php": ">=7.1"
            },
            "require-dev": {
                "amphp/php-cs-fixer-config": "dev-master",
                "amphp/phpunit-util": "^1",
                "ext-json": "*",
                "jetbrains/phpstorm-stubs": "^2019.3",
                "phpunit/phpunit": "^7 | ^8 | ^9",
                "psalm/phar": "^3.11@dev",
                "react/promise": "^2"
            },
            "type": "library",
            "extra": {
                "branch-alias": {
                    "dev-master": "2.x-dev"
                }
            },
            "autoload": {
                "psr-4": {
                    "Amp\\": "lib"
                },
                "files": [
                    "lib/functions.php",
                    "lib/Internal/functions.php"
                ]
            },
            "notification-url": "https://packagist.org/downloads/",
            "license": [
                "MIT"
            ],
            "authors": [
                {
                    "name": "Daniel Lowrey",
                    "email": "rdlowrey@php.net"
                },
                {
                    "name": "Aaron Piotrowski",
                    "email": "aaron@trowski.com"
                },
                {
                    "name": "Bob Weinand",
                    "email": "bobwei9@hotmail.com"
                },
                {
                    "name": "Niklas Keller",
                    "email": "me@kelunik.com"
                }
            ],
            "description": "A non-blocking concurrency framework for PHP applications.",
            "homepage": "http://amphp.org/amp",
            "keywords": [
                "async",
                "asynchronous",
                "awaitable",
                "concurrency",
                "event",
                "event-loop",
                "future",
                "non-blocking",
                "promise"
            ],
            "support": {
                "irc": "irc://irc.freenode.org/amphp",
                "issues": "https://github.com/amphp/amp/issues",
                "source": "https://github.com/amphp/amp/tree/v2.6.1"
            },
            "funding": [
                {
                    "url": "https://github.com/amphp",
                    "type": "github"
                }
            ],
            "time": "2021-09-23T18:43:08+00:00"
        },
        {
            "name": "amphp/byte-stream",
            "version": "v1.8.1",
            "source": {
                "type": "git",
                "url": "https://github.com/amphp/byte-stream.git",
                "reference": "acbd8002b3536485c997c4e019206b3f10ca15bd"
            },
            "dist": {
                "type": "zip",
                "url": "https://api.github.com/repos/amphp/byte-stream/zipball/acbd8002b3536485c997c4e019206b3f10ca15bd",
                "reference": "acbd8002b3536485c997c4e019206b3f10ca15bd",
                "shasum": ""
            },
            "require": {
                "amphp/amp": "^2",
                "php": ">=7.1"
            },
            "require-dev": {
                "amphp/php-cs-fixer-config": "dev-master",
                "amphp/phpunit-util": "^1.4",
                "friendsofphp/php-cs-fixer": "^2.3",
                "jetbrains/phpstorm-stubs": "^2019.3",
                "phpunit/phpunit": "^6 || ^7 || ^8",
                "psalm/phar": "^3.11.4"
            },
            "type": "library",
            "extra": {
                "branch-alias": {
                    "dev-master": "1.x-dev"
                }
            },
            "autoload": {
                "files": [
                    "lib/functions.php"
                ],
                "psr-4": {
                    "Amp\\ByteStream\\": "lib"
                }
            },
            "notification-url": "https://packagist.org/downloads/",
            "license": [
                "MIT"
            ],
            "authors": [
                {
                    "name": "Aaron Piotrowski",
                    "email": "aaron@trowski.com"
                },
                {
                    "name": "Niklas Keller",
                    "email": "me@kelunik.com"
                }
            ],
            "description": "A stream abstraction to make working with non-blocking I/O simple.",
            "homepage": "http://amphp.org/byte-stream",
            "keywords": [
                "amp",
                "amphp",
                "async",
                "io",
                "non-blocking",
                "stream"
            ],
            "support": {
                "irc": "irc://irc.freenode.org/amphp",
                "issues": "https://github.com/amphp/byte-stream/issues",
                "source": "https://github.com/amphp/byte-stream/tree/v1.8.1"
            },
            "funding": [
                {
                    "url": "https://github.com/amphp",
                    "type": "github"
                }
            ],
            "time": "2021-03-30T17:13:30+00:00"
        },
        {
            "name": "amphp/parallel",
            "version": "v1.4.1",
            "source": {
                "type": "git",
                "url": "https://github.com/amphp/parallel.git",
                "reference": "fbc128383c1ffb3823866f71b88d8c4722a25ce9"
            },
            "dist": {
                "type": "zip",
                "url": "https://api.github.com/repos/amphp/parallel/zipball/fbc128383c1ffb3823866f71b88d8c4722a25ce9",
                "reference": "fbc128383c1ffb3823866f71b88d8c4722a25ce9",
                "shasum": ""
            },
            "require": {
                "amphp/amp": "^2",
                "amphp/byte-stream": "^1.6.1",
                "amphp/parser": "^1",
                "amphp/process": "^1",
                "amphp/serialization": "^1",
                "amphp/sync": "^1.0.1",
                "php": ">=7.1"
            },
            "require-dev": {
                "amphp/php-cs-fixer-config": "dev-master",
                "amphp/phpunit-util": "^1.1",
                "phpunit/phpunit": "^8 || ^7"
            },
            "type": "library",
            "autoload": {
                "files": [
                    "lib/Context/functions.php",
                    "lib/Sync/functions.php",
                    "lib/Worker/functions.php"
                ],
                "psr-4": {
                    "Amp\\Parallel\\": "lib"
                }
            },
            "notification-url": "https://packagist.org/downloads/",
            "license": [
                "MIT"
            ],
            "authors": [
                {
                    "name": "Aaron Piotrowski",
                    "email": "aaron@trowski.com"
                },
                {
                    "name": "Stephen Coakley",
                    "email": "me@stephencoakley.com"
                }
            ],
            "description": "Parallel processing component for Amp.",
            "homepage": "https://github.com/amphp/parallel",
            "keywords": [
                "async",
                "asynchronous",
                "concurrent",
                "multi-processing",
                "multi-threading"
            ],
            "support": {
                "issues": "https://github.com/amphp/parallel/issues",
                "source": "https://github.com/amphp/parallel/tree/v1.4.1"
            },
            "funding": [
                {
                    "url": "https://github.com/amphp",
                    "type": "github"
                }
            ],
            "time": "2021-10-25T19:16:02+00:00"
        },
        {
            "name": "amphp/parallel-functions",
            "version": "v1.1.0",
            "source": {
                "type": "git",
                "url": "https://github.com/amphp/parallel-functions.git",
                "reference": "04e92fcacfc921a56dfe12c23b3265e62593a7cb"
            },
            "dist": {
                "type": "zip",
                "url": "https://api.github.com/repos/amphp/parallel-functions/zipball/04e92fcacfc921a56dfe12c23b3265e62593a7cb",
                "reference": "04e92fcacfc921a56dfe12c23b3265e62593a7cb",
                "shasum": ""
            },
            "require": {
                "amphp/amp": "^2.0.3",
                "amphp/parallel": "^1.4",
                "amphp/serialization": "^1.0",
                "laravel/serializable-closure": "^1.0",
                "php": ">=7.4"
            },
            "require-dev": {
                "amphp/php-cs-fixer-config": "v2.x-dev",
                "amphp/phpunit-util": "^2.0",
                "phpunit/phpunit": "^9.5.11"
            },
            "type": "library",
            "autoload": {
                "files": [
                    "src/functions.php"
                ],
                "psr-4": {
                    "Amp\\ParallelFunctions\\": "src"
                }
            },
            "notification-url": "https://packagist.org/downloads/",
            "license": [
                "MIT"
            ],
            "authors": [
                {
                    "name": "Niklas Keller",
                    "email": "me@kelunik.com"
                }
            ],
            "description": "Parallel processing made simple.",
            "support": {
                "issues": "https://github.com/amphp/parallel-functions/issues",
                "source": "https://github.com/amphp/parallel-functions/tree/v1.1.0"
            },
            "funding": [
                {
                    "url": "https://github.com/amphp",
                    "type": "github"
                }
            ],
            "time": "2022-02-03T19:32:41+00:00"
        },
        {
            "name": "amphp/parser",
            "version": "v1.0.0",
            "source": {
                "type": "git",
                "url": "https://github.com/amphp/parser.git",
                "reference": "f83e68f03d5b8e8e0365b8792985a7f341c57ae1"
            },
            "dist": {
                "type": "zip",
                "url": "https://api.github.com/repos/amphp/parser/zipball/f83e68f03d5b8e8e0365b8792985a7f341c57ae1",
                "reference": "f83e68f03d5b8e8e0365b8792985a7f341c57ae1",
                "shasum": ""
            },
            "require": {
                "php": ">=7"
            },
            "require-dev": {
                "friendsofphp/php-cs-fixer": "^2.3",
                "phpunit/phpunit": "^6"
            },
            "type": "library",
            "autoload": {
                "psr-4": {
                    "Amp\\Parser\\": "lib"
                }
            },
            "notification-url": "https://packagist.org/downloads/",
            "license": [
                "MIT"
            ],
            "authors": [
                {
                    "name": "Niklas Keller",
                    "email": "me@kelunik.com"
                },
                {
                    "name": "Aaron Piotrowski",
                    "email": "aaron@trowski.com"
                }
            ],
            "description": "A generator parser to make streaming parsers simple.",
            "homepage": "https://github.com/amphp/parser",
            "keywords": [
                "async",
                "non-blocking",
                "parser",
                "stream"
            ],
            "support": {
                "issues": "https://github.com/amphp/parser/issues",
                "source": "https://github.com/amphp/parser/tree/is-valid"
            },
            "time": "2017-06-06T05:29:10+00:00"
        },
        {
            "name": "amphp/process",
            "version": "v1.1.3",
            "source": {
                "type": "git",
                "url": "https://github.com/amphp/process.git",
                "reference": "f09e3ed3b0a953ccbfff1140f12be4a884f0aa83"
            },
            "dist": {
                "type": "zip",
                "url": "https://api.github.com/repos/amphp/process/zipball/f09e3ed3b0a953ccbfff1140f12be4a884f0aa83",
                "reference": "f09e3ed3b0a953ccbfff1140f12be4a884f0aa83",
                "shasum": ""
            },
            "require": {
                "amphp/amp": "^2",
                "amphp/byte-stream": "^1.4",
                "php": ">=7"
            },
            "require-dev": {
                "amphp/php-cs-fixer-config": "dev-master",
                "amphp/phpunit-util": "^1",
                "phpunit/phpunit": "^6"
            },
            "type": "library",
            "autoload": {
                "files": [
                    "lib/functions.php"
                ],
                "psr-4": {
                    "Amp\\Process\\": "lib"
                }
            },
            "notification-url": "https://packagist.org/downloads/",
            "license": [
                "MIT"
            ],
            "authors": [
                {
                    "name": "Bob Weinand",
                    "email": "bobwei9@hotmail.com"
                },
                {
                    "name": "Aaron Piotrowski",
                    "email": "aaron@trowski.com"
                },
                {
                    "name": "Niklas Keller",
                    "email": "me@kelunik.com"
                }
            ],
            "description": "Asynchronous process manager.",
            "homepage": "https://github.com/amphp/process",
            "support": {
                "issues": "https://github.com/amphp/process/issues",
                "source": "https://github.com/amphp/process/tree/v1.1.3"
            },
            "funding": [
                {
                    "url": "https://github.com/amphp",
                    "type": "github"
                }
            ],
            "time": "2021-12-17T19:09:33+00:00"
        },
        {
            "name": "amphp/serialization",
            "version": "v1.0.0",
            "source": {
                "type": "git",
                "url": "https://github.com/amphp/serialization.git",
                "reference": "693e77b2fb0b266c3c7d622317f881de44ae94a1"
            },
            "dist": {
                "type": "zip",
                "url": "https://api.github.com/repos/amphp/serialization/zipball/693e77b2fb0b266c3c7d622317f881de44ae94a1",
                "reference": "693e77b2fb0b266c3c7d622317f881de44ae94a1",
                "shasum": ""
            },
            "require": {
                "php": ">=7.1"
            },
            "require-dev": {
                "amphp/php-cs-fixer-config": "dev-master",
                "phpunit/phpunit": "^9 || ^8 || ^7"
            },
            "type": "library",
            "autoload": {
                "psr-4": {
                    "Amp\\Serialization\\": "src"
                },
                "files": [
                    "src/functions.php"
                ]
            },
            "notification-url": "https://packagist.org/downloads/",
            "license": [
                "MIT"
            ],
            "authors": [
                {
                    "name": "Aaron Piotrowski",
                    "email": "aaron@trowski.com"
                },
                {
                    "name": "Niklas Keller",
                    "email": "me@kelunik.com"
                }
            ],
            "description": "Serialization tools for IPC and data storage in PHP.",
            "homepage": "https://github.com/amphp/serialization",
            "keywords": [
                "async",
                "asynchronous",
                "serialization",
                "serialize"
            ],
            "support": {
                "issues": "https://github.com/amphp/serialization/issues",
                "source": "https://github.com/amphp/serialization/tree/master"
            },
            "time": "2020-03-25T21:39:07+00:00"
        },
        {
            "name": "amphp/sync",
            "version": "v1.4.2",
            "source": {
                "type": "git",
                "url": "https://github.com/amphp/sync.git",
                "reference": "85ab06764f4f36d63b1356b466df6111cf4b89cf"
            },
            "dist": {
                "type": "zip",
                "url": "https://api.github.com/repos/amphp/sync/zipball/85ab06764f4f36d63b1356b466df6111cf4b89cf",
                "reference": "85ab06764f4f36d63b1356b466df6111cf4b89cf",
                "shasum": ""
            },
            "require": {
                "amphp/amp": "^2.2",
                "php": ">=7.1"
            },
            "require-dev": {
                "amphp/php-cs-fixer-config": "dev-master",
                "amphp/phpunit-util": "^1.1",
                "phpunit/phpunit": "^9 || ^8 || ^7"
            },
            "type": "library",
            "autoload": {
                "files": [
                    "src/functions.php",
                    "src/ConcurrentIterator/functions.php"
                ],
                "psr-4": {
                    "Amp\\Sync\\": "src"
                }
            },
            "notification-url": "https://packagist.org/downloads/",
            "license": [
                "MIT"
            ],
            "authors": [
                {
                    "name": "Aaron Piotrowski",
                    "email": "aaron@trowski.com"
                },
                {
                    "name": "Stephen Coakley",
                    "email": "me@stephencoakley.com"
                }
            ],
            "description": "Mutex, Semaphore, and other synchronization tools for Amp.",
            "homepage": "https://github.com/amphp/sync",
            "keywords": [
                "async",
                "asynchronous",
                "mutex",
                "semaphore",
                "synchronization"
            ],
            "support": {
                "issues": "https://github.com/amphp/sync/issues",
                "source": "https://github.com/amphp/sync/tree/v1.4.2"
            },
            "funding": [
                {
                    "url": "https://github.com/amphp",
                    "type": "github"
                }
            ],
            "time": "2021-10-25T18:29:10+00:00"
        },
        {
            "name": "composer/package-versions-deprecated",
            "version": "1.11.99.5",
            "source": {
                "type": "git",
                "url": "https://github.com/composer/package-versions-deprecated.git",
                "reference": "b4f54f74ef3453349c24a845d22392cd31e65f1d"
            },
            "dist": {
                "type": "zip",
                "url": "https://api.github.com/repos/composer/package-versions-deprecated/zipball/b4f54f74ef3453349c24a845d22392cd31e65f1d",
                "reference": "b4f54f74ef3453349c24a845d22392cd31e65f1d",
                "shasum": ""
            },
            "require": {
                "composer-plugin-api": "^1.1.0 || ^2.0",
                "php": "^7 || ^8"
            },
            "replace": {
                "ocramius/package-versions": "1.11.99"
            },
            "require-dev": {
                "composer/composer": "^1.9.3 || ^2.0@dev",
                "ext-zip": "^1.13",
                "phpunit/phpunit": "^6.5 || ^7"
            },
            "type": "composer-plugin",
            "extra": {
                "class": "PackageVersions\\Installer",
                "branch-alias": {
                    "dev-master": "1.x-dev"
                }
            },
            "autoload": {
                "psr-4": {
                    "PackageVersions\\": "src/PackageVersions"
                }
            },
            "notification-url": "https://packagist.org/downloads/",
            "license": [
                "MIT"
            ],
            "authors": [
                {
                    "name": "Marco Pivetta",
                    "email": "ocramius@gmail.com"
                },
                {
                    "name": "Jordi Boggiano",
                    "email": "j.boggiano@seld.be"
                }
            ],
            "description": "Composer plugin that provides efficient querying for installed package versions (no runtime IO)",
            "support": {
                "issues": "https://github.com/composer/package-versions-deprecated/issues",
                "source": "https://github.com/composer/package-versions-deprecated/tree/1.11.99.5"
            },
            "funding": [
                {
                    "url": "https://packagist.com",
                    "type": "custom"
                },
                {
                    "url": "https://github.com/composer",
                    "type": "github"
                },
                {
                    "url": "https://tidelift.com/funding/github/packagist/composer/composer",
                    "type": "tidelift"
                }
            ],
            "time": "2022-01-17T14:14:24+00:00"
        },
        {
            "name": "composer/pcre",
            "version": "1.0.1",
            "source": {
                "type": "git",
                "url": "https://github.com/composer/pcre.git",
                "reference": "67a32d7d6f9f560b726ab25a061b38ff3a80c560"
            },
            "dist": {
                "type": "zip",
                "url": "https://api.github.com/repos/composer/pcre/zipball/67a32d7d6f9f560b726ab25a061b38ff3a80c560",
                "reference": "67a32d7d6f9f560b726ab25a061b38ff3a80c560",
                "shasum": ""
            },
            "require": {
                "php": "^5.3.2 || ^7.0 || ^8.0"
            },
            "require-dev": {
                "phpstan/phpstan": "^1.3",
                "phpstan/phpstan-strict-rules": "^1.1",
                "symfony/phpunit-bridge": "^4.2 || ^5"
            },
            "type": "library",
            "extra": {
                "branch-alias": {
                    "dev-main": "1.x-dev"
                }
            },
            "autoload": {
                "psr-4": {
                    "Composer\\Pcre\\": "src"
                }
            },
            "notification-url": "https://packagist.org/downloads/",
            "license": [
                "MIT"
            ],
            "authors": [
                {
                    "name": "Jordi Boggiano",
                    "email": "j.boggiano@seld.be",
                    "homepage": "http://seld.be"
                }
            ],
            "description": "PCRE wrapping library that offers type-safe preg_* replacements.",
            "keywords": [
                "PCRE",
                "preg",
                "regex",
                "regular expression"
            ],
            "support": {
                "issues": "https://github.com/composer/pcre/issues",
                "source": "https://github.com/composer/pcre/tree/1.0.1"
            },
            "funding": [
                {
                    "url": "https://packagist.com",
                    "type": "custom"
                },
                {
                    "url": "https://github.com/composer",
                    "type": "github"
                },
                {
                    "url": "https://tidelift.com/funding/github/packagist/composer/composer",
                    "type": "tidelift"
                }
            ],
            "time": "2022-01-21T20:24:37+00:00"
        },
        {
            "name": "composer/semver",
            "version": "3.2.9",
            "source": {
                "type": "git",
                "url": "https://github.com/composer/semver.git",
                "reference": "a951f614bd64dcd26137bc9b7b2637ddcfc57649"
            },
            "dist": {
                "type": "zip",
                "url": "https://api.github.com/repos/composer/semver/zipball/a951f614bd64dcd26137bc9b7b2637ddcfc57649",
                "reference": "a951f614bd64dcd26137bc9b7b2637ddcfc57649",
                "shasum": ""
            },
            "require": {
                "php": "^5.3.2 || ^7.0 || ^8.0"
            },
            "require-dev": {
                "phpstan/phpstan": "^1.4",
                "symfony/phpunit-bridge": "^4.2 || ^5"
            },
            "type": "library",
            "extra": {
                "branch-alias": {
                    "dev-main": "3.x-dev"
                }
            },
            "autoload": {
                "psr-4": {
                    "Composer\\Semver\\": "src"
                }
            },
            "notification-url": "https://packagist.org/downloads/",
            "license": [
                "MIT"
            ],
            "authors": [
                {
                    "name": "Nils Adermann",
                    "email": "naderman@naderman.de",
                    "homepage": "http://www.naderman.de"
                },
                {
                    "name": "Jordi Boggiano",
                    "email": "j.boggiano@seld.be",
                    "homepage": "http://seld.be"
                },
                {
                    "name": "Rob Bast",
                    "email": "rob.bast@gmail.com",
                    "homepage": "http://robbast.nl"
                }
            ],
            "description": "Semver library that offers utilities, version constraint parsing and validation.",
            "keywords": [
                "semantic",
                "semver",
                "validation",
                "versioning"
            ],
            "support": {
                "irc": "irc://irc.freenode.org/composer",
                "issues": "https://github.com/composer/semver/issues",
                "source": "https://github.com/composer/semver/tree/3.2.9"
            },
            "funding": [
                {
                    "url": "https://packagist.com",
                    "type": "custom"
                },
                {
                    "url": "https://github.com/composer",
                    "type": "github"
                },
                {
                    "url": "https://tidelift.com/funding/github/packagist/composer/composer",
                    "type": "tidelift"
                }
            ],
            "time": "2022-02-04T13:58:43+00:00"
        },
        {
            "name": "composer/xdebug-handler",
            "version": "3.0.1",
            "source": {
                "type": "git",
                "url": "https://github.com/composer/xdebug-handler.git",
                "reference": "12f1b79476638a5615ed00ea6adbb269cec96fd8"
            },
            "dist": {
                "type": "zip",
                "url": "https://api.github.com/repos/composer/xdebug-handler/zipball/12f1b79476638a5615ed00ea6adbb269cec96fd8",
                "reference": "12f1b79476638a5615ed00ea6adbb269cec96fd8",
                "shasum": ""
            },
            "require": {
                "composer/pcre": "^1",
                "php": "^7.2.5 || ^8.0",
                "psr/log": "^1 || ^2 || ^3"
            },
            "require-dev": {
                "phpstan/phpstan": "^1.0",
                "phpstan/phpstan-strict-rules": "^1.1",
                "symfony/phpunit-bridge": "^6.0"
            },
            "type": "library",
            "autoload": {
                "psr-4": {
                    "Composer\\XdebugHandler\\": "src"
                }
            },
            "notification-url": "https://packagist.org/downloads/",
            "license": [
                "MIT"
            ],
            "authors": [
                {
                    "name": "John Stevenson",
                    "email": "john-stevenson@blueyonder.co.uk"
                }
            ],
            "description": "Restarts a process without Xdebug.",
            "keywords": [
                "Xdebug",
                "performance"
            ],
            "support": {
                "irc": "irc://irc.freenode.org/composer",
                "issues": "https://github.com/composer/xdebug-handler/issues",
                "source": "https://github.com/composer/xdebug-handler/tree/3.0.1"
            },
            "funding": [
                {
                    "url": "https://packagist.com",
                    "type": "custom"
                },
                {
                    "url": "https://github.com/composer",
                    "type": "github"
                },
                {
                    "url": "https://tidelift.com/funding/github/packagist/composer/composer",
                    "type": "tidelift"
                }
            ],
            "time": "2022-01-04T18:29:42+00:00"
        },
        {
            "name": "fidry/console",
            "version": "0.2.0",
            "source": {
                "type": "git",
                "url": "https://github.com/theofidry/console.git",
                "reference": "850f9a7f8d231d6d5d18a91e67152268ed1afa62"
            },
            "dist": {
                "type": "zip",
                "url": "https://api.github.com/repos/theofidry/console/zipball/850f9a7f8d231d6d5d18a91e67152268ed1afa62",
                "reference": "850f9a7f8d231d6d5d18a91e67152268ed1afa62",
                "shasum": ""
            },
            "require": {
                "php": ">=7.4.0",
                "symfony/console": "^5.2.2",
                "symfony/event-dispatcher-contracts": "^2.4",
                "symfony/service-contracts": "^v2.4.0",
                "thecodingmachine/safe": "^1.3",
                "webmozart/assert": "^1.9"
            },
            "conflict": {
                "symfony/dependency-injection": "<5.2.2",
                "symfony/framework-bundle": "<5.2.2",
                "symfony/http-kernel": "<5.2.2"
            },
            "require-dev": {
                "bamarni/composer-bin-plugin": "^1.4",
                "ergebnis/composer-normalize": "^2.13",
                "infection/infection": "^0.18 || ^0.21",
                "phpspec/prophecy-phpunit": "^2.0",
                "phpunit/phpunit": "^9.4.3",
                "symfony/dependency-injection": "^5.2.2",
                "symfony/framework-bundle": "^5.2.2",
                "symfony/http-kernel": "^5.2.2",
                "symfony/phpunit-bridge": "^5.2.2",
                "symfony/yaml": "^3.4.47 || ^4.4.19 || ^5.1.11 || ^5.2.2",
                "webmozarts/strict-phpunit": "^7.0@beta"
            },
            "type": "library",
            "extra": {
                "branch-alias": {
                    "dev-main": "7.0.x-dev"
                }
            },
            "autoload": {
                "psr-4": {
                    "Fidry\\Console\\": "src"
                }
            },
            "notification-url": "https://packagist.org/downloads/",
            "license": [
                "MIT"
            ],
            "authors": [
                {
                    "name": "Théo Fidry",
                    "email": "theo.fidry@gmail.com"
                }
            ],
            "description": "Library to create CLI applications",
            "support": {
                "issues": "https://github.com/theofidry/console/issues",
                "source": "https://github.com/theofidry/console/tree/0.2.0"
            },
            "time": "2021-05-16T21:57:51+00:00"
        },
        {
            "name": "humbug/php-scoper",
            "version": "0.17.0",
            "source": {
                "type": "git",
                "url": "https://github.com/humbug/php-scoper.git",
                "reference": "cb23986d9309a10eaa284242f2169723af4e4a7e"
            },
            "dist": {
                "type": "zip",
                "url": "https://api.github.com/repos/humbug/php-scoper/zipball/cb23986d9309a10eaa284242f2169723af4e4a7e",
                "reference": "cb23986d9309a10eaa284242f2169723af4e4a7e",
                "shasum": ""
            },
            "require": {
                "composer/package-versions-deprecated": "^1.8",
                "fidry/console": "^0.2.0",
                "jetbrains/phpstorm-stubs": "^v2021.1",
                "nikic/php-parser": "^4.12",
                "php": "^7.4 || ^8.0",
                "symfony/console": "^5.2",
                "symfony/filesystem": "^5.2",
                "symfony/finder": "^5.2",
                "symfony/polyfill-php80": "^1.23",
                "symfony/polyfill-php81": "^1.24",
                "thecodingmachine/safe": "^1.3"
            },
            "replace": {
                "symfony/polyfill-php73": "*"
            },
            "require-dev": {
                "bamarni/composer-bin-plugin": "^1.1",
                "humbug/box": "^3.15.0",
                "phpspec/prophecy-phpunit": "^2.0",
                "phpunit/phpunit": "^9.0"
            },
            "bin": [
                "bin/php-scoper"
            ],
            "type": "library",
            "extra": {
                "bamarni-bin": {
                    "bin-links": false
                },
                "branch-alias": {
                    "dev-master": "1.0-dev"
                }
            },
            "autoload": {
                "files": [
                    "src/functions.php"
                ],
                "psr-4": {
                    "Humbug\\PhpScoper\\": "src/"
                },
                "classmap": [
                    "vendor-hotfix/"
                ]
            },
            "notification-url": "https://packagist.org/downloads/",
            "license": [
                "MIT"
            ],
            "authors": [
                {
                    "name": "Bernhard Schussek",
                    "email": "bschussek@gmail.com"
                },
                {
                    "name": "Théo Fidry",
                    "email": "theo.fidry@gmail.com"
                },
                {
                    "name": "Pádraic Brady",
                    "email": "padraic.brady@gmail.com"
                }
            ],
            "description": "Prefixes all PHP namespaces in a file or directory.",
            "support": {
                "issues": "https://github.com/humbug/php-scoper/issues",
                "source": "https://github.com/humbug/php-scoper/tree/0.17.0"
            },
            "time": "2022-02-13T15:17:47+00:00"
        },
        {
            "name": "jetbrains/phpstorm-stubs",
            "version": "v2021.3",
            "source": {
                "type": "git",
                "url": "https://github.com/JetBrains/phpstorm-stubs.git",
                "reference": "c790a8fa467ff5d3f11b0e7c1f3698abbe37b182"
            },
            "dist": {
                "type": "zip",
                "url": "https://api.github.com/repos/JetBrains/phpstorm-stubs/zipball/c790a8fa467ff5d3f11b0e7c1f3698abbe37b182",
                "reference": "c790a8fa467ff5d3f11b0e7c1f3698abbe37b182",
                "shasum": ""
            },
            "require-dev": {
                "friendsofphp/php-cs-fixer": "dev-master",
                "nikic/php-parser": "@stable",
                "php": "^8.0",
                "phpdocumentor/reflection-docblock": "@stable",
                "phpunit/phpunit": "@stable"
            },
            "type": "library",
            "autoload": {
                "files": [
                    "PhpStormStubsMap.php"
                ]
            },
            "notification-url": "https://packagist.org/downloads/",
            "license": [
                "Apache-2.0"
            ],
            "description": "PHP runtime & extensions header files for PhpStorm",
            "homepage": "https://www.jetbrains.com/phpstorm",
            "keywords": [
                "autocomplete",
                "code",
                "inference",
                "inspection",
                "jetbrains",
                "phpstorm",
                "stubs",
                "type"
            ],
            "support": {
                "source": "https://github.com/JetBrains/phpstorm-stubs/tree/v2021.3"
            },
            "time": "2021-10-19T20:06:47+00:00"
        },
        {
            "name": "justinrainbow/json-schema",
            "version": "5.2.11",
            "source": {
                "type": "git",
                "url": "https://github.com/justinrainbow/json-schema.git",
                "reference": "2ab6744b7296ded80f8cc4f9509abbff393399aa"
            },
            "dist": {
                "type": "zip",
                "url": "https://api.github.com/repos/justinrainbow/json-schema/zipball/2ab6744b7296ded80f8cc4f9509abbff393399aa",
                "reference": "2ab6744b7296ded80f8cc4f9509abbff393399aa",
                "shasum": ""
            },
            "require": {
                "php": ">=5.3.3"
            },
            "require-dev": {
                "friendsofphp/php-cs-fixer": "~2.2.20||~2.15.1",
                "json-schema/json-schema-test-suite": "1.2.0",
                "phpunit/phpunit": "^4.8.35"
            },
            "bin": [
                "bin/validate-json"
            ],
            "type": "library",
            "extra": {
                "branch-alias": {
                    "dev-master": "5.0.x-dev"
                }
            },
            "autoload": {
                "psr-4": {
                    "JsonSchema\\": "src/JsonSchema/"
                }
            },
            "notification-url": "https://packagist.org/downloads/",
            "license": [
                "MIT"
            ],
            "authors": [
                {
                    "name": "Bruno Prieto Reis",
                    "email": "bruno.p.reis@gmail.com"
                },
                {
                    "name": "Justin Rainbow",
                    "email": "justin.rainbow@gmail.com"
                },
                {
                    "name": "Igor Wiedler",
                    "email": "igor@wiedler.ch"
                },
                {
                    "name": "Robert Schönthal",
                    "email": "seroscho@googlemail.com"
                }
            ],
            "description": "A library to validate a json schema.",
            "homepage": "https://github.com/justinrainbow/json-schema",
            "keywords": [
                "json",
                "schema"
            ],
            "support": {
                "issues": "https://github.com/justinrainbow/json-schema/issues",
                "source": "https://github.com/justinrainbow/json-schema/tree/5.2.11"
            },
            "time": "2021-07-22T09:24:00+00:00"
        },
        {
            "name": "laravel/serializable-closure",
            "version": "v1.1.0",
            "source": {
                "type": "git",
                "url": "https://github.com/laravel/serializable-closure.git",
                "reference": "65c9faf50d567b65d81764a44526545689e3fe63"
            },
            "dist": {
                "type": "zip",
                "url": "https://api.github.com/repos/laravel/serializable-closure/zipball/65c9faf50d567b65d81764a44526545689e3fe63",
                "reference": "65c9faf50d567b65d81764a44526545689e3fe63",
                "shasum": ""
            },
            "require": {
                "php": "^7.3|^8.0"
            },
            "require-dev": {
                "pestphp/pest": "^1.18",
                "phpstan/phpstan": "^0.12.98",
                "symfony/var-dumper": "^5.3"
            },
            "type": "library",
            "extra": {
                "branch-alias": {
                    "dev-master": "1.x-dev"
                }
            },
            "autoload": {
                "psr-4": {
                    "Laravel\\SerializableClosure\\": "src/"
                }
            },
            "notification-url": "https://packagist.org/downloads/",
            "license": [
                "MIT"
            ],
            "authors": [
                {
                    "name": "Taylor Otwell",
                    "email": "taylor@laravel.com"
                },
                {
                    "name": "Nuno Maduro",
                    "email": "nuno@laravel.com"
                }
            ],
            "description": "Laravel Serializable Closure provides an easy and secure way to serialize closures in PHP.",
            "keywords": [
                "closure",
                "laravel",
                "serializable"
            ],
            "support": {
                "issues": "https://github.com/laravel/serializable-closure/issues",
                "source": "https://github.com/laravel/serializable-closure"
            },
            "time": "2022-02-01T16:29:39+00:00"
        },
        {
            "name": "nikic/iter",
            "version": "v2.2.0",
            "source": {
                "type": "git",
                "url": "https://github.com/nikic/iter.git",
                "reference": "d1323929952ddcb0b06439991f93bde3816a39e9"
            },
            "dist": {
                "type": "zip",
                "url": "https://api.github.com/repos/nikic/iter/zipball/d1323929952ddcb0b06439991f93bde3816a39e9",
                "reference": "d1323929952ddcb0b06439991f93bde3816a39e9",
                "shasum": ""
            },
            "require": {
                "php": ">=7.1"
            },
            "require-dev": {
                "phpunit/phpunit": "^7.0 || ^8.0 || ^9.0"
            },
            "type": "library",
            "autoload": {
                "files": [
                    "src/iter.func.php",
                    "src/iter.php",
                    "src/iter.rewindable.php"
                ]
            },
            "notification-url": "https://packagist.org/downloads/",
            "license": [
                "BSD-3-Clause"
            ],
            "authors": [
                {
                    "name": "Nikita Popov",
                    "email": "nikic@php.net"
                }
            ],
            "description": "Iteration primitives using generators",
            "keywords": [
                "functional",
                "generator",
                "iterator"
            ],
            "support": {
                "issues": "https://github.com/nikic/iter/issues",
                "source": "https://github.com/nikic/iter/tree/v2.2.0"
            },
            "time": "2021-08-02T15:04:32+00:00"
        },
        {
            "name": "nikic/php-parser",
            "version": "v4.13.2",
            "source": {
                "type": "git",
                "url": "https://github.com/nikic/PHP-Parser.git",
                "reference": "210577fe3cf7badcc5814d99455df46564f3c077"
            },
            "dist": {
                "type": "zip",
                "url": "https://api.github.com/repos/nikic/PHP-Parser/zipball/210577fe3cf7badcc5814d99455df46564f3c077",
                "reference": "210577fe3cf7badcc5814d99455df46564f3c077",
                "shasum": ""
            },
            "require": {
                "ext-tokenizer": "*",
                "php": ">=7.0"
            },
            "require-dev": {
                "ircmaxell/php-yacc": "^0.0.7",
                "phpunit/phpunit": "^6.5 || ^7.0 || ^8.0 || ^9.0"
            },
            "bin": [
                "bin/php-parse"
            ],
            "type": "library",
            "extra": {
                "branch-alias": {
                    "dev-master": "4.9-dev"
                }
            },
            "autoload": {
                "psr-4": {
                    "PhpParser\\": "lib/PhpParser"
                }
            },
            "notification-url": "https://packagist.org/downloads/",
            "license": [
                "BSD-3-Clause"
            ],
            "authors": [
                {
                    "name": "Nikita Popov"
                }
            ],
            "description": "A PHP parser written in PHP",
            "keywords": [
                "parser",
                "php"
            ],
            "support": {
                "issues": "https://github.com/nikic/PHP-Parser/issues",
                "source": "https://github.com/nikic/PHP-Parser/tree/v4.13.2"
            },
            "time": "2021-11-30T19:35:32+00:00"
        },
        {
            "name": "paragonie/constant_time_encoding",
            "version": "v2.5.0",
            "source": {
                "type": "git",
                "url": "https://github.com/paragonie/constant_time_encoding.git",
                "reference": "9229e15f2e6ba772f0c55dd6986c563b937170a8"
            },
            "dist": {
                "type": "zip",
                "url": "https://api.github.com/repos/paragonie/constant_time_encoding/zipball/9229e15f2e6ba772f0c55dd6986c563b937170a8",
                "reference": "9229e15f2e6ba772f0c55dd6986c563b937170a8",
                "shasum": ""
            },
            "require": {
                "php": "^7|^8"
            },
            "require-dev": {
                "phpunit/phpunit": "^6|^7|^8|^9",
                "vimeo/psalm": "^1|^2|^3|^4"
            },
            "type": "library",
            "autoload": {
                "psr-4": {
                    "ParagonIE\\ConstantTime\\": "src/"
                }
            },
            "notification-url": "https://packagist.org/downloads/",
            "license": [
                "MIT"
            ],
            "authors": [
                {
                    "name": "Paragon Initiative Enterprises",
                    "email": "security@paragonie.com",
                    "homepage": "https://paragonie.com",
                    "role": "Maintainer"
                },
                {
                    "name": "Steve 'Sc00bz' Thomas",
                    "email": "steve@tobtu.com",
                    "homepage": "https://www.tobtu.com",
                    "role": "Original Developer"
                }
            ],
            "description": "Constant-time Implementations of RFC 4648 Encoding (Base-64, Base-32, Base-16)",
            "keywords": [
                "base16",
                "base32",
                "base32_decode",
                "base32_encode",
                "base64",
                "base64_decode",
                "base64_encode",
                "bin2hex",
                "encoding",
                "hex",
                "hex2bin",
                "rfc4648"
            ],
            "support": {
                "email": "info@paragonie.com",
                "issues": "https://github.com/paragonie/constant_time_encoding/issues",
                "source": "https://github.com/paragonie/constant_time_encoding"
            },
            "time": "2022-01-17T05:32:27+00:00"
        },
        {
            "name": "paragonie/pharaoh",
            "version": "v0.6.0",
            "source": {
                "type": "git",
                "url": "https://github.com/paragonie/pharaoh.git",
                "reference": "d33976a45429edc9c4282e7b0f2b6c3a3a5783fc"
            },
            "dist": {
                "type": "zip",
                "url": "https://api.github.com/repos/paragonie/pharaoh/zipball/d33976a45429edc9c4282e7b0f2b6c3a3a5783fc",
                "reference": "d33976a45429edc9c4282e7b0f2b6c3a3a5783fc",
                "shasum": ""
            },
            "require": {
                "paragonie/constant_time_encoding": "^2",
                "paragonie/sodium_compat": "^1.3",
                "php": "^7|^8",
                "ulrichsg/getopt-php": "^3"
            },
            "require-dev": {
                "vimeo/psalm": "^1|^2|^3"
            },
            "bin": [
                "pharaoh"
            ],
            "type": "library",
            "autoload": {
                "psr-4": {
                    "ParagonIE\\Pharaoh\\": "src/Pharaoh/"
                }
            },
            "notification-url": "https://packagist.org/downloads/",
            "license": [
                "MIT"
            ],
            "authors": [
                {
                    "name": "Scott Arciszewski",
                    "email": "scott@paragonie.com",
                    "homepage": "https://paragonie.com",
                    "role": "Developer"
                }
            ],
            "description": "Compare PHARs from the Command Line",
            "keywords": [
                "auditing",
                "diff",
                "phar",
                "security",
                "tool",
                "utility"
            ],
            "support": {
                "email": "info@paragonie.com",
                "issues": "https://github.com/paragonie/pharaoh/issues",
                "source": "https://github.com/paragonie/pharaoh"
            },
            "time": "2020-12-03T04:57:05+00:00"
        },
        {
            "name": "paragonie/random_compat",
            "version": "v9.99.100",
            "source": {
                "type": "git",
                "url": "https://github.com/paragonie/random_compat.git",
                "reference": "996434e5492cb4c3edcb9168db6fbb1359ef965a"
            },
            "dist": {
                "type": "zip",
                "url": "https://api.github.com/repos/paragonie/random_compat/zipball/996434e5492cb4c3edcb9168db6fbb1359ef965a",
                "reference": "996434e5492cb4c3edcb9168db6fbb1359ef965a",
                "shasum": ""
            },
            "require": {
                "php": ">= 7"
            },
            "require-dev": {
                "phpunit/phpunit": "4.*|5.*",
                "vimeo/psalm": "^1"
            },
            "suggest": {
                "ext-libsodium": "Provides a modern crypto API that can be used to generate random bytes."
            },
            "type": "library",
            "notification-url": "https://packagist.org/downloads/",
            "license": [
                "MIT"
            ],
            "authors": [
                {
                    "name": "Paragon Initiative Enterprises",
                    "email": "security@paragonie.com",
                    "homepage": "https://paragonie.com"
                }
            ],
            "description": "PHP 5.x polyfill for random_bytes() and random_int() from PHP 7",
            "keywords": [
                "csprng",
                "polyfill",
                "pseudorandom",
                "random"
            ],
            "support": {
                "email": "info@paragonie.com",
                "issues": "https://github.com/paragonie/random_compat/issues",
                "source": "https://github.com/paragonie/random_compat"
            },
            "time": "2020-10-15T08:29:30+00:00"
        },
        {
            "name": "paragonie/sodium_compat",
            "version": "v1.17.0",
            "source": {
                "type": "git",
                "url": "https://github.com/paragonie/sodium_compat.git",
                "reference": "c59cac21abbcc0df06a3dd18076450ea4797b321"
            },
            "dist": {
                "type": "zip",
                "url": "https://api.github.com/repos/paragonie/sodium_compat/zipball/c59cac21abbcc0df06a3dd18076450ea4797b321",
                "reference": "c59cac21abbcc0df06a3dd18076450ea4797b321",
                "shasum": ""
            },
            "require": {
                "paragonie/random_compat": ">=1",
                "php": "^5.2.4|^5.3|^5.4|^5.5|^5.6|^7|^8"
            },
            "require-dev": {
                "phpunit/phpunit": "^3|^4|^5|^6|^7|^8|^9"
            },
            "suggest": {
                "ext-libsodium": "PHP < 7.0: Better performance, password hashing (Argon2i), secure memory management (memzero), and better security.",
                "ext-sodium": "PHP >= 7.0: Better performance, password hashing (Argon2i), secure memory management (memzero), and better security."
            },
            "type": "library",
            "autoload": {
                "files": [
                    "autoload.php"
                ]
            },
            "notification-url": "https://packagist.org/downloads/",
            "license": [
                "ISC"
            ],
            "authors": [
                {
                    "name": "Paragon Initiative Enterprises",
                    "email": "security@paragonie.com"
                },
                {
                    "name": "Frank Denis",
                    "email": "jedisct1@pureftpd.org"
                }
            ],
            "description": "Pure PHP implementation of libsodium; uses the PHP extension if it exists",
            "keywords": [
                "Authentication",
                "BLAKE2b",
                "ChaCha20",
                "ChaCha20-Poly1305",
                "Chapoly",
                "Curve25519",
                "Ed25519",
                "EdDSA",
                "Edwards-curve Digital Signature Algorithm",
                "Elliptic Curve Diffie-Hellman",
                "Poly1305",
                "Pure-PHP cryptography",
                "RFC 7748",
                "RFC 8032",
                "Salpoly",
                "Salsa20",
                "X25519",
                "XChaCha20-Poly1305",
                "XSalsa20-Poly1305",
                "Xchacha20",
                "Xsalsa20",
                "aead",
                "cryptography",
                "ecdh",
                "elliptic curve",
                "elliptic curve cryptography",
                "encryption",
                "libsodium",
                "php",
                "public-key cryptography",
                "secret-key cryptography",
                "side-channel resistant"
            ],
            "support": {
                "issues": "https://github.com/paragonie/sodium_compat/issues",
                "source": "https://github.com/paragonie/sodium_compat/tree/v1.17.0"
            },
            "time": "2021-08-10T02:43:50+00:00"
        },
        {
            "name": "phpdocumentor/reflection-common",
            "version": "2.2.0",
            "source": {
                "type": "git",
                "url": "https://github.com/phpDocumentor/ReflectionCommon.git",
                "reference": "1d01c49d4ed62f25aa84a747ad35d5a16924662b"
            },
            "dist": {
                "type": "zip",
                "url": "https://api.github.com/repos/phpDocumentor/ReflectionCommon/zipball/1d01c49d4ed62f25aa84a747ad35d5a16924662b",
                "reference": "1d01c49d4ed62f25aa84a747ad35d5a16924662b",
                "shasum": ""
            },
            "require": {
                "php": "^7.2 || ^8.0"
            },
            "type": "library",
            "extra": {
                "branch-alias": {
                    "dev-2.x": "2.x-dev"
                }
            },
            "autoload": {
                "psr-4": {
                    "phpDocumentor\\Reflection\\": "src/"
                }
            },
            "notification-url": "https://packagist.org/downloads/",
            "license": [
                "MIT"
            ],
            "authors": [
                {
                    "name": "Jaap van Otterdijk",
                    "email": "opensource@ijaap.nl"
                }
            ],
            "description": "Common reflection classes used by phpdocumentor to reflect the code structure",
            "homepage": "http://www.phpdoc.org",
            "keywords": [
                "FQSEN",
                "phpDocumentor",
                "phpdoc",
                "reflection",
                "static analysis"
            ],
            "support": {
                "issues": "https://github.com/phpDocumentor/ReflectionCommon/issues",
                "source": "https://github.com/phpDocumentor/ReflectionCommon/tree/2.x"
            },
            "time": "2020-06-27T09:03:43+00:00"
        },
        {
            "name": "phpdocumentor/reflection-docblock",
            "version": "5.3.0",
            "source": {
                "type": "git",
                "url": "https://github.com/phpDocumentor/ReflectionDocBlock.git",
                "reference": "622548b623e81ca6d78b721c5e029f4ce664f170"
            },
            "dist": {
                "type": "zip",
                "url": "https://api.github.com/repos/phpDocumentor/ReflectionDocBlock/zipball/622548b623e81ca6d78b721c5e029f4ce664f170",
                "reference": "622548b623e81ca6d78b721c5e029f4ce664f170",
                "shasum": ""
            },
            "require": {
                "ext-filter": "*",
                "php": "^7.2 || ^8.0",
                "phpdocumentor/reflection-common": "^2.2",
                "phpdocumentor/type-resolver": "^1.3",
                "webmozart/assert": "^1.9.1"
            },
            "require-dev": {
                "mockery/mockery": "~1.3.2",
                "psalm/phar": "^4.8"
            },
            "type": "library",
            "extra": {
                "branch-alias": {
                    "dev-master": "5.x-dev"
                }
            },
            "autoload": {
                "psr-4": {
                    "phpDocumentor\\Reflection\\": "src"
                }
            },
            "notification-url": "https://packagist.org/downloads/",
            "license": [
                "MIT"
            ],
            "authors": [
                {
                    "name": "Mike van Riel",
                    "email": "me@mikevanriel.com"
                },
                {
                    "name": "Jaap van Otterdijk",
                    "email": "account@ijaap.nl"
                }
            ],
            "description": "With this component, a library can provide support for annotations via DocBlocks or otherwise retrieve information that is embedded in a DocBlock.",
            "support": {
                "issues": "https://github.com/phpDocumentor/ReflectionDocBlock/issues",
                "source": "https://github.com/phpDocumentor/ReflectionDocBlock/tree/5.3.0"
            },
            "time": "2021-10-19T17:43:47+00:00"
        },
        {
            "name": "phpdocumentor/type-resolver",
            "version": "1.6.0",
            "source": {
                "type": "git",
                "url": "https://github.com/phpDocumentor/TypeResolver.git",
                "reference": "93ebd0014cab80c4ea9f5e297ea48672f1b87706"
            },
            "dist": {
                "type": "zip",
                "url": "https://api.github.com/repos/phpDocumentor/TypeResolver/zipball/93ebd0014cab80c4ea9f5e297ea48672f1b87706",
                "reference": "93ebd0014cab80c4ea9f5e297ea48672f1b87706",
                "shasum": ""
            },
            "require": {
                "php": "^7.2 || ^8.0",
                "phpdocumentor/reflection-common": "^2.0"
            },
            "require-dev": {
                "ext-tokenizer": "*",
                "psalm/phar": "^4.8"
            },
            "type": "library",
            "extra": {
                "branch-alias": {
                    "dev-1.x": "1.x-dev"
                }
            },
            "autoload": {
                "psr-4": {
                    "phpDocumentor\\Reflection\\": "src"
                }
            },
            "notification-url": "https://packagist.org/downloads/",
            "license": [
                "MIT"
            ],
            "authors": [
                {
                    "name": "Mike van Riel",
                    "email": "me@mikevanriel.com"
                }
            ],
            "description": "A PSR-5 based resolver of Class names, Types and Structural Element Names",
            "support": {
                "issues": "https://github.com/phpDocumentor/TypeResolver/issues",
                "source": "https://github.com/phpDocumentor/TypeResolver/tree/1.6.0"
            },
            "time": "2022-01-04T19:58:01+00:00"
        },
        {
            "name": "psr/container",
            "version": "1.1.2",
            "source": {
                "type": "git",
                "url": "https://github.com/php-fig/container.git",
                "reference": "513e0666f7216c7459170d56df27dfcefe1689ea"
            },
            "dist": {
                "type": "zip",
                "url": "https://api.github.com/repos/php-fig/container/zipball/513e0666f7216c7459170d56df27dfcefe1689ea",
                "reference": "513e0666f7216c7459170d56df27dfcefe1689ea",
                "shasum": ""
            },
            "require": {
                "php": ">=7.4.0"
            },
            "type": "library",
            "autoload": {
                "psr-4": {
                    "Psr\\Container\\": "src/"
                }
            },
            "notification-url": "https://packagist.org/downloads/",
            "license": [
                "MIT"
            ],
            "authors": [
                {
                    "name": "PHP-FIG",
                    "homepage": "https://www.php-fig.org/"
                }
            ],
            "description": "Common Container Interface (PHP FIG PSR-11)",
            "homepage": "https://github.com/php-fig/container",
            "keywords": [
                "PSR-11",
                "container",
                "container-interface",
                "container-interop",
                "psr"
            ],
            "support": {
                "issues": "https://github.com/php-fig/container/issues",
                "source": "https://github.com/php-fig/container/tree/1.1.2"
            },
            "time": "2021-11-05T16:50:12+00:00"
        },
        {
            "name": "psr/event-dispatcher",
            "version": "1.0.0",
            "source": {
                "type": "git",
                "url": "https://github.com/php-fig/event-dispatcher.git",
                "reference": "dbefd12671e8a14ec7f180cab83036ed26714bb0"
            },
            "dist": {
                "type": "zip",
                "url": "https://api.github.com/repos/php-fig/event-dispatcher/zipball/dbefd12671e8a14ec7f180cab83036ed26714bb0",
                "reference": "dbefd12671e8a14ec7f180cab83036ed26714bb0",
                "shasum": ""
            },
            "require": {
                "php": ">=7.2.0"
            },
            "type": "library",
            "extra": {
                "branch-alias": {
                    "dev-master": "1.0.x-dev"
                }
            },
            "autoload": {
                "psr-4": {
                    "Psr\\EventDispatcher\\": "src/"
                }
            },
            "notification-url": "https://packagist.org/downloads/",
            "license": [
                "MIT"
            ],
            "authors": [
                {
                    "name": "PHP-FIG",
                    "homepage": "http://www.php-fig.org/"
                }
            ],
            "description": "Standard interfaces for event handling.",
            "keywords": [
                "events",
                "psr",
                "psr-14"
            ],
            "support": {
                "issues": "https://github.com/php-fig/event-dispatcher/issues",
                "source": "https://github.com/php-fig/event-dispatcher/tree/1.0.0"
            },
            "time": "2019-01-08T18:20:26+00:00"
        },
        {
            "name": "psr/log",
            "version": "1.1.4",
            "source": {
                "type": "git",
                "url": "https://github.com/php-fig/log.git",
                "reference": "d49695b909c3b7628b6289db5479a1c204601f11"
            },
            "dist": {
                "type": "zip",
                "url": "https://api.github.com/repos/php-fig/log/zipball/d49695b909c3b7628b6289db5479a1c204601f11",
                "reference": "d49695b909c3b7628b6289db5479a1c204601f11",
                "shasum": ""
            },
            "require": {
                "php": ">=5.3.0"
            },
            "type": "library",
            "extra": {
                "branch-alias": {
                    "dev-master": "1.1.x-dev"
                }
            },
            "autoload": {
                "psr-4": {
                    "Psr\\Log\\": "Psr/Log/"
                }
            },
            "notification-url": "https://packagist.org/downloads/",
            "license": [
                "MIT"
            ],
            "authors": [
                {
                    "name": "PHP-FIG",
                    "homepage": "https://www.php-fig.org/"
                }
            ],
            "description": "Common interface for logging libraries",
            "homepage": "https://github.com/php-fig/log",
            "keywords": [
                "log",
                "psr",
                "psr-3"
            ],
            "support": {
                "source": "https://github.com/php-fig/log/tree/1.1.4"
            },
            "time": "2021-05-03T11:20:27+00:00"
        },
        {
            "name": "seld/jsonlint",
            "version": "1.8.3",
            "source": {
                "type": "git",
                "url": "https://github.com/Seldaek/jsonlint.git",
                "reference": "9ad6ce79c342fbd44df10ea95511a1b24dee5b57"
            },
            "dist": {
                "type": "zip",
                "url": "https://api.github.com/repos/Seldaek/jsonlint/zipball/9ad6ce79c342fbd44df10ea95511a1b24dee5b57",
                "reference": "9ad6ce79c342fbd44df10ea95511a1b24dee5b57",
                "shasum": ""
            },
            "require": {
                "php": "^5.3 || ^7.0 || ^8.0"
            },
            "require-dev": {
                "phpunit/phpunit": "^4.8.35 || ^5.7 || ^6.0"
            },
            "bin": [
                "bin/jsonlint"
            ],
            "type": "library",
            "autoload": {
                "psr-4": {
                    "Seld\\JsonLint\\": "src/Seld/JsonLint/"
                }
            },
            "notification-url": "https://packagist.org/downloads/",
            "license": [
                "MIT"
            ],
            "authors": [
                {
                    "name": "Jordi Boggiano",
                    "email": "j.boggiano@seld.be",
                    "homepage": "http://seld.be"
                }
            ],
            "description": "JSON Linter",
            "keywords": [
                "json",
                "linter",
                "parser",
                "validator"
            ],
            "support": {
                "issues": "https://github.com/Seldaek/jsonlint/issues",
                "source": "https://github.com/Seldaek/jsonlint/tree/1.8.3"
            },
            "funding": [
                {
                    "url": "https://github.com/Seldaek",
                    "type": "github"
                },
                {
                    "url": "https://tidelift.com/funding/github/packagist/seld/jsonlint",
                    "type": "tidelift"
                }
            ],
            "time": "2020-11-11T09:19:24+00:00"
        },
        {
            "name": "symfony/console",
            "version": "v5.4.3",
            "source": {
                "type": "git",
                "url": "https://github.com/symfony/console.git",
                "reference": "a2a86ec353d825c75856c6fd14fac416a7bdb6b8"
            },
            "dist": {
                "type": "zip",
                "url": "https://api.github.com/repos/symfony/console/zipball/a2a86ec353d825c75856c6fd14fac416a7bdb6b8",
                "reference": "a2a86ec353d825c75856c6fd14fac416a7bdb6b8",
                "shasum": ""
            },
            "require": {
                "php": ">=7.2.5",
                "symfony/deprecation-contracts": "^2.1|^3",
                "symfony/polyfill-mbstring": "~1.0",
                "symfony/polyfill-php73": "^1.9",
                "symfony/polyfill-php80": "^1.16",
                "symfony/service-contracts": "^1.1|^2|^3",
                "symfony/string": "^5.1|^6.0"
            },
            "conflict": {
                "psr/log": ">=3",
                "symfony/dependency-injection": "<4.4",
                "symfony/dotenv": "<5.1",
                "symfony/event-dispatcher": "<4.4",
                "symfony/lock": "<4.4",
                "symfony/process": "<4.4"
            },
            "provide": {
                "psr/log-implementation": "1.0|2.0"
            },
            "require-dev": {
                "psr/log": "^1|^2",
                "symfony/config": "^4.4|^5.0|^6.0",
                "symfony/dependency-injection": "^4.4|^5.0|^6.0",
                "symfony/event-dispatcher": "^4.4|^5.0|^6.0",
                "symfony/lock": "^4.4|^5.0|^6.0",
                "symfony/process": "^4.4|^5.0|^6.0",
                "symfony/var-dumper": "^4.4|^5.0|^6.0"
            },
            "suggest": {
                "psr/log": "For using the console logger",
                "symfony/event-dispatcher": "",
                "symfony/lock": "",
                "symfony/process": ""
            },
            "type": "library",
            "autoload": {
                "psr-4": {
                    "Symfony\\Component\\Console\\": ""
                },
                "exclude-from-classmap": [
                    "/Tests/"
                ]
            },
            "notification-url": "https://packagist.org/downloads/",
            "license": [
                "MIT"
            ],
            "authors": [
                {
                    "name": "Fabien Potencier",
                    "email": "fabien@symfony.com"
                },
                {
                    "name": "Symfony Community",
                    "homepage": "https://symfony.com/contributors"
                }
            ],
            "description": "Eases the creation of beautiful and testable command line interfaces",
            "homepage": "https://symfony.com",
            "keywords": [
                "cli",
                "command line",
                "console",
                "terminal"
            ],
            "support": {
                "source": "https://github.com/symfony/console/tree/v5.4.3"
            },
            "funding": [
                {
                    "url": "https://symfony.com/sponsor",
                    "type": "custom"
                },
                {
                    "url": "https://github.com/fabpot",
                    "type": "github"
                },
                {
                    "url": "https://tidelift.com/funding/github/packagist/symfony/symfony",
                    "type": "tidelift"
                }
            ],
            "time": "2022-01-26T16:28:35+00:00"
        },
        {
            "name": "symfony/deprecation-contracts",
            "version": "v2.5.0",
            "source": {
                "type": "git",
                "url": "https://github.com/symfony/deprecation-contracts.git",
                "reference": "6f981ee24cf69ee7ce9736146d1c57c2780598a8"
            },
            "dist": {
                "type": "zip",
                "url": "https://api.github.com/repos/symfony/deprecation-contracts/zipball/6f981ee24cf69ee7ce9736146d1c57c2780598a8",
                "reference": "6f981ee24cf69ee7ce9736146d1c57c2780598a8",
                "shasum": ""
            },
            "require": {
                "php": ">=7.1"
            },
            "type": "library",
            "extra": {
                "branch-alias": {
                    "dev-main": "2.5-dev"
                },
                "thanks": {
                    "name": "symfony/contracts",
                    "url": "https://github.com/symfony/contracts"
                }
            },
            "autoload": {
                "files": [
                    "function.php"
                ]
            },
            "notification-url": "https://packagist.org/downloads/",
            "license": [
                "MIT"
            ],
            "authors": [
                {
                    "name": "Nicolas Grekas",
                    "email": "p@tchwork.com"
                },
                {
                    "name": "Symfony Community",
                    "homepage": "https://symfony.com/contributors"
                }
            ],
            "description": "A generic function and convention to trigger deprecation notices",
            "homepage": "https://symfony.com",
            "support": {
                "source": "https://github.com/symfony/deprecation-contracts/tree/v2.5.0"
            },
            "funding": [
                {
                    "url": "https://symfony.com/sponsor",
                    "type": "custom"
                },
                {
                    "url": "https://github.com/fabpot",
                    "type": "github"
                },
                {
                    "url": "https://tidelift.com/funding/github/packagist/symfony/symfony",
                    "type": "tidelift"
                }
            ],
            "time": "2021-07-12T14:48:14+00:00"
        },
        {
            "name": "symfony/event-dispatcher-contracts",
            "version": "v2.5.0",
            "source": {
                "type": "git",
                "url": "https://github.com/symfony/event-dispatcher-contracts.git",
                "reference": "66bea3b09be61613cd3b4043a65a8ec48cfa6d2a"
            },
            "dist": {
                "type": "zip",
                "url": "https://api.github.com/repos/symfony/event-dispatcher-contracts/zipball/66bea3b09be61613cd3b4043a65a8ec48cfa6d2a",
                "reference": "66bea3b09be61613cd3b4043a65a8ec48cfa6d2a",
                "shasum": ""
            },
            "require": {
                "php": ">=7.2.5",
                "psr/event-dispatcher": "^1"
            },
            "suggest": {
                "symfony/event-dispatcher-implementation": ""
            },
            "type": "library",
            "extra": {
                "branch-alias": {
                    "dev-main": "2.5-dev"
                },
                "thanks": {
                    "name": "symfony/contracts",
                    "url": "https://github.com/symfony/contracts"
                }
            },
            "autoload": {
                "psr-4": {
                    "Symfony\\Contracts\\EventDispatcher\\": ""
                }
            },
            "notification-url": "https://packagist.org/downloads/",
            "license": [
                "MIT"
            ],
            "authors": [
                {
                    "name": "Nicolas Grekas",
                    "email": "p@tchwork.com"
                },
                {
                    "name": "Symfony Community",
                    "homepage": "https://symfony.com/contributors"
                }
            ],
            "description": "Generic abstractions related to dispatching event",
            "homepage": "https://symfony.com",
            "keywords": [
                "abstractions",
                "contracts",
                "decoupling",
                "interfaces",
                "interoperability",
                "standards"
            ],
            "support": {
                "source": "https://github.com/symfony/event-dispatcher-contracts/tree/v2.5.0"
            },
            "funding": [
                {
                    "url": "https://symfony.com/sponsor",
                    "type": "custom"
                },
                {
                    "url": "https://github.com/fabpot",
                    "type": "github"
                },
                {
                    "url": "https://tidelift.com/funding/github/packagist/symfony/symfony",
                    "type": "tidelift"
                }
            ],
            "time": "2021-07-12T14:48:14+00:00"
        },
        {
            "name": "symfony/filesystem",
            "version": "v5.4.3",
            "source": {
                "type": "git",
                "url": "https://github.com/symfony/filesystem.git",
                "reference": "0f0c4bf1840420f4aef3f32044a9dbb24682731b"
            },
            "dist": {
                "type": "zip",
                "url": "https://api.github.com/repos/symfony/filesystem/zipball/0f0c4bf1840420f4aef3f32044a9dbb24682731b",
                "reference": "0f0c4bf1840420f4aef3f32044a9dbb24682731b",
                "shasum": ""
            },
            "require": {
                "php": ">=7.2.5",
                "symfony/polyfill-ctype": "~1.8",
                "symfony/polyfill-mbstring": "~1.8",
                "symfony/polyfill-php80": "^1.16"
            },
            "type": "library",
            "autoload": {
                "psr-4": {
                    "Symfony\\Component\\Filesystem\\": ""
                },
                "exclude-from-classmap": [
                    "/Tests/"
                ]
            },
            "notification-url": "https://packagist.org/downloads/",
            "license": [
                "MIT"
            ],
            "authors": [
                {
                    "name": "Fabien Potencier",
                    "email": "fabien@symfony.com"
                },
                {
                    "name": "Symfony Community",
                    "homepage": "https://symfony.com/contributors"
                }
            ],
            "description": "Provides basic utilities for the filesystem",
            "homepage": "https://symfony.com",
            "support": {
                "source": "https://github.com/symfony/filesystem/tree/v5.4.3"
            },
            "funding": [
                {
                    "url": "https://symfony.com/sponsor",
                    "type": "custom"
                },
                {
                    "url": "https://github.com/fabpot",
                    "type": "github"
                },
                {
                    "url": "https://tidelift.com/funding/github/packagist/symfony/symfony",
                    "type": "tidelift"
                }
            ],
            "time": "2022-01-02T09:53:40+00:00"
        },
        {
            "name": "symfony/finder",
            "version": "v5.4.3",
            "source": {
                "type": "git",
                "url": "https://github.com/symfony/finder.git",
                "reference": "231313534dded84c7ecaa79d14bc5da4ccb69b7d"
            },
            "dist": {
                "type": "zip",
                "url": "https://api.github.com/repos/symfony/finder/zipball/231313534dded84c7ecaa79d14bc5da4ccb69b7d",
                "reference": "231313534dded84c7ecaa79d14bc5da4ccb69b7d",
                "shasum": ""
            },
            "require": {
                "php": ">=7.2.5",
                "symfony/deprecation-contracts": "^2.1|^3",
                "symfony/polyfill-php80": "^1.16"
            },
            "type": "library",
            "autoload": {
                "psr-4": {
                    "Symfony\\Component\\Finder\\": ""
                },
                "exclude-from-classmap": [
                    "/Tests/"
                ]
            },
            "notification-url": "https://packagist.org/downloads/",
            "license": [
                "MIT"
            ],
            "authors": [
                {
                    "name": "Fabien Potencier",
                    "email": "fabien@symfony.com"
                },
                {
                    "name": "Symfony Community",
                    "homepage": "https://symfony.com/contributors"
                }
            ],
            "description": "Finds files and directories via an intuitive fluent interface",
            "homepage": "https://symfony.com",
            "support": {
                "source": "https://github.com/symfony/finder/tree/v5.4.3"
            },
            "funding": [
                {
                    "url": "https://symfony.com/sponsor",
                    "type": "custom"
                },
                {
                    "url": "https://github.com/fabpot",
                    "type": "github"
                },
                {
                    "url": "https://tidelift.com/funding/github/packagist/symfony/symfony",
                    "type": "tidelift"
                }
            ],
            "time": "2022-01-26T16:34:36+00:00"
        },
        {
            "name": "symfony/polyfill-ctype",
            "version": "v1.24.0",
            "source": {
                "type": "git",
                "url": "https://github.com/symfony/polyfill-ctype.git",
                "reference": "30885182c981ab175d4d034db0f6f469898070ab"
            },
            "dist": {
                "type": "zip",
                "url": "https://api.github.com/repos/symfony/polyfill-ctype/zipball/30885182c981ab175d4d034db0f6f469898070ab",
                "reference": "30885182c981ab175d4d034db0f6f469898070ab",
                "shasum": ""
            },
            "require": {
                "php": ">=7.1"
            },
            "provide": {
                "ext-ctype": "*"
            },
            "suggest": {
                "ext-ctype": "For best performance"
            },
            "type": "library",
            "extra": {
                "branch-alias": {
                    "dev-main": "1.23-dev"
                },
                "thanks": {
                    "name": "symfony/polyfill",
                    "url": "https://github.com/symfony/polyfill"
                }
            },
            "autoload": {
                "psr-4": {
                    "Symfony\\Polyfill\\Ctype\\": ""
                },
                "files": [
                    "bootstrap.php"
                ]
            },
            "notification-url": "https://packagist.org/downloads/",
            "license": [
                "MIT"
            ],
            "authors": [
                {
                    "name": "Gert de Pagter",
                    "email": "BackEndTea@gmail.com"
                },
                {
                    "name": "Symfony Community",
                    "homepage": "https://symfony.com/contributors"
                }
            ],
            "description": "Symfony polyfill for ctype functions",
            "homepage": "https://symfony.com",
            "keywords": [
                "compatibility",
                "ctype",
                "polyfill",
                "portable"
            ],
            "support": {
                "source": "https://github.com/symfony/polyfill-ctype/tree/v1.24.0"
            },
            "funding": [
                {
                    "url": "https://symfony.com/sponsor",
                    "type": "custom"
                },
                {
                    "url": "https://github.com/fabpot",
                    "type": "github"
                },
                {
                    "url": "https://tidelift.com/funding/github/packagist/symfony/symfony",
                    "type": "tidelift"
                }
            ],
            "time": "2021-10-20T20:35:02+00:00"
        },
        {
            "name": "symfony/polyfill-intl-grapheme",
            "version": "v1.24.0",
            "source": {
                "type": "git",
                "url": "https://github.com/symfony/polyfill-intl-grapheme.git",
                "reference": "81b86b50cf841a64252b439e738e97f4a34e2783"
            },
            "dist": {
                "type": "zip",
                "url": "https://api.github.com/repos/symfony/polyfill-intl-grapheme/zipball/81b86b50cf841a64252b439e738e97f4a34e2783",
                "reference": "81b86b50cf841a64252b439e738e97f4a34e2783",
                "shasum": ""
            },
            "require": {
                "php": ">=7.1"
            },
            "suggest": {
                "ext-intl": "For best performance"
            },
            "type": "library",
            "extra": {
                "branch-alias": {
                    "dev-main": "1.23-dev"
                },
                "thanks": {
                    "name": "symfony/polyfill",
                    "url": "https://github.com/symfony/polyfill"
                }
            },
            "autoload": {
                "files": [
                    "bootstrap.php"
                ],
                "psr-4": {
                    "Symfony\\Polyfill\\Intl\\Grapheme\\": ""
                }
            },
            "notification-url": "https://packagist.org/downloads/",
            "license": [
                "MIT"
            ],
            "authors": [
                {
                    "name": "Nicolas Grekas",
                    "email": "p@tchwork.com"
                },
                {
                    "name": "Symfony Community",
                    "homepage": "https://symfony.com/contributors"
                }
            ],
            "description": "Symfony polyfill for intl's grapheme_* functions",
            "homepage": "https://symfony.com",
            "keywords": [
                "compatibility",
                "grapheme",
                "intl",
                "polyfill",
                "portable",
                "shim"
            ],
            "support": {
                "source": "https://github.com/symfony/polyfill-intl-grapheme/tree/v1.24.0"
            },
            "funding": [
                {
                    "url": "https://symfony.com/sponsor",
                    "type": "custom"
                },
                {
                    "url": "https://github.com/fabpot",
                    "type": "github"
                },
                {
                    "url": "https://tidelift.com/funding/github/packagist/symfony/symfony",
                    "type": "tidelift"
                }
            ],
            "time": "2021-11-23T21:10:46+00:00"
        },
        {
            "name": "symfony/polyfill-intl-normalizer",
            "version": "v1.24.0",
            "source": {
                "type": "git",
                "url": "https://github.com/symfony/polyfill-intl-normalizer.git",
                "reference": "8590a5f561694770bdcd3f9b5c69dde6945028e8"
            },
            "dist": {
                "type": "zip",
                "url": "https://api.github.com/repos/symfony/polyfill-intl-normalizer/zipball/8590a5f561694770bdcd3f9b5c69dde6945028e8",
                "reference": "8590a5f561694770bdcd3f9b5c69dde6945028e8",
                "shasum": ""
            },
            "require": {
                "php": ">=7.1"
            },
            "suggest": {
                "ext-intl": "For best performance"
            },
            "type": "library",
            "extra": {
                "branch-alias": {
                    "dev-main": "1.23-dev"
                },
                "thanks": {
                    "name": "symfony/polyfill",
                    "url": "https://github.com/symfony/polyfill"
                }
            },
            "autoload": {
                "files": [
                    "bootstrap.php"
                ],
                "psr-4": {
                    "Symfony\\Polyfill\\Intl\\Normalizer\\": ""
                },
                "classmap": [
                    "Resources/stubs"
                ]
            },
            "notification-url": "https://packagist.org/downloads/",
            "license": [
                "MIT"
            ],
            "authors": [
                {
                    "name": "Nicolas Grekas",
                    "email": "p@tchwork.com"
                },
                {
                    "name": "Symfony Community",
                    "homepage": "https://symfony.com/contributors"
                }
            ],
            "description": "Symfony polyfill for intl's Normalizer class and related functions",
            "homepage": "https://symfony.com",
            "keywords": [
                "compatibility",
                "intl",
                "normalizer",
                "polyfill",
                "portable",
                "shim"
            ],
            "support": {
                "source": "https://github.com/symfony/polyfill-intl-normalizer/tree/v1.24.0"
            },
            "funding": [
                {
                    "url": "https://symfony.com/sponsor",
                    "type": "custom"
                },
                {
                    "url": "https://github.com/fabpot",
                    "type": "github"
                },
                {
                    "url": "https://tidelift.com/funding/github/packagist/symfony/symfony",
                    "type": "tidelift"
                }
            ],
            "time": "2021-02-19T12:13:01+00:00"
        },
        {
            "name": "symfony/polyfill-mbstring",
            "version": "v1.24.0",
            "source": {
                "type": "git",
                "url": "https://github.com/symfony/polyfill-mbstring.git",
                "reference": "0abb51d2f102e00a4eefcf46ba7fec406d245825"
            },
            "dist": {
                "type": "zip",
                "url": "https://api.github.com/repos/symfony/polyfill-mbstring/zipball/0abb51d2f102e00a4eefcf46ba7fec406d245825",
                "reference": "0abb51d2f102e00a4eefcf46ba7fec406d245825",
                "shasum": ""
            },
            "require": {
                "php": ">=7.1"
            },
            "provide": {
                "ext-mbstring": "*"
            },
            "suggest": {
                "ext-mbstring": "For best performance"
            },
            "type": "library",
            "extra": {
                "branch-alias": {
                    "dev-main": "1.23-dev"
                },
                "thanks": {
                    "name": "symfony/polyfill",
                    "url": "https://github.com/symfony/polyfill"
                }
            },
            "autoload": {
                "files": [
                    "bootstrap.php"
                ],
                "psr-4": {
                    "Symfony\\Polyfill\\Mbstring\\": ""
                }
            },
            "notification-url": "https://packagist.org/downloads/",
            "license": [
                "MIT"
            ],
            "authors": [
                {
                    "name": "Nicolas Grekas",
                    "email": "p@tchwork.com"
                },
                {
                    "name": "Symfony Community",
                    "homepage": "https://symfony.com/contributors"
                }
            ],
            "description": "Symfony polyfill for the Mbstring extension",
            "homepage": "https://symfony.com",
            "keywords": [
                "compatibility",
                "mbstring",
                "polyfill",
                "portable",
                "shim"
            ],
            "support": {
                "source": "https://github.com/symfony/polyfill-mbstring/tree/v1.24.0"
            },
            "funding": [
                {
                    "url": "https://symfony.com/sponsor",
                    "type": "custom"
                },
                {
                    "url": "https://github.com/fabpot",
                    "type": "github"
                },
                {
                    "url": "https://tidelift.com/funding/github/packagist/symfony/symfony",
                    "type": "tidelift"
                }
            ],
            "time": "2021-11-30T18:21:41+00:00"
        },
        {
            "name": "symfony/polyfill-php80",
            "version": "v1.24.0",
            "source": {
                "type": "git",
                "url": "https://github.com/symfony/polyfill-php80.git",
                "reference": "57b712b08eddb97c762a8caa32c84e037892d2e9"
            },
            "dist": {
                "type": "zip",
                "url": "https://api.github.com/repos/symfony/polyfill-php80/zipball/57b712b08eddb97c762a8caa32c84e037892d2e9",
                "reference": "57b712b08eddb97c762a8caa32c84e037892d2e9",
                "shasum": ""
            },
            "require": {
                "php": ">=7.1"
            },
            "type": "library",
            "extra": {
                "branch-alias": {
                    "dev-main": "1.23-dev"
                },
                "thanks": {
                    "name": "symfony/polyfill",
                    "url": "https://github.com/symfony/polyfill"
                }
            },
            "autoload": {
                "files": [
                    "bootstrap.php"
                ],
                "psr-4": {
                    "Symfony\\Polyfill\\Php80\\": ""
                },
                "classmap": [
                    "Resources/stubs"
                ]
            },
            "notification-url": "https://packagist.org/downloads/",
            "license": [
                "MIT"
            ],
            "authors": [
                {
                    "name": "Ion Bazan",
                    "email": "ion.bazan@gmail.com"
                },
                {
                    "name": "Nicolas Grekas",
                    "email": "p@tchwork.com"
                },
                {
                    "name": "Symfony Community",
                    "homepage": "https://symfony.com/contributors"
                }
            ],
            "description": "Symfony polyfill backporting some PHP 8.0+ features to lower PHP versions",
            "homepage": "https://symfony.com",
            "keywords": [
                "compatibility",
                "polyfill",
                "portable",
                "shim"
            ],
            "support": {
                "source": "https://github.com/symfony/polyfill-php80/tree/v1.24.0"
            },
            "funding": [
                {
                    "url": "https://symfony.com/sponsor",
                    "type": "custom"
                },
                {
                    "url": "https://github.com/fabpot",
                    "type": "github"
                },
                {
                    "url": "https://tidelift.com/funding/github/packagist/symfony/symfony",
                    "type": "tidelift"
                }
            ],
            "time": "2021-09-13T13:58:33+00:00"
        },
        {
            "name": "symfony/polyfill-php81",
            "version": "v1.24.0",
            "source": {
                "type": "git",
                "url": "https://github.com/symfony/polyfill-php81.git",
                "reference": "5de4ba2d41b15f9bd0e19b2ab9674135813ec98f"
            },
            "dist": {
                "type": "zip",
                "url": "https://api.github.com/repos/symfony/polyfill-php81/zipball/5de4ba2d41b15f9bd0e19b2ab9674135813ec98f",
                "reference": "5de4ba2d41b15f9bd0e19b2ab9674135813ec98f",
                "shasum": ""
            },
            "require": {
                "php": ">=7.1"
            },
            "type": "library",
            "extra": {
                "branch-alias": {
                    "dev-main": "1.23-dev"
                },
                "thanks": {
                    "name": "symfony/polyfill",
                    "url": "https://github.com/symfony/polyfill"
                }
            },
            "autoload": {
                "files": [
                    "bootstrap.php"
                ],
                "psr-4": {
                    "Symfony\\Polyfill\\Php81\\": ""
                },
                "classmap": [
                    "Resources/stubs"
                ]
            },
            "notification-url": "https://packagist.org/downloads/",
            "license": [
                "MIT"
            ],
            "authors": [
                {
                    "name": "Nicolas Grekas",
                    "email": "p@tchwork.com"
                },
                {
                    "name": "Symfony Community",
                    "homepage": "https://symfony.com/contributors"
                }
            ],
            "description": "Symfony polyfill backporting some PHP 8.1+ features to lower PHP versions",
            "homepage": "https://symfony.com",
            "keywords": [
                "compatibility",
                "polyfill",
                "portable",
                "shim"
            ],
            "support": {
                "source": "https://github.com/symfony/polyfill-php81/tree/v1.24.0"
            },
            "funding": [
                {
                    "url": "https://symfony.com/sponsor",
                    "type": "custom"
                },
                {
                    "url": "https://github.com/fabpot",
                    "type": "github"
                },
                {
                    "url": "https://tidelift.com/funding/github/packagist/symfony/symfony",
                    "type": "tidelift"
                }
            ],
            "time": "2021-09-13T13:58:11+00:00"
        },
        {
            "name": "symfony/process",
            "version": "v5.4.3",
            "source": {
                "type": "git",
                "url": "https://github.com/symfony/process.git",
                "reference": "553f50487389a977eb31cf6b37faae56da00f753"
            },
            "dist": {
                "type": "zip",
                "url": "https://api.github.com/repos/symfony/process/zipball/553f50487389a977eb31cf6b37faae56da00f753",
                "reference": "553f50487389a977eb31cf6b37faae56da00f753",
                "shasum": ""
            },
            "require": {
                "php": ">=7.2.5",
                "symfony/polyfill-php80": "^1.16"
            },
            "type": "library",
            "autoload": {
                "psr-4": {
                    "Symfony\\Component\\Process\\": ""
                },
                "exclude-from-classmap": [
                    "/Tests/"
                ]
            },
            "notification-url": "https://packagist.org/downloads/",
            "license": [
                "MIT"
            ],
            "authors": [
                {
                    "name": "Fabien Potencier",
                    "email": "fabien@symfony.com"
                },
                {
                    "name": "Symfony Community",
                    "homepage": "https://symfony.com/contributors"
                }
            ],
            "description": "Executes commands in sub-processes",
            "homepage": "https://symfony.com",
            "support": {
                "source": "https://github.com/symfony/process/tree/v5.4.3"
            },
            "funding": [
                {
                    "url": "https://symfony.com/sponsor",
                    "type": "custom"
                },
                {
                    "url": "https://github.com/fabpot",
                    "type": "github"
                },
                {
                    "url": "https://tidelift.com/funding/github/packagist/symfony/symfony",
                    "type": "tidelift"
                }
            ],
            "time": "2022-01-26T16:28:35+00:00"
        },
        {
            "name": "symfony/service-contracts",
            "version": "v2.5.0",
            "source": {
                "type": "git",
                "url": "https://github.com/symfony/service-contracts.git",
                "reference": "1ab11b933cd6bc5464b08e81e2c5b07dec58b0fc"
            },
            "dist": {
                "type": "zip",
                "url": "https://api.github.com/repos/symfony/service-contracts/zipball/1ab11b933cd6bc5464b08e81e2c5b07dec58b0fc",
                "reference": "1ab11b933cd6bc5464b08e81e2c5b07dec58b0fc",
                "shasum": ""
            },
            "require": {
                "php": ">=7.2.5",
                "psr/container": "^1.1",
                "symfony/deprecation-contracts": "^2.1"
            },
            "conflict": {
                "ext-psr": "<1.1|>=2"
            },
            "suggest": {
                "symfony/service-implementation": ""
            },
            "type": "library",
            "extra": {
                "branch-alias": {
                    "dev-main": "2.5-dev"
                },
                "thanks": {
                    "name": "symfony/contracts",
                    "url": "https://github.com/symfony/contracts"
                }
            },
            "autoload": {
                "psr-4": {
                    "Symfony\\Contracts\\Service\\": ""
                }
            },
            "notification-url": "https://packagist.org/downloads/",
            "license": [
                "MIT"
            ],
            "authors": [
                {
                    "name": "Nicolas Grekas",
                    "email": "p@tchwork.com"
                },
                {
                    "name": "Symfony Community",
                    "homepage": "https://symfony.com/contributors"
                }
            ],
            "description": "Generic abstractions related to writing services",
            "homepage": "https://symfony.com",
            "keywords": [
                "abstractions",
                "contracts",
                "decoupling",
                "interfaces",
                "interoperability",
                "standards"
            ],
            "support": {
                "source": "https://github.com/symfony/service-contracts/tree/v2.5.0"
            },
            "funding": [
                {
                    "url": "https://symfony.com/sponsor",
                    "type": "custom"
                },
                {
                    "url": "https://github.com/fabpot",
                    "type": "github"
                },
                {
                    "url": "https://tidelift.com/funding/github/packagist/symfony/symfony",
                    "type": "tidelift"
                }
            ],
            "time": "2021-11-04T16:48:04+00:00"
        },
        {
            "name": "symfony/string",
            "version": "v5.4.3",
            "source": {
                "type": "git",
                "url": "https://github.com/symfony/string.git",
                "reference": "92043b7d8383e48104e411bc9434b260dbeb5a10"
            },
            "dist": {
                "type": "zip",
                "url": "https://api.github.com/repos/symfony/string/zipball/92043b7d8383e48104e411bc9434b260dbeb5a10",
                "reference": "92043b7d8383e48104e411bc9434b260dbeb5a10",
                "shasum": ""
            },
            "require": {
                "php": ">=7.2.5",
                "symfony/polyfill-ctype": "~1.8",
                "symfony/polyfill-intl-grapheme": "~1.0",
                "symfony/polyfill-intl-normalizer": "~1.0",
                "symfony/polyfill-mbstring": "~1.0",
                "symfony/polyfill-php80": "~1.15"
            },
            "conflict": {
                "symfony/translation-contracts": ">=3.0"
            },
            "require-dev": {
                "symfony/error-handler": "^4.4|^5.0|^6.0",
                "symfony/http-client": "^4.4|^5.0|^6.0",
                "symfony/translation-contracts": "^1.1|^2",
                "symfony/var-exporter": "^4.4|^5.0|^6.0"
            },
            "type": "library",
            "autoload": {
                "psr-4": {
                    "Symfony\\Component\\String\\": ""
                },
                "files": [
                    "Resources/functions.php"
                ],
                "exclude-from-classmap": [
                    "/Tests/"
                ]
            },
            "notification-url": "https://packagist.org/downloads/",
            "license": [
                "MIT"
            ],
            "authors": [
                {
                    "name": "Nicolas Grekas",
                    "email": "p@tchwork.com"
                },
                {
                    "name": "Symfony Community",
                    "homepage": "https://symfony.com/contributors"
                }
            ],
            "description": "Provides an object-oriented API to strings and deals with bytes, UTF-8 code points and grapheme clusters in a unified way",
            "homepage": "https://symfony.com",
            "keywords": [
                "grapheme",
                "i18n",
                "string",
                "unicode",
                "utf-8",
                "utf8"
            ],
            "support": {
                "source": "https://github.com/symfony/string/tree/v5.4.3"
            },
            "funding": [
                {
                    "url": "https://symfony.com/sponsor",
                    "type": "custom"
                },
                {
                    "url": "https://github.com/fabpot",
                    "type": "github"
                },
                {
                    "url": "https://tidelift.com/funding/github/packagist/symfony/symfony",
                    "type": "tidelift"
                }
            ],
            "time": "2022-01-02T09:53:40+00:00"
        },
        {
            "name": "symfony/var-dumper",
            "version": "v5.4.3",
            "source": {
                "type": "git",
                "url": "https://github.com/symfony/var-dumper.git",
                "reference": "970a01f208bf895c5f327ba40b72288da43adec4"
            },
            "dist": {
                "type": "zip",
                "url": "https://api.github.com/repos/symfony/var-dumper/zipball/970a01f208bf895c5f327ba40b72288da43adec4",
                "reference": "970a01f208bf895c5f327ba40b72288da43adec4",
                "shasum": ""
            },
            "require": {
                "php": ">=7.2.5",
                "symfony/polyfill-mbstring": "~1.0",
                "symfony/polyfill-php80": "^1.16"
            },
            "conflict": {
                "phpunit/phpunit": "<5.4.3",
                "symfony/console": "<4.4"
            },
            "require-dev": {
                "ext-iconv": "*",
                "symfony/console": "^4.4|^5.0|^6.0",
                "symfony/process": "^4.4|^5.0|^6.0",
                "symfony/uid": "^5.1|^6.0",
                "twig/twig": "^2.13|^3.0.4"
            },
            "suggest": {
                "ext-iconv": "To convert non-UTF-8 strings to UTF-8 (or symfony/polyfill-iconv in case ext-iconv cannot be used).",
                "ext-intl": "To show region name in time zone dump",
                "symfony/console": "To use the ServerDumpCommand and/or the bin/var-dump-server script"
            },
            "bin": [
                "Resources/bin/var-dump-server"
            ],
            "type": "library",
            "autoload": {
                "files": [
                    "Resources/functions/dump.php"
                ],
                "psr-4": {
                    "Symfony\\Component\\VarDumper\\": ""
                },
                "exclude-from-classmap": [
                    "/Tests/"
                ]
            },
            "notification-url": "https://packagist.org/downloads/",
            "license": [
                "MIT"
            ],
            "authors": [
                {
                    "name": "Nicolas Grekas",
                    "email": "p@tchwork.com"
                },
                {
                    "name": "Symfony Community",
                    "homepage": "https://symfony.com/contributors"
                }
            ],
            "description": "Provides mechanisms for walking through any arbitrary PHP variable",
            "homepage": "https://symfony.com",
            "keywords": [
                "debug",
                "dump"
            ],
            "support": {
                "source": "https://github.com/symfony/var-dumper/tree/v5.4.3"
            },
            "funding": [
                {
                    "url": "https://symfony.com/sponsor",
                    "type": "custom"
                },
                {
                    "url": "https://github.com/fabpot",
                    "type": "github"
                },
                {
                    "url": "https://tidelift.com/funding/github/packagist/symfony/symfony",
                    "type": "tidelift"
                }
            ],
            "time": "2022-01-17T16:30:37+00:00"
        },
        {
            "name": "thecodingmachine/safe",
            "version": "v1.3.3",
            "source": {
                "type": "git",
                "url": "https://github.com/thecodingmachine/safe.git",
                "reference": "a8ab0876305a4cdaef31b2350fcb9811b5608dbc"
            },
            "dist": {
                "type": "zip",
                "url": "https://api.github.com/repos/thecodingmachine/safe/zipball/a8ab0876305a4cdaef31b2350fcb9811b5608dbc",
                "reference": "a8ab0876305a4cdaef31b2350fcb9811b5608dbc",
                "shasum": ""
            },
            "require": {
                "php": ">=7.2"
            },
            "require-dev": {
                "phpstan/phpstan": "^0.12",
                "squizlabs/php_codesniffer": "^3.2",
                "thecodingmachine/phpstan-strict-rules": "^0.12"
            },
            "type": "library",
            "extra": {
                "branch-alias": {
                    "dev-master": "0.1-dev"
                }
            },
            "autoload": {
                "files": [
                    "deprecated/apc.php",
                    "deprecated/libevent.php",
                    "deprecated/mssql.php",
                    "deprecated/stats.php",
                    "lib/special_cases.php",
                    "generated/apache.php",
                    "generated/apcu.php",
                    "generated/array.php",
                    "generated/bzip2.php",
                    "generated/calendar.php",
                    "generated/classobj.php",
                    "generated/com.php",
                    "generated/cubrid.php",
                    "generated/curl.php",
                    "generated/datetime.php",
                    "generated/dir.php",
                    "generated/eio.php",
                    "generated/errorfunc.php",
                    "generated/exec.php",
                    "generated/fileinfo.php",
                    "generated/filesystem.php",
                    "generated/filter.php",
                    "generated/fpm.php",
                    "generated/ftp.php",
                    "generated/funchand.php",
                    "generated/gmp.php",
                    "generated/gnupg.php",
                    "generated/hash.php",
                    "generated/ibase.php",
                    "generated/ibmDb2.php",
                    "generated/iconv.php",
                    "generated/image.php",
                    "generated/imap.php",
                    "generated/info.php",
                    "generated/ingres-ii.php",
                    "generated/inotify.php",
                    "generated/json.php",
                    "generated/ldap.php",
                    "generated/libxml.php",
                    "generated/lzf.php",
                    "generated/mailparse.php",
                    "generated/mbstring.php",
                    "generated/misc.php",
                    "generated/msql.php",
                    "generated/mysql.php",
                    "generated/mysqli.php",
                    "generated/mysqlndMs.php",
                    "generated/mysqlndQc.php",
                    "generated/network.php",
                    "generated/oci8.php",
                    "generated/opcache.php",
                    "generated/openssl.php",
                    "generated/outcontrol.php",
                    "generated/password.php",
                    "generated/pcntl.php",
                    "generated/pcre.php",
                    "generated/pdf.php",
                    "generated/pgsql.php",
                    "generated/posix.php",
                    "generated/ps.php",
                    "generated/pspell.php",
                    "generated/readline.php",
                    "generated/rpminfo.php",
                    "generated/rrd.php",
                    "generated/sem.php",
                    "generated/session.php",
                    "generated/shmop.php",
                    "generated/simplexml.php",
                    "generated/sockets.php",
                    "generated/sodium.php",
                    "generated/solr.php",
                    "generated/spl.php",
                    "generated/sqlsrv.php",
                    "generated/ssdeep.php",
                    "generated/ssh2.php",
                    "generated/stream.php",
                    "generated/strings.php",
                    "generated/swoole.php",
                    "generated/uodbc.php",
                    "generated/uopz.php",
                    "generated/url.php",
                    "generated/var.php",
                    "generated/xdiff.php",
                    "generated/xml.php",
                    "generated/xmlrpc.php",
                    "generated/yaml.php",
                    "generated/yaz.php",
                    "generated/zip.php",
                    "generated/zlib.php"
                ],
                "psr-4": {
                    "Safe\\": [
                        "lib/",
                        "deprecated/",
                        "generated/"
                    ]
                }
            },
            "notification-url": "https://packagist.org/downloads/",
            "license": [
                "MIT"
            ],
            "description": "PHP core functions that throw exceptions instead of returning FALSE on error",
            "support": {
                "issues": "https://github.com/thecodingmachine/safe/issues",
                "source": "https://github.com/thecodingmachine/safe/tree/v1.3.3"
            },
            "time": "2020-10-28T17:51:34+00:00"
        },
        {
            "name": "ulrichsg/getopt-php",
            "version": "v3.4.0",
            "source": {
                "type": "git",
                "url": "https://github.com/getopt-php/getopt-php.git",
                "reference": "9121d7c2c51a6a59ee407c49a13b4d8cfae71075"
            },
            "dist": {
                "type": "zip",
                "url": "https://api.github.com/repos/getopt-php/getopt-php/zipball/9121d7c2c51a6a59ee407c49a13b4d8cfae71075",
                "reference": "9121d7c2c51a6a59ee407c49a13b4d8cfae71075",
                "shasum": ""
            },
            "require": {
                "ext-mbstring": "*",
                "php": ">=5.4.0"
            },
            "require-dev": {
                "phpunit/phpunit": "^4.8",
                "squizlabs/php_codesniffer": "^2.7"
            },
            "type": "library",
            "autoload": {
                "psr-4": {
                    "GetOpt\\": "src"
                }
            },
            "notification-url": "https://packagist.org/downloads/",
            "license": [
                "MIT"
            ],
            "authors": [
                {
                    "name": "Ulrich Schmidt-Goertz",
                    "email": "ulrich@schmidt-goertz.de"
                },
                {
                    "name": "Thomas Flori",
                    "email": "thflori@gmail.com"
                }
            ],
            "description": "Command line arguments parser for PHP 5.4 - 7.3",
            "homepage": "http://getopt-php.github.io/getopt-php",
            "support": {
                "issues": "https://github.com/getopt-php/getopt-php/issues",
                "source": "https://github.com/getopt-php/getopt-php/tree/v3.4.0"
            },
            "time": "2020-07-14T06:09:04+00:00"
        },
        {
            "name": "webmozart/assert",
            "version": "1.10.0",
            "source": {
                "type": "git",
                "url": "https://github.com/webmozarts/assert.git",
                "reference": "6964c76c7804814a842473e0c8fd15bab0f18e25"
            },
            "dist": {
                "type": "zip",
                "url": "https://api.github.com/repos/webmozarts/assert/zipball/6964c76c7804814a842473e0c8fd15bab0f18e25",
                "reference": "6964c76c7804814a842473e0c8fd15bab0f18e25",
                "shasum": ""
            },
            "require": {
                "php": "^7.2 || ^8.0",
                "symfony/polyfill-ctype": "^1.8"
            },
            "conflict": {
                "phpstan/phpstan": "<0.12.20",
                "vimeo/psalm": "<4.6.1 || 4.6.2"
            },
            "require-dev": {
                "phpunit/phpunit": "^8.5.13"
            },
            "type": "library",
            "extra": {
                "branch-alias": {
                    "dev-master": "1.10-dev"
                }
            },
            "autoload": {
                "psr-4": {
                    "Webmozart\\Assert\\": "src/"
                }
            },
            "notification-url": "https://packagist.org/downloads/",
            "license": [
                "MIT"
            ],
            "authors": [
                {
                    "name": "Bernhard Schussek",
                    "email": "bschussek@gmail.com"
                }
            ],
            "description": "Assertions to validate method input/output with nice error messages.",
            "keywords": [
                "assert",
                "check",
                "validate"
            ],
            "support": {
                "issues": "https://github.com/webmozarts/assert/issues",
                "source": "https://github.com/webmozarts/assert/tree/1.10.0"
            },
            "time": "2021-03-09T10:59:23+00:00"
        },
        {
            "name": "webmozart/path-util",
            "version": "2.3.0",
            "source": {
                "type": "git",
                "url": "https://github.com/webmozart/path-util.git",
                "reference": "d939f7edc24c9a1bb9c0dee5cb05d8e859490725"
            },
            "dist": {
                "type": "zip",
                "url": "https://api.github.com/repos/webmozart/path-util/zipball/d939f7edc24c9a1bb9c0dee5cb05d8e859490725",
                "reference": "d939f7edc24c9a1bb9c0dee5cb05d8e859490725",
                "shasum": ""
            },
            "require": {
                "php": ">=5.3.3",
                "webmozart/assert": "~1.0"
            },
            "require-dev": {
                "phpunit/phpunit": "^4.6",
                "sebastian/version": "^1.0.1"
            },
            "type": "library",
            "extra": {
                "branch-alias": {
                    "dev-master": "2.3-dev"
                }
            },
            "autoload": {
                "psr-4": {
                    "Webmozart\\PathUtil\\": "src/"
                }
            },
            "notification-url": "https://packagist.org/downloads/",
            "license": [
                "MIT"
            ],
            "authors": [
                {
                    "name": "Bernhard Schussek",
                    "email": "bschussek@gmail.com"
                }
            ],
            "description": "A robust cross-platform utility for normalizing, comparing and modifying file paths.",
            "support": {
                "issues": "https://github.com/webmozart/path-util/issues",
                "source": "https://github.com/webmozart/path-util/tree/2.3.0"
            },
            "abandoned": "symfony/filesystem",
            "time": "2015-12-17T08:42:14+00:00"
        }
    ],
    "packages-dev": [
        {
            "name": "bamarni/composer-bin-plugin",
            "version": "1.4.1",
            "source": {
                "type": "git",
                "url": "https://github.com/bamarni/composer-bin-plugin.git",
                "reference": "9329fb0fbe29e0e1b2db8f4639a193e4f5406225"
            },
            "dist": {
                "type": "zip",
                "url": "https://api.github.com/repos/bamarni/composer-bin-plugin/zipball/9329fb0fbe29e0e1b2db8f4639a193e4f5406225",
                "reference": "9329fb0fbe29e0e1b2db8f4639a193e4f5406225",
                "shasum": ""
            },
            "require": {
                "composer-plugin-api": "^1.0 || ^2.0",
                "php": "^5.5.9 || ^7.0 || ^8.0"
            },
            "require-dev": {
                "composer/composer": "^1.0 || ^2.0",
                "symfony/console": "^2.5 || ^3.0 || ^4.0"
            },
            "type": "composer-plugin",
            "extra": {
                "class": "Bamarni\\Composer\\Bin\\Plugin"
            },
            "autoload": {
                "psr-4": {
                    "Bamarni\\Composer\\Bin\\": "src"
                }
            },
            "notification-url": "https://packagist.org/downloads/",
            "license": [
                "MIT"
            ],
            "description": "No conflicts for your bin dependencies",
            "keywords": [
                "composer",
                "conflict",
                "dependency",
                "executable",
                "isolation",
                "tool"
            ],
            "support": {
                "issues": "https://github.com/bamarni/composer-bin-plugin/issues",
                "source": "https://github.com/bamarni/composer-bin-plugin/tree/master"
            },
            "time": "2020-05-03T08:27:20+00:00"
        },
        {
            "name": "doctrine/instantiator",
            "version": "1.4.0",
            "source": {
                "type": "git",
                "url": "https://github.com/doctrine/instantiator.git",
                "reference": "d56bf6102915de5702778fe20f2de3b2fe570b5b"
            },
            "dist": {
                "type": "zip",
                "url": "https://api.github.com/repos/doctrine/instantiator/zipball/d56bf6102915de5702778fe20f2de3b2fe570b5b",
                "reference": "d56bf6102915de5702778fe20f2de3b2fe570b5b",
                "shasum": ""
            },
            "require": {
                "php": "^7.1 || ^8.0"
            },
            "require-dev": {
                "doctrine/coding-standard": "^8.0",
                "ext-pdo": "*",
                "ext-phar": "*",
                "phpbench/phpbench": "^0.13 || 1.0.0-alpha2",
                "phpstan/phpstan": "^0.12",
                "phpstan/phpstan-phpunit": "^0.12",
                "phpunit/phpunit": "^7.0 || ^8.0 || ^9.0"
            },
            "type": "library",
            "autoload": {
                "psr-4": {
                    "Doctrine\\Instantiator\\": "src/Doctrine/Instantiator/"
                }
            },
            "notification-url": "https://packagist.org/downloads/",
            "license": [
                "MIT"
            ],
            "authors": [
                {
                    "name": "Marco Pivetta",
                    "email": "ocramius@gmail.com",
                    "homepage": "https://ocramius.github.io/"
                }
            ],
            "description": "A small, lightweight utility to instantiate objects in PHP without invoking their constructors",
            "homepage": "https://www.doctrine-project.org/projects/instantiator.html",
            "keywords": [
                "constructor",
                "instantiate"
            ],
            "support": {
                "issues": "https://github.com/doctrine/instantiator/issues",
                "source": "https://github.com/doctrine/instantiator/tree/1.4.0"
            },
            "funding": [
                {
                    "url": "https://www.doctrine-project.org/sponsorship.html",
                    "type": "custom"
                },
                {
                    "url": "https://www.patreon.com/phpdoctrine",
                    "type": "patreon"
                },
                {
                    "url": "https://tidelift.com/funding/github/packagist/doctrine%2Finstantiator",
                    "type": "tidelift"
                }
            ],
            "time": "2020-11-10T18:47:58+00:00"
        },
        {
            "name": "mikey179/vfsstream",
            "version": "v1.6.10",
            "source": {
                "type": "git",
                "url": "https://github.com/bovigo/vfsStream.git",
                "reference": "250c0825537d501e327df879fb3d4cd751933b85"
            },
            "dist": {
                "type": "zip",
                "url": "https://api.github.com/repos/bovigo/vfsStream/zipball/250c0825537d501e327df879fb3d4cd751933b85",
                "reference": "250c0825537d501e327df879fb3d4cd751933b85",
                "shasum": ""
            },
            "require": {
                "php": ">=5.3.0"
            },
            "require-dev": {
                "phpunit/phpunit": "^4.5|^5.0"
            },
            "type": "library",
            "extra": {
                "branch-alias": {
                    "dev-master": "1.6.x-dev"
                }
            },
            "autoload": {
                "psr-0": {
                    "org\\bovigo\\vfs\\": "src/main/php"
                }
            },
            "notification-url": "https://packagist.org/downloads/",
            "license": [
                "BSD-3-Clause"
            ],
            "authors": [
                {
                    "name": "Frank Kleine",
                    "homepage": "http://frankkleine.de/",
                    "role": "Developer"
                }
            ],
            "description": "Virtual file system to mock the real file system in unit tests.",
            "homepage": "http://vfs.bovigo.org/",
            "support": {
                "issues": "https://github.com/bovigo/vfsStream/issues",
                "source": "https://github.com/bovigo/vfsStream/tree/master",
                "wiki": "https://github.com/bovigo/vfsStream/wiki"
            },
            "time": "2021-09-25T08:05:01+00:00"
        },
        {
            "name": "myclabs/deep-copy",
            "version": "1.10.2",
            "source": {
                "type": "git",
                "url": "https://github.com/myclabs/DeepCopy.git",
                "reference": "776f831124e9c62e1a2c601ecc52e776d8bb7220"
            },
            "dist": {
                "type": "zip",
                "url": "https://api.github.com/repos/myclabs/DeepCopy/zipball/776f831124e9c62e1a2c601ecc52e776d8bb7220",
                "reference": "776f831124e9c62e1a2c601ecc52e776d8bb7220",
                "shasum": ""
            },
            "require": {
                "php": "^7.1 || ^8.0"
            },
            "require-dev": {
                "doctrine/collections": "^1.0",
                "doctrine/common": "^2.6",
                "phpunit/phpunit": "^7.1"
            },
            "type": "library",
            "autoload": {
                "files": [
                    "src/DeepCopy/deep_copy.php"
                ],
                "psr-4": {
                    "DeepCopy\\": "src/DeepCopy/"
                }
            },
            "notification-url": "https://packagist.org/downloads/",
            "license": [
                "MIT"
            ],
            "description": "Create deep copies (clones) of your objects",
            "keywords": [
                "clone",
                "copy",
                "duplicate",
                "object",
                "object graph"
            ],
            "support": {
                "issues": "https://github.com/myclabs/DeepCopy/issues",
                "source": "https://github.com/myclabs/DeepCopy/tree/1.10.2"
            },
            "funding": [
                {
                    "url": "https://tidelift.com/funding/github/packagist/myclabs/deep-copy",
                    "type": "tidelift"
                }
            ],
            "time": "2020-11-13T09:40:50+00:00"
        },
        {
            "name": "phar-io/manifest",
            "version": "2.0.3",
            "source": {
                "type": "git",
                "url": "https://github.com/phar-io/manifest.git",
                "reference": "97803eca37d319dfa7826cc2437fc020857acb53"
            },
            "dist": {
                "type": "zip",
                "url": "https://api.github.com/repos/phar-io/manifest/zipball/97803eca37d319dfa7826cc2437fc020857acb53",
                "reference": "97803eca37d319dfa7826cc2437fc020857acb53",
                "shasum": ""
            },
            "require": {
                "ext-dom": "*",
                "ext-phar": "*",
                "ext-xmlwriter": "*",
                "phar-io/version": "^3.0.1",
                "php": "^7.2 || ^8.0"
            },
            "type": "library",
            "extra": {
                "branch-alias": {
                    "dev-master": "2.0.x-dev"
                }
            },
            "autoload": {
                "classmap": [
                    "src/"
                ]
            },
            "notification-url": "https://packagist.org/downloads/",
            "license": [
                "BSD-3-Clause"
            ],
            "authors": [
                {
                    "name": "Arne Blankerts",
                    "email": "arne@blankerts.de",
                    "role": "Developer"
                },
                {
                    "name": "Sebastian Heuer",
                    "email": "sebastian@phpeople.de",
                    "role": "Developer"
                },
                {
                    "name": "Sebastian Bergmann",
                    "email": "sebastian@phpunit.de",
                    "role": "Developer"
                }
            ],
            "description": "Component for reading phar.io manifest information from a PHP Archive (PHAR)",
            "support": {
                "issues": "https://github.com/phar-io/manifest/issues",
                "source": "https://github.com/phar-io/manifest/tree/2.0.3"
            },
            "time": "2021-07-20T11:28:43+00:00"
        },
        {
            "name": "phar-io/version",
            "version": "3.1.1",
            "source": {
                "type": "git",
                "url": "https://github.com/phar-io/version.git",
                "reference": "15a90844ad40f127afd244c0cad228de2a80052a"
            },
            "dist": {
                "type": "zip",
                "url": "https://api.github.com/repos/phar-io/version/zipball/15a90844ad40f127afd244c0cad228de2a80052a",
                "reference": "15a90844ad40f127afd244c0cad228de2a80052a",
                "shasum": ""
            },
            "require": {
                "php": "^7.2 || ^8.0"
            },
            "type": "library",
            "autoload": {
                "classmap": [
                    "src/"
                ]
            },
            "notification-url": "https://packagist.org/downloads/",
            "license": [
                "BSD-3-Clause"
            ],
            "authors": [
                {
                    "name": "Arne Blankerts",
                    "email": "arne@blankerts.de",
                    "role": "Developer"
                },
                {
                    "name": "Sebastian Heuer",
                    "email": "sebastian@phpeople.de",
                    "role": "Developer"
                },
                {
                    "name": "Sebastian Bergmann",
                    "email": "sebastian@phpunit.de",
                    "role": "Developer"
                }
            ],
            "description": "Library for handling version information and constraints",
            "support": {
                "issues": "https://github.com/phar-io/version/issues",
                "source": "https://github.com/phar-io/version/tree/3.1.1"
            },
            "time": "2022-02-07T21:56:48+00:00"
        },
        {
            "name": "phpspec/prophecy",
            "version": "v1.15.0",
            "source": {
                "type": "git",
                "url": "https://github.com/phpspec/prophecy.git",
                "reference": "bbcd7380b0ebf3961ee21409db7b38bc31d69a13"
            },
            "dist": {
                "type": "zip",
                "url": "https://api.github.com/repos/phpspec/prophecy/zipball/bbcd7380b0ebf3961ee21409db7b38bc31d69a13",
                "reference": "bbcd7380b0ebf3961ee21409db7b38bc31d69a13",
                "shasum": ""
            },
            "require": {
                "doctrine/instantiator": "^1.2",
                "php": "^7.2 || ~8.0, <8.2",
                "phpdocumentor/reflection-docblock": "^5.2",
                "sebastian/comparator": "^3.0 || ^4.0",
                "sebastian/recursion-context": "^3.0 || ^4.0"
            },
            "require-dev": {
                "phpspec/phpspec": "^6.0 || ^7.0",
                "phpunit/phpunit": "^8.0 || ^9.0"
            },
            "type": "library",
            "extra": {
                "branch-alias": {
                    "dev-master": "1.x-dev"
                }
            },
            "autoload": {
                "psr-4": {
                    "Prophecy\\": "src/Prophecy"
                }
            },
            "notification-url": "https://packagist.org/downloads/",
            "license": [
                "MIT"
            ],
            "authors": [
                {
                    "name": "Konstantin Kudryashov",
                    "email": "ever.zet@gmail.com",
                    "homepage": "http://everzet.com"
                },
                {
                    "name": "Marcello Duarte",
                    "email": "marcello.duarte@gmail.com"
                }
            ],
            "description": "Highly opinionated mocking framework for PHP 5.3+",
            "homepage": "https://github.com/phpspec/prophecy",
            "keywords": [
                "Double",
                "Dummy",
                "fake",
                "mock",
                "spy",
                "stub"
            ],
            "support": {
                "issues": "https://github.com/phpspec/prophecy/issues",
                "source": "https://github.com/phpspec/prophecy/tree/v1.15.0"
            },
            "time": "2021-12-08T12:19:24+00:00"
        },
        {
            "name": "phpspec/prophecy-phpunit",
            "version": "v2.0.1",
            "source": {
                "type": "git",
                "url": "https://github.com/phpspec/prophecy-phpunit.git",
                "reference": "2d7a9df55f257d2cba9b1d0c0963a54960657177"
            },
            "dist": {
                "type": "zip",
                "url": "https://api.github.com/repos/phpspec/prophecy-phpunit/zipball/2d7a9df55f257d2cba9b1d0c0963a54960657177",
                "reference": "2d7a9df55f257d2cba9b1d0c0963a54960657177",
                "shasum": ""
            },
            "require": {
                "php": "^7.3 || ^8",
                "phpspec/prophecy": "^1.3",
                "phpunit/phpunit": "^9.1"
            },
            "type": "library",
            "extra": {
                "branch-alias": {
                    "dev-master": "2.0-dev"
                }
            },
            "autoload": {
                "psr-4": {
                    "Prophecy\\PhpUnit\\": "src"
                }
            },
            "notification-url": "https://packagist.org/downloads/",
            "license": [
                "MIT"
            ],
            "authors": [
                {
                    "name": "Christophe Coevoet",
                    "email": "stof@notk.org"
                }
            ],
            "description": "Integrating the Prophecy mocking library in PHPUnit test cases",
            "homepage": "http://phpspec.net",
            "keywords": [
                "phpunit",
                "prophecy"
            ],
            "support": {
                "issues": "https://github.com/phpspec/prophecy-phpunit/issues",
                "source": "https://github.com/phpspec/prophecy-phpunit/tree/v2.0.1"
            },
            "time": "2020-07-09T08:33:42+00:00"
        },
        {
            "name": "phpunit/php-code-coverage",
            "version": "9.2.10",
            "source": {
                "type": "git",
                "url": "https://github.com/sebastianbergmann/php-code-coverage.git",
                "reference": "d5850aaf931743067f4bfc1ae4cbd06468400687"
            },
            "dist": {
                "type": "zip",
                "url": "https://api.github.com/repos/sebastianbergmann/php-code-coverage/zipball/d5850aaf931743067f4bfc1ae4cbd06468400687",
                "reference": "d5850aaf931743067f4bfc1ae4cbd06468400687",
                "shasum": ""
            },
            "require": {
                "ext-dom": "*",
                "ext-libxml": "*",
                "ext-xmlwriter": "*",
                "nikic/php-parser": "^4.13.0",
                "php": ">=7.3",
                "phpunit/php-file-iterator": "^3.0.3",
                "phpunit/php-text-template": "^2.0.2",
                "sebastian/code-unit-reverse-lookup": "^2.0.2",
                "sebastian/complexity": "^2.0",
                "sebastian/environment": "^5.1.2",
                "sebastian/lines-of-code": "^1.0.3",
                "sebastian/version": "^3.0.1",
                "theseer/tokenizer": "^1.2.0"
            },
            "require-dev": {
                "phpunit/phpunit": "^9.3"
            },
            "suggest": {
                "ext-pcov": "*",
                "ext-xdebug": "*"
            },
            "type": "library",
            "extra": {
                "branch-alias": {
                    "dev-master": "9.2-dev"
                }
            },
            "autoload": {
                "classmap": [
                    "src/"
                ]
            },
            "notification-url": "https://packagist.org/downloads/",
            "license": [
                "BSD-3-Clause"
            ],
            "authors": [
                {
                    "name": "Sebastian Bergmann",
                    "email": "sebastian@phpunit.de",
                    "role": "lead"
                }
            ],
            "description": "Library that provides collection, processing, and rendering functionality for PHP code coverage information.",
            "homepage": "https://github.com/sebastianbergmann/php-code-coverage",
            "keywords": [
                "coverage",
                "testing",
                "xunit"
            ],
            "support": {
                "issues": "https://github.com/sebastianbergmann/php-code-coverage/issues",
                "source": "https://github.com/sebastianbergmann/php-code-coverage/tree/9.2.10"
            },
            "funding": [
                {
                    "url": "https://github.com/sebastianbergmann",
                    "type": "github"
                }
            ],
            "time": "2021-12-05T09:12:13+00:00"
        },
        {
            "name": "phpunit/php-file-iterator",
            "version": "3.0.6",
            "source": {
                "type": "git",
                "url": "https://github.com/sebastianbergmann/php-file-iterator.git",
                "reference": "cf1c2e7c203ac650e352f4cc675a7021e7d1b3cf"
            },
            "dist": {
                "type": "zip",
                "url": "https://api.github.com/repos/sebastianbergmann/php-file-iterator/zipball/cf1c2e7c203ac650e352f4cc675a7021e7d1b3cf",
                "reference": "cf1c2e7c203ac650e352f4cc675a7021e7d1b3cf",
                "shasum": ""
            },
            "require": {
                "php": ">=7.3"
            },
            "require-dev": {
                "phpunit/phpunit": "^9.3"
            },
            "type": "library",
            "extra": {
                "branch-alias": {
                    "dev-master": "3.0-dev"
                }
            },
            "autoload": {
                "classmap": [
                    "src/"
                ]
            },
            "notification-url": "https://packagist.org/downloads/",
            "license": [
                "BSD-3-Clause"
            ],
            "authors": [
                {
                    "name": "Sebastian Bergmann",
                    "email": "sebastian@phpunit.de",
                    "role": "lead"
                }
            ],
            "description": "FilterIterator implementation that filters files based on a list of suffixes.",
            "homepage": "https://github.com/sebastianbergmann/php-file-iterator/",
            "keywords": [
                "filesystem",
                "iterator"
            ],
            "support": {
                "issues": "https://github.com/sebastianbergmann/php-file-iterator/issues",
                "source": "https://github.com/sebastianbergmann/php-file-iterator/tree/3.0.6"
            },
            "funding": [
                {
                    "url": "https://github.com/sebastianbergmann",
                    "type": "github"
                }
            ],
            "time": "2021-12-02T12:48:52+00:00"
        },
        {
            "name": "phpunit/php-invoker",
            "version": "3.1.1",
            "source": {
                "type": "git",
                "url": "https://github.com/sebastianbergmann/php-invoker.git",
                "reference": "5a10147d0aaf65b58940a0b72f71c9ac0423cc67"
            },
            "dist": {
                "type": "zip",
                "url": "https://api.github.com/repos/sebastianbergmann/php-invoker/zipball/5a10147d0aaf65b58940a0b72f71c9ac0423cc67",
                "reference": "5a10147d0aaf65b58940a0b72f71c9ac0423cc67",
                "shasum": ""
            },
            "require": {
                "php": ">=7.3"
            },
            "require-dev": {
                "ext-pcntl": "*",
                "phpunit/phpunit": "^9.3"
            },
            "suggest": {
                "ext-pcntl": "*"
            },
            "type": "library",
            "extra": {
                "branch-alias": {
                    "dev-master": "3.1-dev"
                }
            },
            "autoload": {
                "classmap": [
                    "src/"
                ]
            },
            "notification-url": "https://packagist.org/downloads/",
            "license": [
                "BSD-3-Clause"
            ],
            "authors": [
                {
                    "name": "Sebastian Bergmann",
                    "email": "sebastian@phpunit.de",
                    "role": "lead"
                }
            ],
            "description": "Invoke callables with a timeout",
            "homepage": "https://github.com/sebastianbergmann/php-invoker/",
            "keywords": [
                "process"
            ],
            "support": {
                "issues": "https://github.com/sebastianbergmann/php-invoker/issues",
                "source": "https://github.com/sebastianbergmann/php-invoker/tree/3.1.1"
            },
            "funding": [
                {
                    "url": "https://github.com/sebastianbergmann",
                    "type": "github"
                }
            ],
            "time": "2020-09-28T05:58:55+00:00"
        },
        {
            "name": "phpunit/php-text-template",
            "version": "2.0.4",
            "source": {
                "type": "git",
                "url": "https://github.com/sebastianbergmann/php-text-template.git",
                "reference": "5da5f67fc95621df9ff4c4e5a84d6a8a2acf7c28"
            },
            "dist": {
                "type": "zip",
                "url": "https://api.github.com/repos/sebastianbergmann/php-text-template/zipball/5da5f67fc95621df9ff4c4e5a84d6a8a2acf7c28",
                "reference": "5da5f67fc95621df9ff4c4e5a84d6a8a2acf7c28",
                "shasum": ""
            },
            "require": {
                "php": ">=7.3"
            },
            "require-dev": {
                "phpunit/phpunit": "^9.3"
            },
            "type": "library",
            "extra": {
                "branch-alias": {
                    "dev-master": "2.0-dev"
                }
            },
            "autoload": {
                "classmap": [
                    "src/"
                ]
            },
            "notification-url": "https://packagist.org/downloads/",
            "license": [
                "BSD-3-Clause"
            ],
            "authors": [
                {
                    "name": "Sebastian Bergmann",
                    "email": "sebastian@phpunit.de",
                    "role": "lead"
                }
            ],
            "description": "Simple template engine.",
            "homepage": "https://github.com/sebastianbergmann/php-text-template/",
            "keywords": [
                "template"
            ],
            "support": {
                "issues": "https://github.com/sebastianbergmann/php-text-template/issues",
                "source": "https://github.com/sebastianbergmann/php-text-template/tree/2.0.4"
            },
            "funding": [
                {
                    "url": "https://github.com/sebastianbergmann",
                    "type": "github"
                }
            ],
            "time": "2020-10-26T05:33:50+00:00"
        },
        {
            "name": "phpunit/php-timer",
            "version": "5.0.3",
            "source": {
                "type": "git",
                "url": "https://github.com/sebastianbergmann/php-timer.git",
                "reference": "5a63ce20ed1b5bf577850e2c4e87f4aa902afbd2"
            },
            "dist": {
                "type": "zip",
                "url": "https://api.github.com/repos/sebastianbergmann/php-timer/zipball/5a63ce20ed1b5bf577850e2c4e87f4aa902afbd2",
                "reference": "5a63ce20ed1b5bf577850e2c4e87f4aa902afbd2",
                "shasum": ""
            },
            "require": {
                "php": ">=7.3"
            },
            "require-dev": {
                "phpunit/phpunit": "^9.3"
            },
            "type": "library",
            "extra": {
                "branch-alias": {
                    "dev-master": "5.0-dev"
                }
            },
            "autoload": {
                "classmap": [
                    "src/"
                ]
            },
            "notification-url": "https://packagist.org/downloads/",
            "license": [
                "BSD-3-Clause"
            ],
            "authors": [
                {
                    "name": "Sebastian Bergmann",
                    "email": "sebastian@phpunit.de",
                    "role": "lead"
                }
            ],
            "description": "Utility class for timing",
            "homepage": "https://github.com/sebastianbergmann/php-timer/",
            "keywords": [
                "timer"
            ],
            "support": {
                "issues": "https://github.com/sebastianbergmann/php-timer/issues",
                "source": "https://github.com/sebastianbergmann/php-timer/tree/5.0.3"
            },
            "funding": [
                {
                    "url": "https://github.com/sebastianbergmann",
                    "type": "github"
                }
            ],
            "time": "2020-10-26T13:16:10+00:00"
        },
        {
            "name": "phpunit/phpunit",
            "version": "9.5.13",
            "source": {
                "type": "git",
                "url": "https://github.com/sebastianbergmann/phpunit.git",
                "reference": "597cb647654ede35e43b137926dfdfef0fb11743"
            },
            "dist": {
                "type": "zip",
                "url": "https://api.github.com/repos/sebastianbergmann/phpunit/zipball/597cb647654ede35e43b137926dfdfef0fb11743",
                "reference": "597cb647654ede35e43b137926dfdfef0fb11743",
                "shasum": ""
            },
            "require": {
                "doctrine/instantiator": "^1.3.1",
                "ext-dom": "*",
                "ext-json": "*",
                "ext-libxml": "*",
                "ext-mbstring": "*",
                "ext-xml": "*",
                "ext-xmlwriter": "*",
                "myclabs/deep-copy": "^1.10.1",
                "phar-io/manifest": "^2.0.3",
                "phar-io/version": "^3.0.2",
                "php": ">=7.3",
                "phpspec/prophecy": "^1.12.1",
                "phpunit/php-code-coverage": "^9.2.7",
                "phpunit/php-file-iterator": "^3.0.5",
                "phpunit/php-invoker": "^3.1.1",
                "phpunit/php-text-template": "^2.0.3",
                "phpunit/php-timer": "^5.0.2",
                "sebastian/cli-parser": "^1.0.1",
                "sebastian/code-unit": "^1.0.6",
                "sebastian/comparator": "^4.0.5",
                "sebastian/diff": "^4.0.3",
                "sebastian/environment": "^5.1.3",
                "sebastian/exporter": "^4.0.3",
                "sebastian/global-state": "^5.0.1",
                "sebastian/object-enumerator": "^4.0.3",
                "sebastian/resource-operations": "^3.0.3",
                "sebastian/type": "^2.3.4",
                "sebastian/version": "^3.0.2"
            },
            "require-dev": {
                "ext-pdo": "*",
                "phpspec/prophecy-phpunit": "^2.0.1"
            },
            "suggest": {
                "ext-soap": "*",
                "ext-xdebug": "*"
            },
            "bin": [
                "phpunit"
            ],
            "type": "library",
            "extra": {
                "branch-alias": {
                    "dev-master": "9.5-dev"
                }
            },
            "autoload": {
                "files": [
                    "src/Framework/Assert/Functions.php"
                ],
                "classmap": [
                    "src/"
                ]
            },
            "notification-url": "https://packagist.org/downloads/",
            "license": [
                "BSD-3-Clause"
            ],
            "authors": [
                {
                    "name": "Sebastian Bergmann",
                    "email": "sebastian@phpunit.de",
                    "role": "lead"
                }
            ],
            "description": "The PHP Unit Testing framework.",
            "homepage": "https://phpunit.de/",
            "keywords": [
                "phpunit",
                "testing",
                "xunit"
            ],
            "support": {
                "issues": "https://github.com/sebastianbergmann/phpunit/issues",
                "source": "https://github.com/sebastianbergmann/phpunit/tree/9.5.13"
            },
            "funding": [
                {
                    "url": "https://phpunit.de/sponsors.html",
                    "type": "custom"
                },
                {
                    "url": "https://github.com/sebastianbergmann",
                    "type": "github"
                }
            ],
            "time": "2022-01-24T07:33:35+00:00"
        },
        {
            "name": "sebastian/cli-parser",
            "version": "1.0.1",
            "source": {
                "type": "git",
                "url": "https://github.com/sebastianbergmann/cli-parser.git",
                "reference": "442e7c7e687e42adc03470c7b668bc4b2402c0b2"
            },
            "dist": {
                "type": "zip",
                "url": "https://api.github.com/repos/sebastianbergmann/cli-parser/zipball/442e7c7e687e42adc03470c7b668bc4b2402c0b2",
                "reference": "442e7c7e687e42adc03470c7b668bc4b2402c0b2",
                "shasum": ""
            },
            "require": {
                "php": ">=7.3"
            },
            "require-dev": {
                "phpunit/phpunit": "^9.3"
            },
            "type": "library",
            "extra": {
                "branch-alias": {
                    "dev-master": "1.0-dev"
                }
            },
            "autoload": {
                "classmap": [
                    "src/"
                ]
            },
            "notification-url": "https://packagist.org/downloads/",
            "license": [
                "BSD-3-Clause"
            ],
            "authors": [
                {
                    "name": "Sebastian Bergmann",
                    "email": "sebastian@phpunit.de",
                    "role": "lead"
                }
            ],
            "description": "Library for parsing CLI options",
            "homepage": "https://github.com/sebastianbergmann/cli-parser",
            "support": {
                "issues": "https://github.com/sebastianbergmann/cli-parser/issues",
                "source": "https://github.com/sebastianbergmann/cli-parser/tree/1.0.1"
            },
            "funding": [
                {
                    "url": "https://github.com/sebastianbergmann",
                    "type": "github"
                }
            ],
            "time": "2020-09-28T06:08:49+00:00"
        },
        {
            "name": "sebastian/code-unit",
            "version": "1.0.8",
            "source": {
                "type": "git",
                "url": "https://github.com/sebastianbergmann/code-unit.git",
                "reference": "1fc9f64c0927627ef78ba436c9b17d967e68e120"
            },
            "dist": {
                "type": "zip",
                "url": "https://api.github.com/repos/sebastianbergmann/code-unit/zipball/1fc9f64c0927627ef78ba436c9b17d967e68e120",
                "reference": "1fc9f64c0927627ef78ba436c9b17d967e68e120",
                "shasum": ""
            },
            "require": {
                "php": ">=7.3"
            },
            "require-dev": {
                "phpunit/phpunit": "^9.3"
            },
            "type": "library",
            "extra": {
                "branch-alias": {
                    "dev-master": "1.0-dev"
                }
            },
            "autoload": {
                "classmap": [
                    "src/"
                ]
            },
            "notification-url": "https://packagist.org/downloads/",
            "license": [
                "BSD-3-Clause"
            ],
            "authors": [
                {
                    "name": "Sebastian Bergmann",
                    "email": "sebastian@phpunit.de",
                    "role": "lead"
                }
            ],
            "description": "Collection of value objects that represent the PHP code units",
            "homepage": "https://github.com/sebastianbergmann/code-unit",
            "support": {
                "issues": "https://github.com/sebastianbergmann/code-unit/issues",
                "source": "https://github.com/sebastianbergmann/code-unit/tree/1.0.8"
            },
            "funding": [
                {
                    "url": "https://github.com/sebastianbergmann",
                    "type": "github"
                }
            ],
            "time": "2020-10-26T13:08:54+00:00"
        },
        {
            "name": "sebastian/code-unit-reverse-lookup",
            "version": "2.0.3",
            "source": {
                "type": "git",
                "url": "https://github.com/sebastianbergmann/code-unit-reverse-lookup.git",
                "reference": "ac91f01ccec49fb77bdc6fd1e548bc70f7faa3e5"
            },
            "dist": {
                "type": "zip",
                "url": "https://api.github.com/repos/sebastianbergmann/code-unit-reverse-lookup/zipball/ac91f01ccec49fb77bdc6fd1e548bc70f7faa3e5",
                "reference": "ac91f01ccec49fb77bdc6fd1e548bc70f7faa3e5",
                "shasum": ""
            },
            "require": {
                "php": ">=7.3"
            },
            "require-dev": {
                "phpunit/phpunit": "^9.3"
            },
            "type": "library",
            "extra": {
                "branch-alias": {
                    "dev-master": "2.0-dev"
                }
            },
            "autoload": {
                "classmap": [
                    "src/"
                ]
            },
            "notification-url": "https://packagist.org/downloads/",
            "license": [
                "BSD-3-Clause"
            ],
            "authors": [
                {
                    "name": "Sebastian Bergmann",
                    "email": "sebastian@phpunit.de"
                }
            ],
            "description": "Looks up which function or method a line of code belongs to",
            "homepage": "https://github.com/sebastianbergmann/code-unit-reverse-lookup/",
            "support": {
                "issues": "https://github.com/sebastianbergmann/code-unit-reverse-lookup/issues",
                "source": "https://github.com/sebastianbergmann/code-unit-reverse-lookup/tree/2.0.3"
            },
            "funding": [
                {
                    "url": "https://github.com/sebastianbergmann",
                    "type": "github"
                }
            ],
            "time": "2020-09-28T05:30:19+00:00"
        },
        {
            "name": "sebastian/comparator",
            "version": "4.0.6",
            "source": {
                "type": "git",
                "url": "https://github.com/sebastianbergmann/comparator.git",
                "reference": "55f4261989e546dc112258c7a75935a81a7ce382"
            },
            "dist": {
                "type": "zip",
                "url": "https://api.github.com/repos/sebastianbergmann/comparator/zipball/55f4261989e546dc112258c7a75935a81a7ce382",
                "reference": "55f4261989e546dc112258c7a75935a81a7ce382",
                "shasum": ""
            },
            "require": {
                "php": ">=7.3",
                "sebastian/diff": "^4.0",
                "sebastian/exporter": "^4.0"
            },
            "require-dev": {
                "phpunit/phpunit": "^9.3"
            },
            "type": "library",
            "extra": {
                "branch-alias": {
                    "dev-master": "4.0-dev"
                }
            },
            "autoload": {
                "classmap": [
                    "src/"
                ]
            },
            "notification-url": "https://packagist.org/downloads/",
            "license": [
                "BSD-3-Clause"
            ],
            "authors": [
                {
                    "name": "Sebastian Bergmann",
                    "email": "sebastian@phpunit.de"
                },
                {
                    "name": "Jeff Welch",
                    "email": "whatthejeff@gmail.com"
                },
                {
                    "name": "Volker Dusch",
                    "email": "github@wallbash.com"
                },
                {
                    "name": "Bernhard Schussek",
                    "email": "bschussek@2bepublished.at"
                }
            ],
            "description": "Provides the functionality to compare PHP values for equality",
            "homepage": "https://github.com/sebastianbergmann/comparator",
            "keywords": [
                "comparator",
                "compare",
                "equality"
            ],
            "support": {
                "issues": "https://github.com/sebastianbergmann/comparator/issues",
                "source": "https://github.com/sebastianbergmann/comparator/tree/4.0.6"
            },
            "funding": [
                {
                    "url": "https://github.com/sebastianbergmann",
                    "type": "github"
                }
            ],
            "time": "2020-10-26T15:49:45+00:00"
        },
        {
            "name": "sebastian/complexity",
            "version": "2.0.2",
            "source": {
                "type": "git",
                "url": "https://github.com/sebastianbergmann/complexity.git",
                "reference": "739b35e53379900cc9ac327b2147867b8b6efd88"
            },
            "dist": {
                "type": "zip",
                "url": "https://api.github.com/repos/sebastianbergmann/complexity/zipball/739b35e53379900cc9ac327b2147867b8b6efd88",
                "reference": "739b35e53379900cc9ac327b2147867b8b6efd88",
                "shasum": ""
            },
            "require": {
                "nikic/php-parser": "^4.7",
                "php": ">=7.3"
            },
            "require-dev": {
                "phpunit/phpunit": "^9.3"
            },
            "type": "library",
            "extra": {
                "branch-alias": {
                    "dev-master": "2.0-dev"
                }
            },
            "autoload": {
                "classmap": [
                    "src/"
                ]
            },
            "notification-url": "https://packagist.org/downloads/",
            "license": [
                "BSD-3-Clause"
            ],
            "authors": [
                {
                    "name": "Sebastian Bergmann",
                    "email": "sebastian@phpunit.de",
                    "role": "lead"
                }
            ],
            "description": "Library for calculating the complexity of PHP code units",
            "homepage": "https://github.com/sebastianbergmann/complexity",
            "support": {
                "issues": "https://github.com/sebastianbergmann/complexity/issues",
                "source": "https://github.com/sebastianbergmann/complexity/tree/2.0.2"
            },
            "funding": [
                {
                    "url": "https://github.com/sebastianbergmann",
                    "type": "github"
                }
            ],
            "time": "2020-10-26T15:52:27+00:00"
        },
        {
            "name": "sebastian/diff",
            "version": "4.0.4",
            "source": {
                "type": "git",
                "url": "https://github.com/sebastianbergmann/diff.git",
                "reference": "3461e3fccc7cfdfc2720be910d3bd73c69be590d"
            },
            "dist": {
                "type": "zip",
                "url": "https://api.github.com/repos/sebastianbergmann/diff/zipball/3461e3fccc7cfdfc2720be910d3bd73c69be590d",
                "reference": "3461e3fccc7cfdfc2720be910d3bd73c69be590d",
                "shasum": ""
            },
            "require": {
                "php": ">=7.3"
            },
            "require-dev": {
                "phpunit/phpunit": "^9.3",
                "symfony/process": "^4.2 || ^5"
            },
            "type": "library",
            "extra": {
                "branch-alias": {
                    "dev-master": "4.0-dev"
                }
            },
            "autoload": {
                "classmap": [
                    "src/"
                ]
            },
            "notification-url": "https://packagist.org/downloads/",
            "license": [
                "BSD-3-Clause"
            ],
            "authors": [
                {
                    "name": "Sebastian Bergmann",
                    "email": "sebastian@phpunit.de"
                },
                {
                    "name": "Kore Nordmann",
                    "email": "mail@kore-nordmann.de"
                }
            ],
            "description": "Diff implementation",
            "homepage": "https://github.com/sebastianbergmann/diff",
            "keywords": [
                "diff",
                "udiff",
                "unidiff",
                "unified diff"
            ],
            "support": {
                "issues": "https://github.com/sebastianbergmann/diff/issues",
                "source": "https://github.com/sebastianbergmann/diff/tree/4.0.4"
            },
            "funding": [
                {
                    "url": "https://github.com/sebastianbergmann",
                    "type": "github"
                }
            ],
            "time": "2020-10-26T13:10:38+00:00"
        },
        {
            "name": "sebastian/environment",
            "version": "5.1.3",
            "source": {
                "type": "git",
                "url": "https://github.com/sebastianbergmann/environment.git",
                "reference": "388b6ced16caa751030f6a69e588299fa09200ac"
            },
            "dist": {
                "type": "zip",
                "url": "https://api.github.com/repos/sebastianbergmann/environment/zipball/388b6ced16caa751030f6a69e588299fa09200ac",
                "reference": "388b6ced16caa751030f6a69e588299fa09200ac",
                "shasum": ""
            },
            "require": {
                "php": ">=7.3"
            },
            "require-dev": {
                "phpunit/phpunit": "^9.3"
            },
            "suggest": {
                "ext-posix": "*"
            },
            "type": "library",
            "extra": {
                "branch-alias": {
                    "dev-master": "5.1-dev"
                }
            },
            "autoload": {
                "classmap": [
                    "src/"
                ]
            },
            "notification-url": "https://packagist.org/downloads/",
            "license": [
                "BSD-3-Clause"
            ],
            "authors": [
                {
                    "name": "Sebastian Bergmann",
                    "email": "sebastian@phpunit.de"
                }
            ],
            "description": "Provides functionality to handle HHVM/PHP environments",
            "homepage": "http://www.github.com/sebastianbergmann/environment",
            "keywords": [
                "Xdebug",
                "environment",
                "hhvm"
            ],
            "support": {
                "issues": "https://github.com/sebastianbergmann/environment/issues",
                "source": "https://github.com/sebastianbergmann/environment/tree/5.1.3"
            },
            "funding": [
                {
                    "url": "https://github.com/sebastianbergmann",
                    "type": "github"
                }
            ],
            "time": "2020-09-28T05:52:38+00:00"
        },
        {
            "name": "sebastian/exporter",
            "version": "4.0.4",
            "source": {
                "type": "git",
                "url": "https://github.com/sebastianbergmann/exporter.git",
                "reference": "65e8b7db476c5dd267e65eea9cab77584d3cfff9"
            },
            "dist": {
                "type": "zip",
                "url": "https://api.github.com/repos/sebastianbergmann/exporter/zipball/65e8b7db476c5dd267e65eea9cab77584d3cfff9",
                "reference": "65e8b7db476c5dd267e65eea9cab77584d3cfff9",
                "shasum": ""
            },
            "require": {
                "php": ">=7.3",
                "sebastian/recursion-context": "^4.0"
            },
            "require-dev": {
                "ext-mbstring": "*",
                "phpunit/phpunit": "^9.3"
            },
            "type": "library",
            "extra": {
                "branch-alias": {
                    "dev-master": "4.0-dev"
                }
            },
            "autoload": {
                "classmap": [
                    "src/"
                ]
            },
            "notification-url": "https://packagist.org/downloads/",
            "license": [
                "BSD-3-Clause"
            ],
            "authors": [
                {
                    "name": "Sebastian Bergmann",
                    "email": "sebastian@phpunit.de"
                },
                {
                    "name": "Jeff Welch",
                    "email": "whatthejeff@gmail.com"
                },
                {
                    "name": "Volker Dusch",
                    "email": "github@wallbash.com"
                },
                {
                    "name": "Adam Harvey",
                    "email": "aharvey@php.net"
                },
                {
                    "name": "Bernhard Schussek",
                    "email": "bschussek@gmail.com"
                }
            ],
            "description": "Provides the functionality to export PHP variables for visualization",
            "homepage": "https://www.github.com/sebastianbergmann/exporter",
            "keywords": [
                "export",
                "exporter"
            ],
            "support": {
                "issues": "https://github.com/sebastianbergmann/exporter/issues",
                "source": "https://github.com/sebastianbergmann/exporter/tree/4.0.4"
            },
            "funding": [
                {
                    "url": "https://github.com/sebastianbergmann",
                    "type": "github"
                }
            ],
            "time": "2021-11-11T14:18:36+00:00"
        },
        {
            "name": "sebastian/global-state",
            "version": "5.0.4",
            "source": {
                "type": "git",
                "url": "https://github.com/sebastianbergmann/global-state.git",
                "reference": "19c519631c5a511b7ed0ad64a6713fdb3fd25fe4"
            },
            "dist": {
                "type": "zip",
                "url": "https://api.github.com/repos/sebastianbergmann/global-state/zipball/19c519631c5a511b7ed0ad64a6713fdb3fd25fe4",
                "reference": "19c519631c5a511b7ed0ad64a6713fdb3fd25fe4",
                "shasum": ""
            },
            "require": {
                "php": ">=7.3",
                "sebastian/object-reflector": "^2.0",
                "sebastian/recursion-context": "^4.0"
            },
            "require-dev": {
                "ext-dom": "*",
                "phpunit/phpunit": "^9.3"
            },
            "suggest": {
                "ext-uopz": "*"
            },
            "type": "library",
            "extra": {
                "branch-alias": {
                    "dev-master": "5.0-dev"
                }
            },
            "autoload": {
                "classmap": [
                    "src/"
                ]
            },
            "notification-url": "https://packagist.org/downloads/",
            "license": [
                "BSD-3-Clause"
            ],
            "authors": [
                {
                    "name": "Sebastian Bergmann",
                    "email": "sebastian@phpunit.de"
                }
            ],
            "description": "Snapshotting of global state",
            "homepage": "http://www.github.com/sebastianbergmann/global-state",
            "keywords": [
                "global state"
            ],
            "support": {
                "issues": "https://github.com/sebastianbergmann/global-state/issues",
                "source": "https://github.com/sebastianbergmann/global-state/tree/5.0.4"
            },
            "funding": [
                {
                    "url": "https://github.com/sebastianbergmann",
                    "type": "github"
                }
            ],
            "time": "2022-02-10T07:01:19+00:00"
        },
        {
            "name": "sebastian/lines-of-code",
            "version": "1.0.3",
            "source": {
                "type": "git",
                "url": "https://github.com/sebastianbergmann/lines-of-code.git",
                "reference": "c1c2e997aa3146983ed888ad08b15470a2e22ecc"
            },
            "dist": {
                "type": "zip",
                "url": "https://api.github.com/repos/sebastianbergmann/lines-of-code/zipball/c1c2e997aa3146983ed888ad08b15470a2e22ecc",
                "reference": "c1c2e997aa3146983ed888ad08b15470a2e22ecc",
                "shasum": ""
            },
            "require": {
                "nikic/php-parser": "^4.6",
                "php": ">=7.3"
            },
            "require-dev": {
                "phpunit/phpunit": "^9.3"
            },
            "type": "library",
            "extra": {
                "branch-alias": {
                    "dev-master": "1.0-dev"
                }
            },
            "autoload": {
                "classmap": [
                    "src/"
                ]
            },
            "notification-url": "https://packagist.org/downloads/",
            "license": [
                "BSD-3-Clause"
            ],
            "authors": [
                {
                    "name": "Sebastian Bergmann",
                    "email": "sebastian@phpunit.de",
                    "role": "lead"
                }
            ],
            "description": "Library for counting the lines of code in PHP source code",
            "homepage": "https://github.com/sebastianbergmann/lines-of-code",
            "support": {
                "issues": "https://github.com/sebastianbergmann/lines-of-code/issues",
                "source": "https://github.com/sebastianbergmann/lines-of-code/tree/1.0.3"
            },
            "funding": [
                {
                    "url": "https://github.com/sebastianbergmann",
                    "type": "github"
                }
            ],
            "time": "2020-11-28T06:42:11+00:00"
        },
        {
            "name": "sebastian/object-enumerator",
            "version": "4.0.4",
            "source": {
                "type": "git",
                "url": "https://github.com/sebastianbergmann/object-enumerator.git",
                "reference": "5c9eeac41b290a3712d88851518825ad78f45c71"
            },
            "dist": {
                "type": "zip",
                "url": "https://api.github.com/repos/sebastianbergmann/object-enumerator/zipball/5c9eeac41b290a3712d88851518825ad78f45c71",
                "reference": "5c9eeac41b290a3712d88851518825ad78f45c71",
                "shasum": ""
            },
            "require": {
                "php": ">=7.3",
                "sebastian/object-reflector": "^2.0",
                "sebastian/recursion-context": "^4.0"
            },
            "require-dev": {
                "phpunit/phpunit": "^9.3"
            },
            "type": "library",
            "extra": {
                "branch-alias": {
                    "dev-master": "4.0-dev"
                }
            },
            "autoload": {
                "classmap": [
                    "src/"
                ]
            },
            "notification-url": "https://packagist.org/downloads/",
            "license": [
                "BSD-3-Clause"
            ],
            "authors": [
                {
                    "name": "Sebastian Bergmann",
                    "email": "sebastian@phpunit.de"
                }
            ],
            "description": "Traverses array structures and object graphs to enumerate all referenced objects",
            "homepage": "https://github.com/sebastianbergmann/object-enumerator/",
            "support": {
                "issues": "https://github.com/sebastianbergmann/object-enumerator/issues",
                "source": "https://github.com/sebastianbergmann/object-enumerator/tree/4.0.4"
            },
            "funding": [
                {
                    "url": "https://github.com/sebastianbergmann",
                    "type": "github"
                }
            ],
            "time": "2020-10-26T13:12:34+00:00"
        },
        {
            "name": "sebastian/object-reflector",
            "version": "2.0.4",
            "source": {
                "type": "git",
                "url": "https://github.com/sebastianbergmann/object-reflector.git",
                "reference": "b4f479ebdbf63ac605d183ece17d8d7fe49c15c7"
            },
            "dist": {
                "type": "zip",
                "url": "https://api.github.com/repos/sebastianbergmann/object-reflector/zipball/b4f479ebdbf63ac605d183ece17d8d7fe49c15c7",
                "reference": "b4f479ebdbf63ac605d183ece17d8d7fe49c15c7",
                "shasum": ""
            },
            "require": {
                "php": ">=7.3"
            },
            "require-dev": {
                "phpunit/phpunit": "^9.3"
            },
            "type": "library",
            "extra": {
                "branch-alias": {
                    "dev-master": "2.0-dev"
                }
            },
            "autoload": {
                "classmap": [
                    "src/"
                ]
            },
            "notification-url": "https://packagist.org/downloads/",
            "license": [
                "BSD-3-Clause"
            ],
            "authors": [
                {
                    "name": "Sebastian Bergmann",
                    "email": "sebastian@phpunit.de"
                }
            ],
            "description": "Allows reflection of object attributes, including inherited and non-public ones",
            "homepage": "https://github.com/sebastianbergmann/object-reflector/",
            "support": {
                "issues": "https://github.com/sebastianbergmann/object-reflector/issues",
                "source": "https://github.com/sebastianbergmann/object-reflector/tree/2.0.4"
            },
            "funding": [
                {
                    "url": "https://github.com/sebastianbergmann",
                    "type": "github"
                }
            ],
            "time": "2020-10-26T13:14:26+00:00"
        },
        {
            "name": "sebastian/recursion-context",
            "version": "4.0.4",
            "source": {
                "type": "git",
                "url": "https://github.com/sebastianbergmann/recursion-context.git",
                "reference": "cd9d8cf3c5804de4341c283ed787f099f5506172"
            },
            "dist": {
                "type": "zip",
                "url": "https://api.github.com/repos/sebastianbergmann/recursion-context/zipball/cd9d8cf3c5804de4341c283ed787f099f5506172",
                "reference": "cd9d8cf3c5804de4341c283ed787f099f5506172",
                "shasum": ""
            },
            "require": {
                "php": ">=7.3"
            },
            "require-dev": {
                "phpunit/phpunit": "^9.3"
            },
            "type": "library",
            "extra": {
                "branch-alias": {
                    "dev-master": "4.0-dev"
                }
            },
            "autoload": {
                "classmap": [
                    "src/"
                ]
            },
            "notification-url": "https://packagist.org/downloads/",
            "license": [
                "BSD-3-Clause"
            ],
            "authors": [
                {
                    "name": "Sebastian Bergmann",
                    "email": "sebastian@phpunit.de"
                },
                {
                    "name": "Jeff Welch",
                    "email": "whatthejeff@gmail.com"
                },
                {
                    "name": "Adam Harvey",
                    "email": "aharvey@php.net"
                }
            ],
            "description": "Provides functionality to recursively process PHP variables",
            "homepage": "http://www.github.com/sebastianbergmann/recursion-context",
            "support": {
                "issues": "https://github.com/sebastianbergmann/recursion-context/issues",
                "source": "https://github.com/sebastianbergmann/recursion-context/tree/4.0.4"
            },
            "funding": [
                {
                    "url": "https://github.com/sebastianbergmann",
                    "type": "github"
                }
            ],
            "time": "2020-10-26T13:17:30+00:00"
        },
        {
            "name": "sebastian/resource-operations",
            "version": "3.0.3",
            "source": {
                "type": "git",
                "url": "https://github.com/sebastianbergmann/resource-operations.git",
                "reference": "0f4443cb3a1d92ce809899753bc0d5d5a8dd19a8"
            },
            "dist": {
                "type": "zip",
                "url": "https://api.github.com/repos/sebastianbergmann/resource-operations/zipball/0f4443cb3a1d92ce809899753bc0d5d5a8dd19a8",
                "reference": "0f4443cb3a1d92ce809899753bc0d5d5a8dd19a8",
                "shasum": ""
            },
            "require": {
                "php": ">=7.3"
            },
            "require-dev": {
                "phpunit/phpunit": "^9.0"
            },
            "type": "library",
            "extra": {
                "branch-alias": {
                    "dev-master": "3.0-dev"
                }
            },
            "autoload": {
                "classmap": [
                    "src/"
                ]
            },
            "notification-url": "https://packagist.org/downloads/",
            "license": [
                "BSD-3-Clause"
            ],
            "authors": [
                {
                    "name": "Sebastian Bergmann",
                    "email": "sebastian@phpunit.de"
                }
            ],
            "description": "Provides a list of PHP built-in functions that operate on resources",
            "homepage": "https://www.github.com/sebastianbergmann/resource-operations",
            "support": {
                "issues": "https://github.com/sebastianbergmann/resource-operations/issues",
                "source": "https://github.com/sebastianbergmann/resource-operations/tree/3.0.3"
            },
            "funding": [
                {
                    "url": "https://github.com/sebastianbergmann",
                    "type": "github"
                }
            ],
            "time": "2020-09-28T06:45:17+00:00"
        },
        {
            "name": "sebastian/type",
            "version": "2.3.4",
            "source": {
                "type": "git",
                "url": "https://github.com/sebastianbergmann/type.git",
                "reference": "b8cd8a1c753c90bc1a0f5372170e3e489136f914"
            },
            "dist": {
                "type": "zip",
                "url": "https://api.github.com/repos/sebastianbergmann/type/zipball/b8cd8a1c753c90bc1a0f5372170e3e489136f914",
                "reference": "b8cd8a1c753c90bc1a0f5372170e3e489136f914",
                "shasum": ""
            },
            "require": {
                "php": ">=7.3"
            },
            "require-dev": {
                "phpunit/phpunit": "^9.3"
            },
            "type": "library",
            "extra": {
                "branch-alias": {
                    "dev-master": "2.3-dev"
                }
            },
            "autoload": {
                "classmap": [
                    "src/"
                ]
            },
            "notification-url": "https://packagist.org/downloads/",
            "license": [
                "BSD-3-Clause"
            ],
            "authors": [
                {
                    "name": "Sebastian Bergmann",
                    "email": "sebastian@phpunit.de",
                    "role": "lead"
                }
            ],
            "description": "Collection of value objects that represent the types of the PHP type system",
            "homepage": "https://github.com/sebastianbergmann/type",
            "support": {
                "issues": "https://github.com/sebastianbergmann/type/issues",
                "source": "https://github.com/sebastianbergmann/type/tree/2.3.4"
            },
            "funding": [
                {
                    "url": "https://github.com/sebastianbergmann",
                    "type": "github"
                }
            ],
            "time": "2021-06-15T12:49:02+00:00"
        },
        {
            "name": "sebastian/version",
            "version": "3.0.2",
            "source": {
                "type": "git",
                "url": "https://github.com/sebastianbergmann/version.git",
                "reference": "c6c1022351a901512170118436c764e473f6de8c"
            },
            "dist": {
                "type": "zip",
                "url": "https://api.github.com/repos/sebastianbergmann/version/zipball/c6c1022351a901512170118436c764e473f6de8c",
                "reference": "c6c1022351a901512170118436c764e473f6de8c",
                "shasum": ""
            },
            "require": {
                "php": ">=7.3"
            },
            "type": "library",
            "extra": {
                "branch-alias": {
                    "dev-master": "3.0-dev"
                }
            },
            "autoload": {
                "classmap": [
                    "src/"
                ]
            },
            "notification-url": "https://packagist.org/downloads/",
            "license": [
                "BSD-3-Clause"
            ],
            "authors": [
                {
                    "name": "Sebastian Bergmann",
                    "email": "sebastian@phpunit.de",
                    "role": "lead"
                }
            ],
            "description": "Library that helps with managing the version number of Git-hosted PHP projects",
            "homepage": "https://github.com/sebastianbergmann/version",
            "support": {
                "issues": "https://github.com/sebastianbergmann/version/issues",
                "source": "https://github.com/sebastianbergmann/version/tree/3.0.2"
            },
            "funding": [
                {
                    "url": "https://github.com/sebastianbergmann",
                    "type": "github"
                }
            ],
            "time": "2020-09-28T06:39:44+00:00"
        },
        {
            "name": "symfony/phpunit-bridge",
            "version": "v5.4.3",
            "source": {
                "type": "git",
                "url": "https://github.com/symfony/phpunit-bridge.git",
                "reference": "216b07b05644607c81afd89a208e52641c1ce6b8"
            },
            "dist": {
                "type": "zip",
                "url": "https://api.github.com/repos/symfony/phpunit-bridge/zipball/216b07b05644607c81afd89a208e52641c1ce6b8",
                "reference": "216b07b05644607c81afd89a208e52641c1ce6b8",
                "shasum": ""
            },
            "require": {
                "php": ">=7.1.3",
                "symfony/deprecation-contracts": "^2.1|^3"
            },
            "conflict": {
                "phpunit/phpunit": "<7.5|9.1.2"
            },
            "require-dev": {
                "symfony/error-handler": "^4.4|^5.0|^6.0"
            },
            "suggest": {
                "symfony/error-handler": "For tracking deprecated interfaces usages at runtime with DebugClassLoader"
            },
            "bin": [
                "bin/simple-phpunit"
            ],
            "type": "symfony-bridge",
            "extra": {
                "thanks": {
                    "name": "phpunit/phpunit",
                    "url": "https://github.com/sebastianbergmann/phpunit"
                }
            },
            "autoload": {
                "files": [
                    "bootstrap.php"
                ],
                "psr-4": {
                    "Symfony\\Bridge\\PhpUnit\\": ""
                },
                "exclude-from-classmap": [
                    "/Tests/"
                ]
            },
            "notification-url": "https://packagist.org/downloads/",
            "license": [
                "MIT"
            ],
            "authors": [
                {
                    "name": "Nicolas Grekas",
                    "email": "p@tchwork.com"
                },
                {
                    "name": "Symfony Community",
                    "homepage": "https://symfony.com/contributors"
                }
            ],
            "description": "Provides utilities for PHPUnit, especially user deprecation notices management",
            "homepage": "https://symfony.com",
            "support": {
                "source": "https://github.com/symfony/phpunit-bridge/tree/v5.4.3"
            },
            "funding": [
                {
                    "url": "https://symfony.com/sponsor",
                    "type": "custom"
                },
                {
                    "url": "https://github.com/fabpot",
                    "type": "github"
                },
                {
                    "url": "https://tidelift.com/funding/github/packagist/symfony/symfony",
                    "type": "tidelift"
                }
            ],
            "time": "2022-01-26T16:28:35+00:00"
        },
        {
            "name": "theseer/tokenizer",
            "version": "1.2.1",
            "source": {
                "type": "git",
                "url": "https://github.com/theseer/tokenizer.git",
                "reference": "34a41e998c2183e22995f158c581e7b5e755ab9e"
            },
            "dist": {
                "type": "zip",
                "url": "https://api.github.com/repos/theseer/tokenizer/zipball/34a41e998c2183e22995f158c581e7b5e755ab9e",
                "reference": "34a41e998c2183e22995f158c581e7b5e755ab9e",
                "shasum": ""
            },
            "require": {
                "ext-dom": "*",
                "ext-tokenizer": "*",
                "ext-xmlwriter": "*",
                "php": "^7.2 || ^8.0"
            },
            "type": "library",
            "autoload": {
                "classmap": [
                    "src/"
                ]
            },
            "notification-url": "https://packagist.org/downloads/",
            "license": [
                "BSD-3-Clause"
            ],
            "authors": [
                {
                    "name": "Arne Blankerts",
                    "email": "arne@blankerts.de",
                    "role": "Developer"
                }
            ],
            "description": "A small library for converting tokenized PHP source code into XML and potentially other formats",
            "support": {
                "issues": "https://github.com/theseer/tokenizer/issues",
                "source": "https://github.com/theseer/tokenizer/tree/1.2.1"
            },
            "funding": [
                {
                    "url": "https://github.com/theseer",
                    "type": "github"
                }
            ],
            "time": "2021-07-28T10:34:58+00:00"
        }
    ],
    "aliases": [],
    "minimum-stability": "dev",
    "stability-flags": [],
    "prefer-stable": true,
    "prefer-lowest": false,
    "platform": {
        "php": "^7.4 || ^8.0",
        "ext-phar": "*",
        "composer-plugin-api": "^2.2"
    },
    "platform-dev": [],
    "platform-overrides": {
        "php": "7.4"
    },
    "plugin-api-version": "2.2.0"
}<|MERGE_RESOLUTION|>--- conflicted
+++ resolved
@@ -4,11 +4,7 @@
         "Read more about it at https://getcomposer.org/doc/01-basic-usage.md#installing-dependencies",
         "This file is @generated automatically"
     ],
-<<<<<<< HEAD
-    "content-hash": "dcabcd332a7e50ff4a020d34a62f2e08",
-=======
     "content-hash": "54fbf2f2511fb6846030b1056d1dddc7",
->>>>>>> f33dc858
     "packages": [
         {
             "name": "amphp/amp",
@@ -915,16 +911,16 @@
         },
         {
             "name": "humbug/php-scoper",
-            "version": "0.17.0",
+            "version": "0.16.2",
             "source": {
                 "type": "git",
                 "url": "https://github.com/humbug/php-scoper.git",
-                "reference": "cb23986d9309a10eaa284242f2169723af4e4a7e"
-            },
-            "dist": {
-                "type": "zip",
-                "url": "https://api.github.com/repos/humbug/php-scoper/zipball/cb23986d9309a10eaa284242f2169723af4e4a7e",
-                "reference": "cb23986d9309a10eaa284242f2169723af4e4a7e",
+                "reference": "9aa748820da367d896e9b603c85b6d06812fec59"
+            },
+            "dist": {
+                "type": "zip",
+                "url": "https://api.github.com/repos/humbug/php-scoper/zipball/9aa748820da367d896e9b603c85b6d06812fec59",
+                "reference": "9aa748820da367d896e9b603c85b6d06812fec59",
                 "shasum": ""
             },
             "require": {
@@ -937,7 +933,6 @@
                 "symfony/filesystem": "^5.2",
                 "symfony/finder": "^5.2",
                 "symfony/polyfill-php80": "^1.23",
-                "symfony/polyfill-php81": "^1.24",
                 "thecodingmachine/safe": "^1.3"
             },
             "replace": {
@@ -945,7 +940,7 @@
             },
             "require-dev": {
                 "bamarni/composer-bin-plugin": "^1.1",
-                "humbug/box": "^3.15.0",
+                "humbug/box": "^3.13.3",
                 "phpspec/prophecy-phpunit": "^2.0",
                 "phpunit/phpunit": "^9.0"
             },
@@ -993,9 +988,9 @@
             "description": "Prefixes all PHP namespaces in a file or directory.",
             "support": {
                 "issues": "https://github.com/humbug/php-scoper/issues",
-                "source": "https://github.com/humbug/php-scoper/tree/0.17.0"
-            },
-            "time": "2022-02-13T15:17:47+00:00"
+                "source": "https://github.com/humbug/php-scoper/tree/0.16.2"
+            },
+            "time": "2022-01-30T21:52:14+00:00"
         },
         {
             "name": "jetbrains/phpstorm-stubs",
@@ -2698,85 +2693,6 @@
                 }
             ],
             "time": "2021-09-13T13:58:33+00:00"
-        },
-        {
-            "name": "symfony/polyfill-php81",
-            "version": "v1.24.0",
-            "source": {
-                "type": "git",
-                "url": "https://github.com/symfony/polyfill-php81.git",
-                "reference": "5de4ba2d41b15f9bd0e19b2ab9674135813ec98f"
-            },
-            "dist": {
-                "type": "zip",
-                "url": "https://api.github.com/repos/symfony/polyfill-php81/zipball/5de4ba2d41b15f9bd0e19b2ab9674135813ec98f",
-                "reference": "5de4ba2d41b15f9bd0e19b2ab9674135813ec98f",
-                "shasum": ""
-            },
-            "require": {
-                "php": ">=7.1"
-            },
-            "type": "library",
-            "extra": {
-                "branch-alias": {
-                    "dev-main": "1.23-dev"
-                },
-                "thanks": {
-                    "name": "symfony/polyfill",
-                    "url": "https://github.com/symfony/polyfill"
-                }
-            },
-            "autoload": {
-                "files": [
-                    "bootstrap.php"
-                ],
-                "psr-4": {
-                    "Symfony\\Polyfill\\Php81\\": ""
-                },
-                "classmap": [
-                    "Resources/stubs"
-                ]
-            },
-            "notification-url": "https://packagist.org/downloads/",
-            "license": [
-                "MIT"
-            ],
-            "authors": [
-                {
-                    "name": "Nicolas Grekas",
-                    "email": "p@tchwork.com"
-                },
-                {
-                    "name": "Symfony Community",
-                    "homepage": "https://symfony.com/contributors"
-                }
-            ],
-            "description": "Symfony polyfill backporting some PHP 8.1+ features to lower PHP versions",
-            "homepage": "https://symfony.com",
-            "keywords": [
-                "compatibility",
-                "polyfill",
-                "portable",
-                "shim"
-            ],
-            "support": {
-                "source": "https://github.com/symfony/polyfill-php81/tree/v1.24.0"
-            },
-            "funding": [
-                {
-                    "url": "https://symfony.com/sponsor",
-                    "type": "custom"
-                },
-                {
-                    "url": "https://github.com/fabpot",
-                    "type": "github"
-                },
-                {
-                    "url": "https://tidelift.com/funding/github/packagist/symfony/symfony",
-                    "type": "tidelift"
-                }
-            ],
-            "time": "2021-09-13T13:58:11+00:00"
         },
         {
             "name": "symfony/process",

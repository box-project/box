--- conflicted
+++ resolved
@@ -4,11 +4,7 @@
         "Read more about it at https://getcomposer.org/doc/01-basic-usage.md#installing-dependencies",
         "This file is @generated automatically"
     ],
-<<<<<<< HEAD
-    "content-hash": "5852e6d3f603a738335d6595fd4ac557",
-=======
     "content-hash": "4f98ceb3029205feb244041e8943463e",
->>>>>>> e3b096d0
     "packages": [
         {
             "name": "amphp/amp",

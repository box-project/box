{
    "_readme": [
        "This file locks the dependencies of your project to a known state",
        "Read more about it at https://getcomposer.org/doc/01-basic-usage.md#installing-dependencies",
        "This file is @generated automatically"
    ],
<<<<<<< HEAD
    "content-hash": "eb39369e2ca89655b1b5d4b837fa1b51",
=======
    "content-hash": "209017f853fee50c4f9f72072e3a78c0",
>>>>>>> 33c0bef7
    "packages": [
        {
            "name": "amphp/amp",
            "version": "v3.1.0",
            "source": {
                "type": "git",
                "url": "https://github.com/amphp/amp.git",
                "reference": "7cf7fef3d667bfe4b2560bc87e67d5387a7bcde9"
            },
            "dist": {
                "type": "zip",
                "url": "https://api.github.com/repos/amphp/amp/zipball/7cf7fef3d667bfe4b2560bc87e67d5387a7bcde9",
                "reference": "7cf7fef3d667bfe4b2560bc87e67d5387a7bcde9",
                "shasum": ""
            },
            "require": {
                "php": ">=8.1",
                "revolt/event-loop": "^1 || ^0.2"
            },
            "require-dev": {
                "amphp/php-cs-fixer-config": "^2",
                "phpunit/phpunit": "^9",
                "psalm/phar": "5.23.1"
            },
            "type": "library",
            "autoload": {
                "files": [
                    "src/functions.php",
                    "src/Future/functions.php",
                    "src/Internal/functions.php"
                ],
                "psr-4": {
                    "Amp\\": "src"
                }
            },
            "notification-url": "https://packagist.org/downloads/",
            "license": [
                "MIT"
            ],
            "authors": [
                {
                    "name": "Aaron Piotrowski",
                    "email": "aaron@trowski.com"
                },
                {
                    "name": "Bob Weinand",
                    "email": "bobwei9@hotmail.com"
                },
                {
                    "name": "Niklas Keller",
                    "email": "me@kelunik.com"
                },
                {
                    "name": "Daniel Lowrey",
                    "email": "rdlowrey@php.net"
                }
            ],
            "description": "A non-blocking concurrency framework for PHP applications.",
            "homepage": "https://amphp.org/amp",
            "keywords": [
                "async",
                "asynchronous",
                "awaitable",
                "concurrency",
                "event",
                "event-loop",
                "future",
                "non-blocking",
                "promise"
            ],
            "support": {
                "issues": "https://github.com/amphp/amp/issues",
                "source": "https://github.com/amphp/amp/tree/v3.1.0"
            },
            "funding": [
                {
                    "url": "https://github.com/amphp",
                    "type": "github"
                }
            ],
            "time": "2025-01-26T16:07:39+00:00"
        },
        {
            "name": "amphp/byte-stream",
            "version": "v2.1.1",
            "source": {
                "type": "git",
                "url": "https://github.com/amphp/byte-stream.git",
                "reference": "daa00f2efdbd71565bf64ffefa89e37542addf93"
            },
            "dist": {
                "type": "zip",
                "url": "https://api.github.com/repos/amphp/byte-stream/zipball/daa00f2efdbd71565bf64ffefa89e37542addf93",
                "reference": "daa00f2efdbd71565bf64ffefa89e37542addf93",
                "shasum": ""
            },
            "require": {
                "amphp/amp": "^3",
                "amphp/parser": "^1.1",
                "amphp/pipeline": "^1",
                "amphp/serialization": "^1",
                "amphp/sync": "^2",
                "php": ">=8.1",
                "revolt/event-loop": "^1 || ^0.2.3"
            },
            "require-dev": {
                "amphp/php-cs-fixer-config": "^2",
                "amphp/phpunit-util": "^3",
                "phpunit/phpunit": "^9",
                "psalm/phar": "5.22.1"
            },
            "type": "library",
            "autoload": {
                "files": [
                    "src/functions.php",
                    "src/Internal/functions.php"
                ],
                "psr-4": {
                    "Amp\\ByteStream\\": "src"
                }
            },
            "notification-url": "https://packagist.org/downloads/",
            "license": [
                "MIT"
            ],
            "authors": [
                {
                    "name": "Aaron Piotrowski",
                    "email": "aaron@trowski.com"
                },
                {
                    "name": "Niklas Keller",
                    "email": "me@kelunik.com"
                }
            ],
            "description": "A stream abstraction to make working with non-blocking I/O simple.",
            "homepage": "https://amphp.org/byte-stream",
            "keywords": [
                "amp",
                "amphp",
                "async",
                "io",
                "non-blocking",
                "stream"
            ],
            "support": {
                "issues": "https://github.com/amphp/byte-stream/issues",
                "source": "https://github.com/amphp/byte-stream/tree/v2.1.1"
            },
            "funding": [
                {
                    "url": "https://github.com/amphp",
                    "type": "github"
                }
            ],
            "time": "2024-02-17T04:49:38+00:00"
        },
        {
            "name": "amphp/cache",
            "version": "v2.0.1",
            "source": {
                "type": "git",
                "url": "https://github.com/amphp/cache.git",
                "reference": "46912e387e6aa94933b61ea1ead9cf7540b7797c"
            },
            "dist": {
                "type": "zip",
                "url": "https://api.github.com/repos/amphp/cache/zipball/46912e387e6aa94933b61ea1ead9cf7540b7797c",
                "reference": "46912e387e6aa94933b61ea1ead9cf7540b7797c",
                "shasum": ""
            },
            "require": {
                "amphp/amp": "^3",
                "amphp/serialization": "^1",
                "amphp/sync": "^2",
                "php": ">=8.1",
                "revolt/event-loop": "^1 || ^0.2"
            },
            "require-dev": {
                "amphp/php-cs-fixer-config": "^2",
                "amphp/phpunit-util": "^3",
                "phpunit/phpunit": "^9",
                "psalm/phar": "^5.4"
            },
            "type": "library",
            "autoload": {
                "psr-4": {
                    "Amp\\Cache\\": "src"
                }
            },
            "notification-url": "https://packagist.org/downloads/",
            "license": [
                "MIT"
            ],
            "authors": [
                {
                    "name": "Niklas Keller",
                    "email": "me@kelunik.com"
                },
                {
                    "name": "Aaron Piotrowski",
                    "email": "aaron@trowski.com"
                },
                {
                    "name": "Daniel Lowrey",
                    "email": "rdlowrey@php.net"
                }
            ],
            "description": "A fiber-aware cache API based on Amp and Revolt.",
            "homepage": "https://amphp.org/cache",
            "support": {
                "issues": "https://github.com/amphp/cache/issues",
                "source": "https://github.com/amphp/cache/tree/v2.0.1"
            },
            "funding": [
                {
                    "url": "https://github.com/amphp",
                    "type": "github"
                }
            ],
            "time": "2024-04-19T03:38:06+00:00"
        },
        {
            "name": "amphp/dns",
            "version": "v2.4.0",
            "source": {
                "type": "git",
                "url": "https://github.com/amphp/dns.git",
                "reference": "78eb3db5fc69bf2fc0cb503c4fcba667bc223c71"
            },
            "dist": {
                "type": "zip",
                "url": "https://api.github.com/repos/amphp/dns/zipball/78eb3db5fc69bf2fc0cb503c4fcba667bc223c71",
                "reference": "78eb3db5fc69bf2fc0cb503c4fcba667bc223c71",
                "shasum": ""
            },
            "require": {
                "amphp/amp": "^3",
                "amphp/byte-stream": "^2",
                "amphp/cache": "^2",
                "amphp/parser": "^1",
                "amphp/process": "^2",
                "daverandom/libdns": "^2.0.2",
                "ext-filter": "*",
                "ext-json": "*",
                "php": ">=8.1",
                "revolt/event-loop": "^1 || ^0.2"
            },
            "require-dev": {
                "amphp/php-cs-fixer-config": "^2",
                "amphp/phpunit-util": "^3",
                "phpunit/phpunit": "^9",
                "psalm/phar": "5.20"
            },
            "type": "library",
            "autoload": {
                "files": [
                    "src/functions.php"
                ],
                "psr-4": {
                    "Amp\\Dns\\": "src"
                }
            },
            "notification-url": "https://packagist.org/downloads/",
            "license": [
                "MIT"
            ],
            "authors": [
                {
                    "name": "Chris Wright",
                    "email": "addr@daverandom.com"
                },
                {
                    "name": "Daniel Lowrey",
                    "email": "rdlowrey@php.net"
                },
                {
                    "name": "Bob Weinand",
                    "email": "bobwei9@hotmail.com"
                },
                {
                    "name": "Niklas Keller",
                    "email": "me@kelunik.com"
                },
                {
                    "name": "Aaron Piotrowski",
                    "email": "aaron@trowski.com"
                }
            ],
            "description": "Async DNS resolution for Amp.",
            "homepage": "https://github.com/amphp/dns",
            "keywords": [
                "amp",
                "amphp",
                "async",
                "client",
                "dns",
                "resolve"
            ],
            "support": {
                "issues": "https://github.com/amphp/dns/issues",
                "source": "https://github.com/amphp/dns/tree/v2.4.0"
            },
            "funding": [
                {
                    "url": "https://github.com/amphp",
                    "type": "github"
                }
            ],
            "time": "2025-01-19T15:43:40+00:00"
        },
        {
            "name": "amphp/parallel",
            "version": "v2.3.1",
            "source": {
                "type": "git",
                "url": "https://github.com/amphp/parallel.git",
                "reference": "5113111de02796a782f5d90767455e7391cca190"
            },
            "dist": {
                "type": "zip",
                "url": "https://api.github.com/repos/amphp/parallel/zipball/5113111de02796a782f5d90767455e7391cca190",
                "reference": "5113111de02796a782f5d90767455e7391cca190",
                "shasum": ""
            },
            "require": {
                "amphp/amp": "^3",
                "amphp/byte-stream": "^2",
                "amphp/cache": "^2",
                "amphp/parser": "^1",
                "amphp/pipeline": "^1",
                "amphp/process": "^2",
                "amphp/serialization": "^1",
                "amphp/socket": "^2",
                "amphp/sync": "^2",
                "php": ">=8.1",
                "revolt/event-loop": "^1"
            },
            "require-dev": {
                "amphp/php-cs-fixer-config": "^2",
                "amphp/phpunit-util": "^3",
                "phpunit/phpunit": "^9",
                "psalm/phar": "^5.18"
            },
            "type": "library",
            "autoload": {
                "files": [
                    "src/Context/functions.php",
                    "src/Context/Internal/functions.php",
                    "src/Ipc/functions.php",
                    "src/Worker/functions.php"
                ],
                "psr-4": {
                    "Amp\\Parallel\\": "src"
                }
            },
            "notification-url": "https://packagist.org/downloads/",
            "license": [
                "MIT"
            ],
            "authors": [
                {
                    "name": "Aaron Piotrowski",
                    "email": "aaron@trowski.com"
                },
                {
                    "name": "Niklas Keller",
                    "email": "me@kelunik.com"
                },
                {
                    "name": "Stephen Coakley",
                    "email": "me@stephencoakley.com"
                }
            ],
            "description": "Parallel processing component for Amp.",
            "homepage": "https://github.com/amphp/parallel",
            "keywords": [
                "async",
                "asynchronous",
                "concurrent",
                "multi-processing",
                "multi-threading"
            ],
            "support": {
                "issues": "https://github.com/amphp/parallel/issues",
                "source": "https://github.com/amphp/parallel/tree/v2.3.1"
            },
            "funding": [
                {
                    "url": "https://github.com/amphp",
                    "type": "github"
                }
            ],
            "time": "2024-12-21T01:56:09+00:00"
        },
        {
            "name": "amphp/parser",
            "version": "v1.1.1",
            "source": {
                "type": "git",
                "url": "https://github.com/amphp/parser.git",
                "reference": "3cf1f8b32a0171d4b1bed93d25617637a77cded7"
            },
            "dist": {
                "type": "zip",
                "url": "https://api.github.com/repos/amphp/parser/zipball/3cf1f8b32a0171d4b1bed93d25617637a77cded7",
                "reference": "3cf1f8b32a0171d4b1bed93d25617637a77cded7",
                "shasum": ""
            },
            "require": {
                "php": ">=7.4"
            },
            "require-dev": {
                "amphp/php-cs-fixer-config": "^2",
                "phpunit/phpunit": "^9",
                "psalm/phar": "^5.4"
            },
            "type": "library",
            "autoload": {
                "psr-4": {
                    "Amp\\Parser\\": "src"
                }
            },
            "notification-url": "https://packagist.org/downloads/",
            "license": [
                "MIT"
            ],
            "authors": [
                {
                    "name": "Aaron Piotrowski",
                    "email": "aaron@trowski.com"
                },
                {
                    "name": "Niklas Keller",
                    "email": "me@kelunik.com"
                }
            ],
            "description": "A generator parser to make streaming parsers simple.",
            "homepage": "https://github.com/amphp/parser",
            "keywords": [
                "async",
                "non-blocking",
                "parser",
                "stream"
            ],
            "support": {
                "issues": "https://github.com/amphp/parser/issues",
                "source": "https://github.com/amphp/parser/tree/v1.1.1"
            },
            "funding": [
                {
                    "url": "https://github.com/amphp",
                    "type": "github"
                }
            ],
            "time": "2024-03-21T19:16:53+00:00"
        },
        {
            "name": "amphp/pipeline",
            "version": "v1.2.2",
            "source": {
                "type": "git",
                "url": "https://github.com/amphp/pipeline.git",
                "reference": "97cbf289f4d8877acfe58dd90ed5a4370a43caa4"
            },
            "dist": {
                "type": "zip",
                "url": "https://api.github.com/repos/amphp/pipeline/zipball/97cbf289f4d8877acfe58dd90ed5a4370a43caa4",
                "reference": "97cbf289f4d8877acfe58dd90ed5a4370a43caa4",
                "shasum": ""
            },
            "require": {
                "amphp/amp": "^3",
                "php": ">=8.1",
                "revolt/event-loop": "^1"
            },
            "require-dev": {
                "amphp/php-cs-fixer-config": "^2",
                "amphp/phpunit-util": "^3",
                "phpunit/phpunit": "^9",
                "psalm/phar": "^5.18"
            },
            "type": "library",
            "autoload": {
                "psr-4": {
                    "Amp\\Pipeline\\": "src"
                }
            },
            "notification-url": "https://packagist.org/downloads/",
            "license": [
                "MIT"
            ],
            "authors": [
                {
                    "name": "Aaron Piotrowski",
                    "email": "aaron@trowski.com"
                },
                {
                    "name": "Niklas Keller",
                    "email": "me@kelunik.com"
                }
            ],
            "description": "Asynchronous iterators and operators.",
            "homepage": "https://amphp.org/pipeline",
            "keywords": [
                "amp",
                "amphp",
                "async",
                "io",
                "iterator",
                "non-blocking"
            ],
            "support": {
                "issues": "https://github.com/amphp/pipeline/issues",
                "source": "https://github.com/amphp/pipeline/tree/v1.2.2"
            },
            "funding": [
                {
                    "url": "https://github.com/amphp",
                    "type": "github"
                }
            ],
            "time": "2025-01-19T15:42:46+00:00"
        },
        {
            "name": "amphp/process",
            "version": "v2.0.3",
            "source": {
                "type": "git",
                "url": "https://github.com/amphp/process.git",
                "reference": "52e08c09dec7511d5fbc1fb00d3e4e79fc77d58d"
            },
            "dist": {
                "type": "zip",
                "url": "https://api.github.com/repos/amphp/process/zipball/52e08c09dec7511d5fbc1fb00d3e4e79fc77d58d",
                "reference": "52e08c09dec7511d5fbc1fb00d3e4e79fc77d58d",
                "shasum": ""
            },
            "require": {
                "amphp/amp": "^3",
                "amphp/byte-stream": "^2",
                "amphp/sync": "^2",
                "php": ">=8.1",
                "revolt/event-loop": "^1 || ^0.2"
            },
            "require-dev": {
                "amphp/php-cs-fixer-config": "^2",
                "amphp/phpunit-util": "^3",
                "phpunit/phpunit": "^9",
                "psalm/phar": "^5.4"
            },
            "type": "library",
            "autoload": {
                "files": [
                    "src/functions.php"
                ],
                "psr-4": {
                    "Amp\\Process\\": "src"
                }
            },
            "notification-url": "https://packagist.org/downloads/",
            "license": [
                "MIT"
            ],
            "authors": [
                {
                    "name": "Bob Weinand",
                    "email": "bobwei9@hotmail.com"
                },
                {
                    "name": "Aaron Piotrowski",
                    "email": "aaron@trowski.com"
                },
                {
                    "name": "Niklas Keller",
                    "email": "me@kelunik.com"
                }
            ],
            "description": "A fiber-aware process manager based on Amp and Revolt.",
            "homepage": "https://amphp.org/process",
            "support": {
                "issues": "https://github.com/amphp/process/issues",
                "source": "https://github.com/amphp/process/tree/v2.0.3"
            },
            "funding": [
                {
                    "url": "https://github.com/amphp",
                    "type": "github"
                }
            ],
            "time": "2024-04-19T03:13:44+00:00"
        },
        {
            "name": "amphp/serialization",
            "version": "v1.0.0",
            "source": {
                "type": "git",
                "url": "https://github.com/amphp/serialization.git",
                "reference": "693e77b2fb0b266c3c7d622317f881de44ae94a1"
            },
            "dist": {
                "type": "zip",
                "url": "https://api.github.com/repos/amphp/serialization/zipball/693e77b2fb0b266c3c7d622317f881de44ae94a1",
                "reference": "693e77b2fb0b266c3c7d622317f881de44ae94a1",
                "shasum": ""
            },
            "require": {
                "php": ">=7.1"
            },
            "require-dev": {
                "amphp/php-cs-fixer-config": "dev-master",
                "phpunit/phpunit": "^9 || ^8 || ^7"
            },
            "type": "library",
            "autoload": {
                "files": [
                    "src/functions.php"
                ],
                "psr-4": {
                    "Amp\\Serialization\\": "src"
                }
            },
            "notification-url": "https://packagist.org/downloads/",
            "license": [
                "MIT"
            ],
            "authors": [
                {
                    "name": "Aaron Piotrowski",
                    "email": "aaron@trowski.com"
                },
                {
                    "name": "Niklas Keller",
                    "email": "me@kelunik.com"
                }
            ],
            "description": "Serialization tools for IPC and data storage in PHP.",
            "homepage": "https://github.com/amphp/serialization",
            "keywords": [
                "async",
                "asynchronous",
                "serialization",
                "serialize"
            ],
            "support": {
                "issues": "https://github.com/amphp/serialization/issues",
                "source": "https://github.com/amphp/serialization/tree/master"
            },
            "time": "2020-03-25T21:39:07+00:00"
        },
        {
            "name": "amphp/socket",
            "version": "v2.3.1",
            "source": {
                "type": "git",
                "url": "https://github.com/amphp/socket.git",
                "reference": "58e0422221825b79681b72c50c47a930be7bf1e1"
            },
            "dist": {
                "type": "zip",
                "url": "https://api.github.com/repos/amphp/socket/zipball/58e0422221825b79681b72c50c47a930be7bf1e1",
                "reference": "58e0422221825b79681b72c50c47a930be7bf1e1",
                "shasum": ""
            },
            "require": {
                "amphp/amp": "^3",
                "amphp/byte-stream": "^2",
                "amphp/dns": "^2",
                "ext-openssl": "*",
                "kelunik/certificate": "^1.1",
                "league/uri": "^6.5 | ^7",
                "league/uri-interfaces": "^2.3 | ^7",
                "php": ">=8.1",
                "revolt/event-loop": "^1 || ^0.2"
            },
            "require-dev": {
                "amphp/php-cs-fixer-config": "^2",
                "amphp/phpunit-util": "^3",
                "amphp/process": "^2",
                "phpunit/phpunit": "^9",
                "psalm/phar": "5.20"
            },
            "type": "library",
            "autoload": {
                "files": [
                    "src/functions.php",
                    "src/Internal/functions.php",
                    "src/SocketAddress/functions.php"
                ],
                "psr-4": {
                    "Amp\\Socket\\": "src"
                }
            },
            "notification-url": "https://packagist.org/downloads/",
            "license": [
                "MIT"
            ],
            "authors": [
                {
                    "name": "Daniel Lowrey",
                    "email": "rdlowrey@gmail.com"
                },
                {
                    "name": "Aaron Piotrowski",
                    "email": "aaron@trowski.com"
                },
                {
                    "name": "Niklas Keller",
                    "email": "me@kelunik.com"
                }
            ],
            "description": "Non-blocking socket connection / server implementations based on Amp and Revolt.",
            "homepage": "https://github.com/amphp/socket",
            "keywords": [
                "amp",
                "async",
                "encryption",
                "non-blocking",
                "sockets",
                "tcp",
                "tls"
            ],
            "support": {
                "issues": "https://github.com/amphp/socket/issues",
                "source": "https://github.com/amphp/socket/tree/v2.3.1"
            },
            "funding": [
                {
                    "url": "https://github.com/amphp",
                    "type": "github"
                }
            ],
            "time": "2024-04-21T14:33:03+00:00"
        },
        {
            "name": "amphp/sync",
            "version": "v2.3.0",
            "source": {
                "type": "git",
                "url": "https://github.com/amphp/sync.git",
                "reference": "217097b785130d77cfcc58ff583cf26cd1770bf1"
            },
            "dist": {
                "type": "zip",
                "url": "https://api.github.com/repos/amphp/sync/zipball/217097b785130d77cfcc58ff583cf26cd1770bf1",
                "reference": "217097b785130d77cfcc58ff583cf26cd1770bf1",
                "shasum": ""
            },
            "require": {
                "amphp/amp": "^3",
                "amphp/pipeline": "^1",
                "amphp/serialization": "^1",
                "php": ">=8.1",
                "revolt/event-loop": "^1 || ^0.2"
            },
            "require-dev": {
                "amphp/php-cs-fixer-config": "^2",
                "amphp/phpunit-util": "^3",
                "phpunit/phpunit": "^9",
                "psalm/phar": "5.23"
            },
            "type": "library",
            "autoload": {
                "files": [
                    "src/functions.php"
                ],
                "psr-4": {
                    "Amp\\Sync\\": "src"
                }
            },
            "notification-url": "https://packagist.org/downloads/",
            "license": [
                "MIT"
            ],
            "authors": [
                {
                    "name": "Aaron Piotrowski",
                    "email": "aaron@trowski.com"
                },
                {
                    "name": "Niklas Keller",
                    "email": "me@kelunik.com"
                },
                {
                    "name": "Stephen Coakley",
                    "email": "me@stephencoakley.com"
                }
            ],
            "description": "Non-blocking synchronization primitives for PHP based on Amp and Revolt.",
            "homepage": "https://github.com/amphp/sync",
            "keywords": [
                "async",
                "asynchronous",
                "mutex",
                "semaphore",
                "synchronization"
            ],
            "support": {
                "issues": "https://github.com/amphp/sync/issues",
                "source": "https://github.com/amphp/sync/tree/v2.3.0"
            },
            "funding": [
                {
                    "url": "https://github.com/amphp",
                    "type": "github"
                }
            ],
            "time": "2024-08-03T19:31:26+00:00"
        },
        {
            "name": "composer/pcre",
            "version": "3.3.2",
            "source": {
                "type": "git",
                "url": "https://github.com/composer/pcre.git",
                "reference": "b2bed4734f0cc156ee1fe9c0da2550420d99a21e"
            },
            "dist": {
                "type": "zip",
                "url": "https://api.github.com/repos/composer/pcre/zipball/b2bed4734f0cc156ee1fe9c0da2550420d99a21e",
                "reference": "b2bed4734f0cc156ee1fe9c0da2550420d99a21e",
                "shasum": ""
            },
            "require": {
                "php": "^7.4 || ^8.0"
            },
            "conflict": {
                "phpstan/phpstan": "<1.11.10"
            },
            "require-dev": {
                "phpstan/phpstan": "^1.12 || ^2",
                "phpstan/phpstan-strict-rules": "^1 || ^2",
                "phpunit/phpunit": "^8 || ^9"
            },
            "type": "library",
            "extra": {
                "phpstan": {
                    "includes": [
                        "extension.neon"
                    ]
                },
                "branch-alias": {
                    "dev-main": "3.x-dev"
                }
            },
            "autoload": {
                "psr-4": {
                    "Composer\\Pcre\\": "src"
                }
            },
            "notification-url": "https://packagist.org/downloads/",
            "license": [
                "MIT"
            ],
            "authors": [
                {
                    "name": "Jordi Boggiano",
                    "email": "j.boggiano@seld.be",
                    "homepage": "http://seld.be"
                }
            ],
            "description": "PCRE wrapping library that offers type-safe preg_* replacements.",
            "keywords": [
                "PCRE",
                "preg",
                "regex",
                "regular expression"
            ],
            "support": {
                "issues": "https://github.com/composer/pcre/issues",
                "source": "https://github.com/composer/pcre/tree/3.3.2"
            },
            "funding": [
                {
                    "url": "https://packagist.com",
                    "type": "custom"
                },
                {
                    "url": "https://github.com/composer",
                    "type": "github"
                },
                {
                    "url": "https://tidelift.com/funding/github/packagist/composer/composer",
                    "type": "tidelift"
                }
            ],
            "time": "2024-11-12T16:29:46+00:00"
        },
        {
            "name": "composer/semver",
            "version": "3.4.3",
            "source": {
                "type": "git",
                "url": "https://github.com/composer/semver.git",
                "reference": "4313d26ada5e0c4edfbd1dc481a92ff7bff91f12"
            },
            "dist": {
                "type": "zip",
                "url": "https://api.github.com/repos/composer/semver/zipball/4313d26ada5e0c4edfbd1dc481a92ff7bff91f12",
                "reference": "4313d26ada5e0c4edfbd1dc481a92ff7bff91f12",
                "shasum": ""
            },
            "require": {
                "php": "^5.3.2 || ^7.0 || ^8.0"
            },
            "require-dev": {
                "phpstan/phpstan": "^1.11",
                "symfony/phpunit-bridge": "^3 || ^7"
            },
            "type": "library",
            "extra": {
                "branch-alias": {
                    "dev-main": "3.x-dev"
                }
            },
            "autoload": {
                "psr-4": {
                    "Composer\\Semver\\": "src"
                }
            },
            "notification-url": "https://packagist.org/downloads/",
            "license": [
                "MIT"
            ],
            "authors": [
                {
                    "name": "Nils Adermann",
                    "email": "naderman@naderman.de",
                    "homepage": "http://www.naderman.de"
                },
                {
                    "name": "Jordi Boggiano",
                    "email": "j.boggiano@seld.be",
                    "homepage": "http://seld.be"
                },
                {
                    "name": "Rob Bast",
                    "email": "rob.bast@gmail.com",
                    "homepage": "http://robbast.nl"
                }
            ],
            "description": "Semver library that offers utilities, version constraint parsing and validation.",
            "keywords": [
                "semantic",
                "semver",
                "validation",
                "versioning"
            ],
            "support": {
                "irc": "ircs://irc.libera.chat:6697/composer",
                "issues": "https://github.com/composer/semver/issues",
                "source": "https://github.com/composer/semver/tree/3.4.3"
            },
            "funding": [
                {
                    "url": "https://packagist.com",
                    "type": "custom"
                },
                {
                    "url": "https://github.com/composer",
                    "type": "github"
                },
                {
                    "url": "https://tidelift.com/funding/github/packagist/composer/composer",
                    "type": "tidelift"
                }
            ],
            "time": "2024-09-19T14:15:21+00:00"
        },
        {
            "name": "composer/xdebug-handler",
            "version": "3.0.5",
            "source": {
                "type": "git",
                "url": "https://github.com/composer/xdebug-handler.git",
                "reference": "6c1925561632e83d60a44492e0b344cf48ab85ef"
            },
            "dist": {
                "type": "zip",
                "url": "https://api.github.com/repos/composer/xdebug-handler/zipball/6c1925561632e83d60a44492e0b344cf48ab85ef",
                "reference": "6c1925561632e83d60a44492e0b344cf48ab85ef",
                "shasum": ""
            },
            "require": {
                "composer/pcre": "^1 || ^2 || ^3",
                "php": "^7.2.5 || ^8.0",
                "psr/log": "^1 || ^2 || ^3"
            },
            "require-dev": {
                "phpstan/phpstan": "^1.0",
                "phpstan/phpstan-strict-rules": "^1.1",
                "phpunit/phpunit": "^8.5 || ^9.6 || ^10.5"
            },
            "type": "library",
            "autoload": {
                "psr-4": {
                    "Composer\\XdebugHandler\\": "src"
                }
            },
            "notification-url": "https://packagist.org/downloads/",
            "license": [
                "MIT"
            ],
            "authors": [
                {
                    "name": "John Stevenson",
                    "email": "john-stevenson@blueyonder.co.uk"
                }
            ],
            "description": "Restarts a process without Xdebug.",
            "keywords": [
                "Xdebug",
                "performance"
            ],
            "support": {
                "irc": "ircs://irc.libera.chat:6697/composer",
                "issues": "https://github.com/composer/xdebug-handler/issues",
                "source": "https://github.com/composer/xdebug-handler/tree/3.0.5"
            },
            "funding": [
                {
                    "url": "https://packagist.com",
                    "type": "custom"
                },
                {
                    "url": "https://github.com/composer",
                    "type": "github"
                },
                {
                    "url": "https://tidelift.com/funding/github/packagist/composer/composer",
                    "type": "tidelift"
                }
            ],
            "time": "2024-05-06T16:37:16+00:00"
        },
        {
            "name": "daverandom/libdns",
            "version": "v2.1.0",
            "source": {
                "type": "git",
                "url": "https://github.com/DaveRandom/LibDNS.git",
                "reference": "b84c94e8fe6b7ee4aecfe121bfe3b6177d303c8a"
            },
            "dist": {
                "type": "zip",
                "url": "https://api.github.com/repos/DaveRandom/LibDNS/zipball/b84c94e8fe6b7ee4aecfe121bfe3b6177d303c8a",
                "reference": "b84c94e8fe6b7ee4aecfe121bfe3b6177d303c8a",
                "shasum": ""
            },
            "require": {
                "ext-ctype": "*",
                "php": ">=7.1"
            },
            "suggest": {
                "ext-intl": "Required for IDN support"
            },
            "type": "library",
            "autoload": {
                "files": [
                    "src/functions.php"
                ],
                "psr-4": {
                    "LibDNS\\": "src/"
                }
            },
            "notification-url": "https://packagist.org/downloads/",
            "license": [
                "MIT"
            ],
            "description": "DNS protocol implementation written in pure PHP",
            "keywords": [
                "dns"
            ],
            "support": {
                "issues": "https://github.com/DaveRandom/LibDNS/issues",
                "source": "https://github.com/DaveRandom/LibDNS/tree/v2.1.0"
            },
            "time": "2024-04-12T12:12:48+00:00"
        },
        {
            "name": "doctrine/deprecations",
            "version": "1.1.5",
            "source": {
                "type": "git",
                "url": "https://github.com/doctrine/deprecations.git",
                "reference": "459c2f5dd3d6a4633d3b5f46ee2b1c40f57d3f38"
            },
            "dist": {
                "type": "zip",
                "url": "https://api.github.com/repos/doctrine/deprecations/zipball/459c2f5dd3d6a4633d3b5f46ee2b1c40f57d3f38",
                "reference": "459c2f5dd3d6a4633d3b5f46ee2b1c40f57d3f38",
                "shasum": ""
            },
            "require": {
                "php": "^7.1 || ^8.0"
            },
            "conflict": {
                "phpunit/phpunit": "<=7.5 || >=13"
            },
            "require-dev": {
                "doctrine/coding-standard": "^9 || ^12 || ^13",
                "phpstan/phpstan": "1.4.10 || 2.1.11",
                "phpstan/phpstan-phpunit": "^1.0 || ^2",
                "phpunit/phpunit": "^7.5 || ^8.5 || ^9.6 || ^10.5 || ^11.5 || ^12",
                "psr/log": "^1 || ^2 || ^3"
            },
            "suggest": {
                "psr/log": "Allows logging deprecations via PSR-3 logger implementation"
            },
            "type": "library",
            "autoload": {
                "psr-4": {
                    "Doctrine\\Deprecations\\": "src"
                }
            },
            "notification-url": "https://packagist.org/downloads/",
            "license": [
                "MIT"
            ],
            "description": "A small layer on top of trigger_error(E_USER_DEPRECATED) or PSR-3 logging with options to disable all deprecations or selectively for packages.",
            "homepage": "https://www.doctrine-project.org/",
            "support": {
                "issues": "https://github.com/doctrine/deprecations/issues",
                "source": "https://github.com/doctrine/deprecations/tree/1.1.5"
            },
            "time": "2025-04-07T20:06:18+00:00"
        },
        {
            "name": "fidry/console",
            "version": "0.6.11",
            "source": {
                "type": "git",
                "url": "https://github.com/theofidry/console.git",
                "reference": "bea8316beae874fc5b8be679d67dd3169c7e205f"
            },
            "dist": {
                "type": "zip",
                "url": "https://api.github.com/repos/theofidry/console/zipball/bea8316beae874fc5b8be679d67dd3169c7e205f",
                "reference": "bea8316beae874fc5b8be679d67dd3169c7e205f",
                "shasum": ""
            },
            "require": {
                "php": "^8.2",
                "psr/log": "^1.0 || ^2.0 || ^3.0",
                "symfony/console": "^6.4 || ^7.2",
                "symfony/deprecation-contracts": "^3.4",
                "symfony/event-dispatcher-contracts": "^2.5 || ^3.0",
                "symfony/polyfill-php84": "^1.31",
                "symfony/service-contracts": "^2.5 || ^3.0",
                "thecodingmachine/safe": "^2.0 || ^3.0",
                "webmozart/assert": "^1.11"
            },
            "conflict": {
                "symfony/dependency-injection": "<6.4.0 || >=7.0.0 <7.2.0",
                "symfony/framework-bundle": "<6.4.0 || >=7.0.0 <7.2.0",
                "symfony/http-kernel": "<6.4.0 || >=7.0.0 <7.2.0"
            },
            "require-dev": {
                "bamarni/composer-bin-plugin": "^1.8.2",
                "composer/semver": "^3.3.2",
                "ergebnis/composer-normalize": "^2.33",
                "fidry/makefile": "^0.2.1 || ^1.0.0",
                "infection/infection": "^0.28",
                "phpunit/phpunit": "^10.2",
                "symfony/dependency-injection": "^6.4 || ^7.2",
                "symfony/flex": "^2.4.0",
                "symfony/framework-bundle": "^6.4 || ^7.2",
                "symfony/http-kernel": "^6.4 || ^7.2",
                "symfony/yaml": "^6.4 || ^7.2"
            },
            "type": "library",
            "extra": {
                "bamarni-bin": {
                    "bin-links": false,
                    "forward-command": false
                },
                "branch-alias": {
                    "dev-main": "1.0.x-dev"
                }
            },
            "autoload": {
                "psr-4": {
                    "Fidry\\Console\\": "src"
                }
            },
            "notification-url": "https://packagist.org/downloads/",
            "license": [
                "MIT"
            ],
            "authors": [
                {
                    "name": "Théo Fidry",
                    "email": "theo.fidry@gmail.com"
                }
            ],
            "description": "Library to create CLI applications",
            "keywords": [
                "cli",
                "console",
                "symfony"
            ],
            "support": {
                "issues": "https://github.com/theofidry/console/issues",
                "source": "https://github.com/theofidry/console/tree/0.6.11"
            },
            "funding": [
                {
                    "url": "https://github.com/theofidry",
                    "type": "github"
                }
            ],
            "time": "2025-02-14T11:06:15+00:00"
        },
        {
            "name": "fidry/filesystem",
            "version": "1.2.3",
            "source": {
                "type": "git",
                "url": "https://github.com/theofidry/filesystem.git",
                "reference": "3e1f9cac40f807b7c4196013ab77cc1b9416e3e5"
            },
            "dist": {
                "type": "zip",
                "url": "https://api.github.com/repos/theofidry/filesystem/zipball/3e1f9cac40f807b7c4196013ab77cc1b9416e3e5",
                "reference": "3e1f9cac40f807b7c4196013ab77cc1b9416e3e5",
                "shasum": ""
            },
            "require": {
                "php": "^8.1",
                "symfony/filesystem": "^6.4 || ^7.0"
            },
            "require-dev": {
                "bamarni/composer-bin-plugin": "^1.4",
                "ergebnis/composer-normalize": "^2.28",
                "infection/infection": ">=0.26",
                "phpunit/phpunit": "^10.3",
                "symfony/finder": "^6.4 || ^7.0"
            },
            "type": "library",
            "extra": {
                "bamarni-bin": {
                    "bin-links": false,
                    "forward-command": false
                },
                "branch-alias": {
                    "dev-main": "1.0.x-dev"
                }
            },
            "autoload": {
                "psr-4": {
                    "Fidry\\FileSystem\\": "src"
                }
            },
            "notification-url": "https://packagist.org/downloads/",
            "license": [
                "BSD-3-Clause"
            ],
            "authors": [
                {
                    "name": "Théo Fidry",
                    "email": "theo.fidry@gmail.com"
                }
            ],
            "description": "Symfony Filesystem with a few more utilities.",
            "keywords": [
                "filesystem"
            ],
            "support": {
                "issues": "https://github.com/theofidry/filesystem/issues",
                "source": "https://github.com/theofidry/filesystem/tree/1.2.3"
            },
            "funding": [
                {
                    "url": "https://github.com/theofidry",
                    "type": "github"
                }
            ],
            "time": "2025-02-13T22:58:51+00:00"
        },
        {
            "name": "humbug/php-scoper",
            "version": "0.18.17",
            "source": {
                "type": "git",
                "url": "https://github.com/humbug/php-scoper.git",
                "reference": "0a2556c7c23776a61cf22689e2f24298ba00e33a"
            },
            "dist": {
                "type": "zip",
                "url": "https://api.github.com/repos/humbug/php-scoper/zipball/0a2556c7c23776a61cf22689e2f24298ba00e33a",
                "reference": "0a2556c7c23776a61cf22689e2f24298ba00e33a",
                "shasum": ""
            },
            "require": {
                "fidry/console": "^0.6.10",
                "fidry/filesystem": "^1.1",
                "jetbrains/phpstorm-stubs": "^2024.1",
                "nikic/php-parser": "^5.0",
                "php": "^8.2",
                "symfony/console": "^6.4 || ^7.0",
                "symfony/filesystem": "^6.4 || ^7.0",
                "symfony/finder": "^6.4 || ^7.0",
                "symfony/var-dumper": "^7.1",
                "thecodingmachine/safe": "^3.0"
            },
            "require-dev": {
                "bamarni/composer-bin-plugin": "^1.1",
                "ergebnis/composer-normalize": "^2.28",
                "fidry/makefile": "^1.0",
                "humbug/box": "^4.6.2",
                "phpspec/prophecy-phpunit": "^2.0",
                "phpunit/phpunit": "^10.0 || ^11.0",
                "symfony/yaml": "^6.4 || ^7.0"
            },
            "bin": [
                "bin/php-scoper"
            ],
            "type": "library",
            "extra": {
                "bamarni-bin": {
                    "bin-links": false,
                    "forward-command": false
                },
                "branch-alias": {
                    "dev-master": "1.0-dev"
                }
            },
            "autoload": {
                "files": [
                    "src/functions.php"
                ],
                "psr-4": {
                    "Humbug\\PhpScoper\\": "src/"
                },
                "classmap": [
                    "vendor-hotfix/"
                ]
            },
            "notification-url": "https://packagist.org/downloads/",
            "license": [
                "MIT"
            ],
            "authors": [
                {
                    "name": "Bernhard Schussek",
                    "email": "bschussek@gmail.com"
                },
                {
                    "name": "Théo Fidry",
                    "email": "theo.fidry@gmail.com"
                },
                {
                    "name": "Pádraic Brady",
                    "email": "padraic.brady@gmail.com"
                }
            ],
            "description": "Prefixes all PHP namespaces in a file or directory.",
            "support": {
                "issues": "https://github.com/humbug/php-scoper/issues",
                "source": "https://github.com/humbug/php-scoper/tree/0.18.17"
            },
            "time": "2025-02-19T22:50:39+00:00"
        },
        {
            "name": "jetbrains/phpstorm-stubs",
            "version": "v2024.3",
            "source": {
                "type": "git",
                "url": "https://github.com/JetBrains/phpstorm-stubs.git",
                "reference": "0e82bdfe850c71857ee4ee3501ed82a9fc5d043c"
            },
            "dist": {
                "type": "zip",
                "url": "https://api.github.com/repos/JetBrains/phpstorm-stubs/zipball/0e82bdfe850c71857ee4ee3501ed82a9fc5d043c",
                "reference": "0e82bdfe850c71857ee4ee3501ed82a9fc5d043c",
                "shasum": ""
            },
            "require-dev": {
                "friendsofphp/php-cs-fixer": "v3.64.0",
                "nikic/php-parser": "v5.3.1",
                "phpdocumentor/reflection-docblock": "5.6.0",
                "phpunit/phpunit": "11.4.3"
            },
            "type": "library",
            "autoload": {
                "files": [
                    "PhpStormStubsMap.php"
                ]
            },
            "notification-url": "https://packagist.org/downloads/",
            "license": [
                "Apache-2.0"
            ],
            "description": "PHP runtime & extensions header files for PhpStorm",
            "homepage": "https://www.jetbrains.com/phpstorm",
            "keywords": [
                "autocomplete",
                "code",
                "inference",
                "inspection",
                "jetbrains",
                "phpstorm",
                "stubs",
                "type"
            ],
            "support": {
                "source": "https://github.com/JetBrains/phpstorm-stubs/tree/v2024.3"
            },
            "time": "2024-12-14T08:03:12+00:00"
        },
        {
            "name": "justinrainbow/json-schema",
            "version": "6.4.1",
            "source": {
                "type": "git",
                "url": "https://github.com/jsonrainbow/json-schema.git",
                "reference": "35d262c94959571e8736db1e5c9bc36ab94ae900"
            },
            "dist": {
                "type": "zip",
                "url": "https://api.github.com/repos/jsonrainbow/json-schema/zipball/35d262c94959571e8736db1e5c9bc36ab94ae900",
                "reference": "35d262c94959571e8736db1e5c9bc36ab94ae900",
                "shasum": ""
            },
            "require": {
                "ext-json": "*",
                "marc-mabe/php-enum": "^4.0",
                "php": "^7.2 || ^8.0"
            },
            "require-dev": {
                "friendsofphp/php-cs-fixer": "3.3.0",
                "json-schema/json-schema-test-suite": "1.2.0",
                "marc-mabe/php-enum-phpstan": "^2.0",
                "phpspec/prophecy": "^1.19",
                "phpstan/phpstan": "^1.12",
                "phpunit/phpunit": "^8.5"
            },
            "bin": [
                "bin/validate-json"
            ],
            "type": "library",
            "extra": {
                "branch-alias": {
                    "dev-master": "6.x-dev"
                }
            },
            "autoload": {
                "psr-4": {
                    "JsonSchema\\": "src/JsonSchema/"
                }
            },
            "notification-url": "https://packagist.org/downloads/",
            "license": [
                "MIT"
            ],
            "authors": [
                {
                    "name": "Bruno Prieto Reis",
                    "email": "bruno.p.reis@gmail.com"
                },
                {
                    "name": "Justin Rainbow",
                    "email": "justin.rainbow@gmail.com"
                },
                {
                    "name": "Igor Wiedler",
                    "email": "igor@wiedler.ch"
                },
                {
                    "name": "Robert Schönthal",
                    "email": "seroscho@googlemail.com"
                }
            ],
            "description": "A library to validate a json schema.",
            "homepage": "https://github.com/jsonrainbow/json-schema",
            "keywords": [
                "json",
                "schema"
            ],
            "support": {
                "issues": "https://github.com/jsonrainbow/json-schema/issues",
                "source": "https://github.com/jsonrainbow/json-schema/tree/6.4.1"
            },
            "time": "2025-04-04T13:08:07+00:00"
        },
        {
            "name": "kelunik/certificate",
            "version": "v1.1.3",
            "source": {
                "type": "git",
                "url": "https://github.com/kelunik/certificate.git",
                "reference": "7e00d498c264d5eb4f78c69f41c8bd6719c0199e"
            },
            "dist": {
                "type": "zip",
                "url": "https://api.github.com/repos/kelunik/certificate/zipball/7e00d498c264d5eb4f78c69f41c8bd6719c0199e",
                "reference": "7e00d498c264d5eb4f78c69f41c8bd6719c0199e",
                "shasum": ""
            },
            "require": {
                "ext-openssl": "*",
                "php": ">=7.0"
            },
            "require-dev": {
                "amphp/php-cs-fixer-config": "^2",
                "phpunit/phpunit": "^6 | 7 | ^8 | ^9"
            },
            "type": "library",
            "extra": {
                "branch-alias": {
                    "dev-master": "1.x-dev"
                }
            },
            "autoload": {
                "psr-4": {
                    "Kelunik\\Certificate\\": "src"
                }
            },
            "notification-url": "https://packagist.org/downloads/",
            "license": [
                "MIT"
            ],
            "authors": [
                {
                    "name": "Niklas Keller",
                    "email": "me@kelunik.com"
                }
            ],
            "description": "Access certificate details and transform between different formats.",
            "keywords": [
                "DER",
                "certificate",
                "certificates",
                "openssl",
                "pem",
                "x509"
            ],
            "support": {
                "issues": "https://github.com/kelunik/certificate/issues",
                "source": "https://github.com/kelunik/certificate/tree/v1.1.3"
            },
            "time": "2023-02-03T21:26:53+00:00"
        },
        {
            "name": "league/uri",
            "version": "7.5.1",
            "source": {
                "type": "git",
                "url": "https://github.com/thephpleague/uri.git",
                "reference": "81fb5145d2644324614cc532b28efd0215bda430"
            },
            "dist": {
                "type": "zip",
                "url": "https://api.github.com/repos/thephpleague/uri/zipball/81fb5145d2644324614cc532b28efd0215bda430",
                "reference": "81fb5145d2644324614cc532b28efd0215bda430",
                "shasum": ""
            },
            "require": {
                "league/uri-interfaces": "^7.5",
                "php": "^8.1"
            },
            "conflict": {
                "league/uri-schemes": "^1.0"
            },
            "suggest": {
                "ext-bcmath": "to improve IPV4 host parsing",
                "ext-fileinfo": "to create Data URI from file contennts",
                "ext-gmp": "to improve IPV4 host parsing",
                "ext-intl": "to handle IDN host with the best performance",
                "jeremykendall/php-domain-parser": "to resolve Public Suffix and Top Level Domain",
                "league/uri-components": "Needed to easily manipulate URI objects components",
                "php-64bit": "to improve IPV4 host parsing",
                "symfony/polyfill-intl-idn": "to handle IDN host via the Symfony polyfill if ext-intl is not present"
            },
            "type": "library",
            "extra": {
                "branch-alias": {
                    "dev-master": "7.x-dev"
                }
            },
            "autoload": {
                "psr-4": {
                    "League\\Uri\\": ""
                }
            },
            "notification-url": "https://packagist.org/downloads/",
            "license": [
                "MIT"
            ],
            "authors": [
                {
                    "name": "Ignace Nyamagana Butera",
                    "email": "nyamsprod@gmail.com",
                    "homepage": "https://nyamsprod.com"
                }
            ],
            "description": "URI manipulation library",
            "homepage": "https://uri.thephpleague.com",
            "keywords": [
                "data-uri",
                "file-uri",
                "ftp",
                "hostname",
                "http",
                "https",
                "middleware",
                "parse_str",
                "parse_url",
                "psr-7",
                "query-string",
                "querystring",
                "rfc3986",
                "rfc3987",
                "rfc6570",
                "uri",
                "uri-template",
                "url",
                "ws"
            ],
            "support": {
                "docs": "https://uri.thephpleague.com",
                "forum": "https://thephpleague.slack.com",
                "issues": "https://github.com/thephpleague/uri-src/issues",
                "source": "https://github.com/thephpleague/uri/tree/7.5.1"
            },
            "funding": [
                {
                    "url": "https://github.com/sponsors/nyamsprod",
                    "type": "github"
                }
            ],
            "time": "2024-12-08T08:40:02+00:00"
        },
        {
            "name": "league/uri-interfaces",
            "version": "7.5.0",
            "source": {
                "type": "git",
                "url": "https://github.com/thephpleague/uri-interfaces.git",
                "reference": "08cfc6c4f3d811584fb09c37e2849e6a7f9b0742"
            },
            "dist": {
                "type": "zip",
                "url": "https://api.github.com/repos/thephpleague/uri-interfaces/zipball/08cfc6c4f3d811584fb09c37e2849e6a7f9b0742",
                "reference": "08cfc6c4f3d811584fb09c37e2849e6a7f9b0742",
                "shasum": ""
            },
            "require": {
                "ext-filter": "*",
                "php": "^8.1",
                "psr/http-factory": "^1",
                "psr/http-message": "^1.1 || ^2.0"
            },
            "suggest": {
                "ext-bcmath": "to improve IPV4 host parsing",
                "ext-gmp": "to improve IPV4 host parsing",
                "ext-intl": "to handle IDN host with the best performance",
                "php-64bit": "to improve IPV4 host parsing",
                "symfony/polyfill-intl-idn": "to handle IDN host via the Symfony polyfill if ext-intl is not present"
            },
            "type": "library",
            "extra": {
                "branch-alias": {
                    "dev-master": "7.x-dev"
                }
            },
            "autoload": {
                "psr-4": {
                    "League\\Uri\\": ""
                }
            },
            "notification-url": "https://packagist.org/downloads/",
            "license": [
                "MIT"
            ],
            "authors": [
                {
                    "name": "Ignace Nyamagana Butera",
                    "email": "nyamsprod@gmail.com",
                    "homepage": "https://nyamsprod.com"
                }
            ],
            "description": "Common interfaces and classes for URI representation and interaction",
            "homepage": "https://uri.thephpleague.com",
            "keywords": [
                "data-uri",
                "file-uri",
                "ftp",
                "hostname",
                "http",
                "https",
                "parse_str",
                "parse_url",
                "psr-7",
                "query-string",
                "querystring",
                "rfc3986",
                "rfc3987",
                "rfc6570",
                "uri",
                "url",
                "ws"
            ],
            "support": {
                "docs": "https://uri.thephpleague.com",
                "forum": "https://thephpleague.slack.com",
                "issues": "https://github.com/thephpleague/uri-src/issues",
                "source": "https://github.com/thephpleague/uri-interfaces/tree/7.5.0"
            },
            "funding": [
                {
                    "url": "https://github.com/sponsors/nyamsprod",
                    "type": "github"
                }
            ],
            "time": "2024-12-08T08:18:47+00:00"
        },
        {
            "name": "marc-mabe/php-enum",
            "version": "v4.7.1",
            "source": {
                "type": "git",
                "url": "https://github.com/marc-mabe/php-enum.git",
                "reference": "7159809e5cfa041dca28e61f7f7ae58063aae8ed"
            },
            "dist": {
                "type": "zip",
                "url": "https://api.github.com/repos/marc-mabe/php-enum/zipball/7159809e5cfa041dca28e61f7f7ae58063aae8ed",
                "reference": "7159809e5cfa041dca28e61f7f7ae58063aae8ed",
                "shasum": ""
            },
            "require": {
                "ext-reflection": "*",
                "php": "^7.1 | ^8.0"
            },
            "require-dev": {
                "phpbench/phpbench": "^0.16.10 || ^1.0.4",
                "phpstan/phpstan": "^1.3.1",
                "phpunit/phpunit": "^7.5.20 | ^8.5.22 | ^9.5.11",
                "vimeo/psalm": "^4.17.0 | ^5.26.1"
            },
            "type": "library",
            "extra": {
                "branch-alias": {
                    "dev-3.x": "3.2-dev",
                    "dev-master": "4.7-dev"
                }
            },
            "autoload": {
                "psr-4": {
                    "MabeEnum\\": "src/"
                },
                "classmap": [
                    "stubs/Stringable.php"
                ]
            },
            "notification-url": "https://packagist.org/downloads/",
            "license": [
                "BSD-3-Clause"
            ],
            "authors": [
                {
                    "name": "Marc Bennewitz",
                    "email": "dev@mabe.berlin",
                    "homepage": "https://mabe.berlin/",
                    "role": "Lead"
                }
            ],
            "description": "Simple and fast implementation of enumerations with native PHP",
            "homepage": "https://github.com/marc-mabe/php-enum",
            "keywords": [
                "enum",
                "enum-map",
                "enum-set",
                "enumeration",
                "enumerator",
                "enummap",
                "enumset",
                "map",
                "set",
                "type",
                "type-hint",
                "typehint"
            ],
            "support": {
                "issues": "https://github.com/marc-mabe/php-enum/issues",
                "source": "https://github.com/marc-mabe/php-enum/tree/v4.7.1"
            },
            "time": "2024-11-28T04:54:44+00:00"
        },
        {
            "name": "nikic/iter",
            "version": "v2.4.1",
            "source": {
                "type": "git",
                "url": "https://github.com/nikic/iter.git",
                "reference": "3f031ae08d82c4394410e76b88b441331a6fa15f"
            },
            "dist": {
                "type": "zip",
                "url": "https://api.github.com/repos/nikic/iter/zipball/3f031ae08d82c4394410e76b88b441331a6fa15f",
                "reference": "3f031ae08d82c4394410e76b88b441331a6fa15f",
                "shasum": ""
            },
            "require": {
                "php": ">=7.1"
            },
            "require-dev": {
                "phpstan/phpstan": "^1.4",
                "phpunit/phpunit": "^7.0 || ^8.0 || ^9.0",
                "vimeo/psalm": "^4.18 || ^5.13"
            },
            "type": "library",
            "autoload": {
                "files": [
                    "src/iter.func.php",
                    "src/iter.php",
                    "src/iter.rewindable.php"
                ]
            },
            "notification-url": "https://packagist.org/downloads/",
            "license": [
                "BSD-3-Clause"
            ],
            "authors": [
                {
                    "name": "Nikita Popov",
                    "email": "nikic@php.net"
                }
            ],
            "description": "Iteration primitives using generators",
            "keywords": [
                "functional",
                "generator",
                "iterator"
            ],
            "support": {
                "issues": "https://github.com/nikic/iter/issues",
                "source": "https://github.com/nikic/iter/tree/v2.4.1"
            },
            "time": "2024-03-19T20:45:05+00:00"
        },
        {
            "name": "nikic/php-parser",
            "version": "v5.4.0",
            "source": {
                "type": "git",
                "url": "https://github.com/nikic/PHP-Parser.git",
                "reference": "447a020a1f875a434d62f2a401f53b82a396e494"
            },
            "dist": {
                "type": "zip",
                "url": "https://api.github.com/repos/nikic/PHP-Parser/zipball/447a020a1f875a434d62f2a401f53b82a396e494",
                "reference": "447a020a1f875a434d62f2a401f53b82a396e494",
                "shasum": ""
            },
            "require": {
                "ext-ctype": "*",
                "ext-json": "*",
                "ext-tokenizer": "*",
                "php": ">=7.4"
            },
            "require-dev": {
                "ircmaxell/php-yacc": "^0.0.7",
                "phpunit/phpunit": "^9.0"
            },
            "bin": [
                "bin/php-parse"
            ],
            "type": "library",
            "extra": {
                "branch-alias": {
                    "dev-master": "5.0-dev"
                }
            },
            "autoload": {
                "psr-4": {
                    "PhpParser\\": "lib/PhpParser"
                }
            },
            "notification-url": "https://packagist.org/downloads/",
            "license": [
                "BSD-3-Clause"
            ],
            "authors": [
                {
                    "name": "Nikita Popov"
                }
            ],
            "description": "A PHP parser written in PHP",
            "keywords": [
                "parser",
                "php"
            ],
            "support": {
                "issues": "https://github.com/nikic/PHP-Parser/issues",
                "source": "https://github.com/nikic/PHP-Parser/tree/v5.4.0"
            },
            "time": "2024-12-30T11:07:19+00:00"
        },
        {
            "name": "phpdocumentor/reflection-common",
            "version": "2.2.0",
            "source": {
                "type": "git",
                "url": "https://github.com/phpDocumentor/ReflectionCommon.git",
                "reference": "1d01c49d4ed62f25aa84a747ad35d5a16924662b"
            },
            "dist": {
                "type": "zip",
                "url": "https://api.github.com/repos/phpDocumentor/ReflectionCommon/zipball/1d01c49d4ed62f25aa84a747ad35d5a16924662b",
                "reference": "1d01c49d4ed62f25aa84a747ad35d5a16924662b",
                "shasum": ""
            },
            "require": {
                "php": "^7.2 || ^8.0"
            },
            "type": "library",
            "extra": {
                "branch-alias": {
                    "dev-2.x": "2.x-dev"
                }
            },
            "autoload": {
                "psr-4": {
                    "phpDocumentor\\Reflection\\": "src/"
                }
            },
            "notification-url": "https://packagist.org/downloads/",
            "license": [
                "MIT"
            ],
            "authors": [
                {
                    "name": "Jaap van Otterdijk",
                    "email": "opensource@ijaap.nl"
                }
            ],
            "description": "Common reflection classes used by phpdocumentor to reflect the code structure",
            "homepage": "http://www.phpdoc.org",
            "keywords": [
                "FQSEN",
                "phpDocumentor",
                "phpdoc",
                "reflection",
                "static analysis"
            ],
            "support": {
                "issues": "https://github.com/phpDocumentor/ReflectionCommon/issues",
                "source": "https://github.com/phpDocumentor/ReflectionCommon/tree/2.x"
            },
            "time": "2020-06-27T09:03:43+00:00"
        },
        {
            "name": "phpdocumentor/reflection-docblock",
            "version": "5.6.2",
            "source": {
                "type": "git",
                "url": "https://github.com/phpDocumentor/ReflectionDocBlock.git",
                "reference": "92dde6a5919e34835c506ac8c523ef095a95ed62"
            },
            "dist": {
                "type": "zip",
                "url": "https://api.github.com/repos/phpDocumentor/ReflectionDocBlock/zipball/92dde6a5919e34835c506ac8c523ef095a95ed62",
                "reference": "92dde6a5919e34835c506ac8c523ef095a95ed62",
                "shasum": ""
            },
            "require": {
                "doctrine/deprecations": "^1.1",
                "ext-filter": "*",
                "php": "^7.4 || ^8.0",
                "phpdocumentor/reflection-common": "^2.2",
                "phpdocumentor/type-resolver": "^1.7",
                "phpstan/phpdoc-parser": "^1.7|^2.0",
                "webmozart/assert": "^1.9.1"
            },
            "require-dev": {
                "mockery/mockery": "~1.3.5 || ~1.6.0",
                "phpstan/extension-installer": "^1.1",
                "phpstan/phpstan": "^1.8",
                "phpstan/phpstan-mockery": "^1.1",
                "phpstan/phpstan-webmozart-assert": "^1.2",
                "phpunit/phpunit": "^9.5",
                "psalm/phar": "^5.26"
            },
            "type": "library",
            "extra": {
                "branch-alias": {
                    "dev-master": "5.x-dev"
                }
            },
            "autoload": {
                "psr-4": {
                    "phpDocumentor\\Reflection\\": "src"
                }
            },
            "notification-url": "https://packagist.org/downloads/",
            "license": [
                "MIT"
            ],
            "authors": [
                {
                    "name": "Mike van Riel",
                    "email": "me@mikevanriel.com"
                },
                {
                    "name": "Jaap van Otterdijk",
                    "email": "opensource@ijaap.nl"
                }
            ],
            "description": "With this component, a library can provide support for annotations via DocBlocks or otherwise retrieve information that is embedded in a DocBlock.",
            "support": {
                "issues": "https://github.com/phpDocumentor/ReflectionDocBlock/issues",
                "source": "https://github.com/phpDocumentor/ReflectionDocBlock/tree/5.6.2"
            },
            "time": "2025-04-13T19:20:35+00:00"
        },
        {
            "name": "phpdocumentor/type-resolver",
            "version": "1.10.0",
            "source": {
                "type": "git",
                "url": "https://github.com/phpDocumentor/TypeResolver.git",
                "reference": "679e3ce485b99e84c775d28e2e96fade9a7fb50a"
            },
            "dist": {
                "type": "zip",
                "url": "https://api.github.com/repos/phpDocumentor/TypeResolver/zipball/679e3ce485b99e84c775d28e2e96fade9a7fb50a",
                "reference": "679e3ce485b99e84c775d28e2e96fade9a7fb50a",
                "shasum": ""
            },
            "require": {
                "doctrine/deprecations": "^1.0",
                "php": "^7.3 || ^8.0",
                "phpdocumentor/reflection-common": "^2.0",
                "phpstan/phpdoc-parser": "^1.18|^2.0"
            },
            "require-dev": {
                "ext-tokenizer": "*",
                "phpbench/phpbench": "^1.2",
                "phpstan/extension-installer": "^1.1",
                "phpstan/phpstan": "^1.8",
                "phpstan/phpstan-phpunit": "^1.1",
                "phpunit/phpunit": "^9.5",
                "rector/rector": "^0.13.9",
                "vimeo/psalm": "^4.25"
            },
            "type": "library",
            "extra": {
                "branch-alias": {
                    "dev-1.x": "1.x-dev"
                }
            },
            "autoload": {
                "psr-4": {
                    "phpDocumentor\\Reflection\\": "src"
                }
            },
            "notification-url": "https://packagist.org/downloads/",
            "license": [
                "MIT"
            ],
            "authors": [
                {
                    "name": "Mike van Riel",
                    "email": "me@mikevanriel.com"
                }
            ],
            "description": "A PSR-5 based resolver of Class names, Types and Structural Element Names",
            "support": {
                "issues": "https://github.com/phpDocumentor/TypeResolver/issues",
                "source": "https://github.com/phpDocumentor/TypeResolver/tree/1.10.0"
            },
            "time": "2024-11-09T15:12:26+00:00"
        },
        {
            "name": "phpstan/phpdoc-parser",
            "version": "2.1.0",
            "source": {
                "type": "git",
                "url": "https://github.com/phpstan/phpdoc-parser.git",
                "reference": "9b30d6fd026b2c132b3985ce6b23bec09ab3aa68"
            },
            "dist": {
                "type": "zip",
                "url": "https://api.github.com/repos/phpstan/phpdoc-parser/zipball/9b30d6fd026b2c132b3985ce6b23bec09ab3aa68",
                "reference": "9b30d6fd026b2c132b3985ce6b23bec09ab3aa68",
                "shasum": ""
            },
            "require": {
                "php": "^7.4 || ^8.0"
            },
            "require-dev": {
                "doctrine/annotations": "^2.0",
                "nikic/php-parser": "^5.3.0",
                "php-parallel-lint/php-parallel-lint": "^1.2",
                "phpstan/extension-installer": "^1.0",
                "phpstan/phpstan": "^2.0",
                "phpstan/phpstan-phpunit": "^2.0",
                "phpstan/phpstan-strict-rules": "^2.0",
                "phpunit/phpunit": "^9.6",
                "symfony/process": "^5.2"
            },
            "type": "library",
            "autoload": {
                "psr-4": {
                    "PHPStan\\PhpDocParser\\": [
                        "src/"
                    ]
                }
            },
            "notification-url": "https://packagist.org/downloads/",
            "license": [
                "MIT"
            ],
            "description": "PHPDoc parser with support for nullable, intersection and generic types",
            "support": {
                "issues": "https://github.com/phpstan/phpdoc-parser/issues",
                "source": "https://github.com/phpstan/phpdoc-parser/tree/2.1.0"
            },
            "time": "2025-02-19T13:28:12+00:00"
        },
        {
            "name": "psr/container",
            "version": "2.0.2",
            "source": {
                "type": "git",
                "url": "https://github.com/php-fig/container.git",
                "reference": "c71ecc56dfe541dbd90c5360474fbc405f8d5963"
            },
            "dist": {
                "type": "zip",
                "url": "https://api.github.com/repos/php-fig/container/zipball/c71ecc56dfe541dbd90c5360474fbc405f8d5963",
                "reference": "c71ecc56dfe541dbd90c5360474fbc405f8d5963",
                "shasum": ""
            },
            "require": {
                "php": ">=7.4.0"
            },
            "type": "library",
            "extra": {
                "branch-alias": {
                    "dev-master": "2.0.x-dev"
                }
            },
            "autoload": {
                "psr-4": {
                    "Psr\\Container\\": "src/"
                }
            },
            "notification-url": "https://packagist.org/downloads/",
            "license": [
                "MIT"
            ],
            "authors": [
                {
                    "name": "PHP-FIG",
                    "homepage": "https://www.php-fig.org/"
                }
            ],
            "description": "Common Container Interface (PHP FIG PSR-11)",
            "homepage": "https://github.com/php-fig/container",
            "keywords": [
                "PSR-11",
                "container",
                "container-interface",
                "container-interop",
                "psr"
            ],
            "support": {
                "issues": "https://github.com/php-fig/container/issues",
                "source": "https://github.com/php-fig/container/tree/2.0.2"
            },
            "time": "2021-11-05T16:47:00+00:00"
        },
        {
            "name": "psr/event-dispatcher",
            "version": "1.0.0",
            "source": {
                "type": "git",
                "url": "https://github.com/php-fig/event-dispatcher.git",
                "reference": "dbefd12671e8a14ec7f180cab83036ed26714bb0"
            },
            "dist": {
                "type": "zip",
                "url": "https://api.github.com/repos/php-fig/event-dispatcher/zipball/dbefd12671e8a14ec7f180cab83036ed26714bb0",
                "reference": "dbefd12671e8a14ec7f180cab83036ed26714bb0",
                "shasum": ""
            },
            "require": {
                "php": ">=7.2.0"
            },
            "type": "library",
            "extra": {
                "branch-alias": {
                    "dev-master": "1.0.x-dev"
                }
            },
            "autoload": {
                "psr-4": {
                    "Psr\\EventDispatcher\\": "src/"
                }
            },
            "notification-url": "https://packagist.org/downloads/",
            "license": [
                "MIT"
            ],
            "authors": [
                {
                    "name": "PHP-FIG",
                    "homepage": "http://www.php-fig.org/"
                }
            ],
            "description": "Standard interfaces for event handling.",
            "keywords": [
                "events",
                "psr",
                "psr-14"
            ],
            "support": {
                "issues": "https://github.com/php-fig/event-dispatcher/issues",
                "source": "https://github.com/php-fig/event-dispatcher/tree/1.0.0"
            },
            "time": "2019-01-08T18:20:26+00:00"
        },
        {
            "name": "psr/http-factory",
            "version": "1.1.0",
            "source": {
                "type": "git",
                "url": "https://github.com/php-fig/http-factory.git",
                "reference": "2b4765fddfe3b508ac62f829e852b1501d3f6e8a"
            },
            "dist": {
                "type": "zip",
                "url": "https://api.github.com/repos/php-fig/http-factory/zipball/2b4765fddfe3b508ac62f829e852b1501d3f6e8a",
                "reference": "2b4765fddfe3b508ac62f829e852b1501d3f6e8a",
                "shasum": ""
            },
            "require": {
                "php": ">=7.1",
                "psr/http-message": "^1.0 || ^2.0"
            },
            "type": "library",
            "extra": {
                "branch-alias": {
                    "dev-master": "1.0.x-dev"
                }
            },
            "autoload": {
                "psr-4": {
                    "Psr\\Http\\Message\\": "src/"
                }
            },
            "notification-url": "https://packagist.org/downloads/",
            "license": [
                "MIT"
            ],
            "authors": [
                {
                    "name": "PHP-FIG",
                    "homepage": "https://www.php-fig.org/"
                }
            ],
            "description": "PSR-17: Common interfaces for PSR-7 HTTP message factories",
            "keywords": [
                "factory",
                "http",
                "message",
                "psr",
                "psr-17",
                "psr-7",
                "request",
                "response"
            ],
            "support": {
                "source": "https://github.com/php-fig/http-factory"
            },
            "time": "2024-04-15T12:06:14+00:00"
        },
        {
            "name": "psr/http-message",
            "version": "2.0",
            "source": {
                "type": "git",
                "url": "https://github.com/php-fig/http-message.git",
                "reference": "402d35bcb92c70c026d1a6a9883f06b2ead23d71"
            },
            "dist": {
                "type": "zip",
                "url": "https://api.github.com/repos/php-fig/http-message/zipball/402d35bcb92c70c026d1a6a9883f06b2ead23d71",
                "reference": "402d35bcb92c70c026d1a6a9883f06b2ead23d71",
                "shasum": ""
            },
            "require": {
                "php": "^7.2 || ^8.0"
            },
            "type": "library",
            "extra": {
                "branch-alias": {
                    "dev-master": "2.0.x-dev"
                }
            },
            "autoload": {
                "psr-4": {
                    "Psr\\Http\\Message\\": "src/"
                }
            },
            "notification-url": "https://packagist.org/downloads/",
            "license": [
                "MIT"
            ],
            "authors": [
                {
                    "name": "PHP-FIG",
                    "homepage": "https://www.php-fig.org/"
                }
            ],
            "description": "Common interface for HTTP messages",
            "homepage": "https://github.com/php-fig/http-message",
            "keywords": [
                "http",
                "http-message",
                "psr",
                "psr-7",
                "request",
                "response"
            ],
            "support": {
                "source": "https://github.com/php-fig/http-message/tree/2.0"
            },
            "time": "2023-04-04T09:54:51+00:00"
        },
        {
            "name": "psr/log",
            "version": "3.0.2",
            "source": {
                "type": "git",
                "url": "https://github.com/php-fig/log.git",
                "reference": "f16e1d5863e37f8d8c2a01719f5b34baa2b714d3"
            },
            "dist": {
                "type": "zip",
                "url": "https://api.github.com/repos/php-fig/log/zipball/f16e1d5863e37f8d8c2a01719f5b34baa2b714d3",
                "reference": "f16e1d5863e37f8d8c2a01719f5b34baa2b714d3",
                "shasum": ""
            },
            "require": {
                "php": ">=8.0.0"
            },
            "type": "library",
            "extra": {
                "branch-alias": {
                    "dev-master": "3.x-dev"
                }
            },
            "autoload": {
                "psr-4": {
                    "Psr\\Log\\": "src"
                }
            },
            "notification-url": "https://packagist.org/downloads/",
            "license": [
                "MIT"
            ],
            "authors": [
                {
                    "name": "PHP-FIG",
                    "homepage": "https://www.php-fig.org/"
                }
            ],
            "description": "Common interface for logging libraries",
            "homepage": "https://github.com/php-fig/log",
            "keywords": [
                "log",
                "psr",
                "psr-3"
            ],
            "support": {
                "source": "https://github.com/php-fig/log/tree/3.0.2"
            },
            "time": "2024-09-11T13:17:53+00:00"
        },
        {
            "name": "revolt/event-loop",
            "version": "v1.0.7",
            "source": {
                "type": "git",
                "url": "https://github.com/revoltphp/event-loop.git",
                "reference": "09bf1bf7f7f574453efe43044b06fafe12216eb3"
            },
            "dist": {
                "type": "zip",
                "url": "https://api.github.com/repos/revoltphp/event-loop/zipball/09bf1bf7f7f574453efe43044b06fafe12216eb3",
                "reference": "09bf1bf7f7f574453efe43044b06fafe12216eb3",
                "shasum": ""
            },
            "require": {
                "php": ">=8.1"
            },
            "require-dev": {
                "ext-json": "*",
                "jetbrains/phpstorm-stubs": "^2019.3",
                "phpunit/phpunit": "^9",
                "psalm/phar": "^5.15"
            },
            "type": "library",
            "extra": {
                "branch-alias": {
                    "dev-main": "1.x-dev"
                }
            },
            "autoload": {
                "psr-4": {
                    "Revolt\\": "src"
                }
            },
            "notification-url": "https://packagist.org/downloads/",
            "license": [
                "MIT"
            ],
            "authors": [
                {
                    "name": "Aaron Piotrowski",
                    "email": "aaron@trowski.com"
                },
                {
                    "name": "Cees-Jan Kiewiet",
                    "email": "ceesjank@gmail.com"
                },
                {
                    "name": "Christian Lück",
                    "email": "christian@clue.engineering"
                },
                {
                    "name": "Niklas Keller",
                    "email": "me@kelunik.com"
                }
            ],
            "description": "Rock-solid event loop for concurrent PHP applications.",
            "keywords": [
                "async",
                "asynchronous",
                "concurrency",
                "event",
                "event-loop",
                "non-blocking",
                "scheduler"
            ],
            "support": {
                "issues": "https://github.com/revoltphp/event-loop/issues",
                "source": "https://github.com/revoltphp/event-loop/tree/v1.0.7"
            },
            "time": "2025-01-25T19:27:39+00:00"
        },
        {
            "name": "sebastian/diff",
            "version": "5.1.1",
            "source": {
                "type": "git",
                "url": "https://github.com/sebastianbergmann/diff.git",
                "reference": "c41e007b4b62af48218231d6c2275e4c9b975b2e"
            },
            "dist": {
                "type": "zip",
                "url": "https://api.github.com/repos/sebastianbergmann/diff/zipball/c41e007b4b62af48218231d6c2275e4c9b975b2e",
                "reference": "c41e007b4b62af48218231d6c2275e4c9b975b2e",
                "shasum": ""
            },
            "require": {
                "php": ">=8.1"
            },
            "require-dev": {
                "phpunit/phpunit": "^10.0",
                "symfony/process": "^6.4"
            },
            "type": "library",
            "extra": {
                "branch-alias": {
                    "dev-main": "5.1-dev"
                }
            },
            "autoload": {
                "classmap": [
                    "src/"
                ]
            },
            "notification-url": "https://packagist.org/downloads/",
            "license": [
                "BSD-3-Clause"
            ],
            "authors": [
                {
                    "name": "Sebastian Bergmann",
                    "email": "sebastian@phpunit.de"
                },
                {
                    "name": "Kore Nordmann",
                    "email": "mail@kore-nordmann.de"
                }
            ],
            "description": "Diff implementation",
            "homepage": "https://github.com/sebastianbergmann/diff",
            "keywords": [
                "diff",
                "udiff",
                "unidiff",
                "unified diff"
            ],
            "support": {
                "issues": "https://github.com/sebastianbergmann/diff/issues",
                "security": "https://github.com/sebastianbergmann/diff/security/policy",
                "source": "https://github.com/sebastianbergmann/diff/tree/5.1.1"
            },
            "funding": [
                {
                    "url": "https://github.com/sebastianbergmann",
                    "type": "github"
                }
            ],
            "time": "2024-03-02T07:15:17+00:00"
        },
        {
            "name": "seld/jsonlint",
            "version": "1.11.0",
            "source": {
                "type": "git",
                "url": "https://github.com/Seldaek/jsonlint.git",
                "reference": "1748aaf847fc731cfad7725aec413ee46f0cc3a2"
            },
            "dist": {
                "type": "zip",
                "url": "https://api.github.com/repos/Seldaek/jsonlint/zipball/1748aaf847fc731cfad7725aec413ee46f0cc3a2",
                "reference": "1748aaf847fc731cfad7725aec413ee46f0cc3a2",
                "shasum": ""
            },
            "require": {
                "php": "^5.3 || ^7.0 || ^8.0"
            },
            "require-dev": {
                "phpstan/phpstan": "^1.11",
                "phpunit/phpunit": "^4.8.35 || ^5.7 || ^6.0 || ^8.5.13"
            },
            "bin": [
                "bin/jsonlint"
            ],
            "type": "library",
            "autoload": {
                "psr-4": {
                    "Seld\\JsonLint\\": "src/Seld/JsonLint/"
                }
            },
            "notification-url": "https://packagist.org/downloads/",
            "license": [
                "MIT"
            ],
            "authors": [
                {
                    "name": "Jordi Boggiano",
                    "email": "j.boggiano@seld.be",
                    "homepage": "https://seld.be"
                }
            ],
            "description": "JSON Linter",
            "keywords": [
                "json",
                "linter",
                "parser",
                "validator"
            ],
            "support": {
                "issues": "https://github.com/Seldaek/jsonlint/issues",
                "source": "https://github.com/Seldaek/jsonlint/tree/1.11.0"
            },
            "funding": [
                {
                    "url": "https://github.com/Seldaek",
                    "type": "github"
                },
                {
                    "url": "https://tidelift.com/funding/github/packagist/seld/jsonlint",
                    "type": "tidelift"
                }
            ],
            "time": "2024-07-11T14:55:45+00:00"
        },
        {
            "name": "seld/phar-utils",
            "version": "1.2.1",
            "source": {
                "type": "git",
                "url": "https://github.com/Seldaek/phar-utils.git",
                "reference": "ea2f4014f163c1be4c601b9b7bd6af81ba8d701c"
            },
            "dist": {
                "type": "zip",
                "url": "https://api.github.com/repos/Seldaek/phar-utils/zipball/ea2f4014f163c1be4c601b9b7bd6af81ba8d701c",
                "reference": "ea2f4014f163c1be4c601b9b7bd6af81ba8d701c",
                "shasum": ""
            },
            "require": {
                "php": ">=5.3"
            },
            "type": "library",
            "extra": {
                "branch-alias": {
                    "dev-master": "1.x-dev"
                }
            },
            "autoload": {
                "psr-4": {
                    "Seld\\PharUtils\\": "src/"
                }
            },
            "notification-url": "https://packagist.org/downloads/",
            "license": [
                "MIT"
            ],
            "authors": [
                {
                    "name": "Jordi Boggiano",
                    "email": "j.boggiano@seld.be"
                }
            ],
            "description": "PHAR file format utilities, for when PHP phars you up",
            "keywords": [
                "phar"
            ],
            "support": {
                "issues": "https://github.com/Seldaek/phar-utils/issues",
                "source": "https://github.com/Seldaek/phar-utils/tree/1.2.1"
            },
            "time": "2022-08-31T10:31:18+00:00"
        },
        {
            "name": "symfony/console",
            "version": "v7.2.1",
            "source": {
                "type": "git",
                "url": "https://github.com/symfony/console.git",
                "reference": "fefcc18c0f5d0efe3ab3152f15857298868dc2c3"
            },
            "dist": {
                "type": "zip",
                "url": "https://api.github.com/repos/symfony/console/zipball/fefcc18c0f5d0efe3ab3152f15857298868dc2c3",
                "reference": "fefcc18c0f5d0efe3ab3152f15857298868dc2c3",
                "shasum": ""
            },
            "require": {
                "php": ">=8.2",
                "symfony/polyfill-mbstring": "~1.0",
                "symfony/service-contracts": "^2.5|^3",
                "symfony/string": "^6.4|^7.0"
            },
            "conflict": {
                "symfony/dependency-injection": "<6.4",
                "symfony/dotenv": "<6.4",
                "symfony/event-dispatcher": "<6.4",
                "symfony/lock": "<6.4",
                "symfony/process": "<6.4"
            },
            "provide": {
                "psr/log-implementation": "1.0|2.0|3.0"
            },
            "require-dev": {
                "psr/log": "^1|^2|^3",
                "symfony/config": "^6.4|^7.0",
                "symfony/dependency-injection": "^6.4|^7.0",
                "symfony/event-dispatcher": "^6.4|^7.0",
                "symfony/http-foundation": "^6.4|^7.0",
                "symfony/http-kernel": "^6.4|^7.0",
                "symfony/lock": "^6.4|^7.0",
                "symfony/messenger": "^6.4|^7.0",
                "symfony/process": "^6.4|^7.0",
                "symfony/stopwatch": "^6.4|^7.0",
                "symfony/var-dumper": "^6.4|^7.0"
            },
            "type": "library",
            "autoload": {
                "psr-4": {
                    "Symfony\\Component\\Console\\": ""
                },
                "exclude-from-classmap": [
                    "/Tests/"
                ]
            },
            "notification-url": "https://packagist.org/downloads/",
            "license": [
                "MIT"
            ],
            "authors": [
                {
                    "name": "Fabien Potencier",
                    "email": "fabien@symfony.com"
                },
                {
                    "name": "Symfony Community",
                    "homepage": "https://symfony.com/contributors"
                }
            ],
            "description": "Eases the creation of beautiful and testable command line interfaces",
            "homepage": "https://symfony.com",
            "keywords": [
                "cli",
                "command-line",
                "console",
                "terminal"
            ],
            "support": {
                "source": "https://github.com/symfony/console/tree/v7.2.1"
            },
            "funding": [
                {
                    "url": "https://symfony.com/sponsor",
                    "type": "custom"
                },
                {
                    "url": "https://github.com/fabpot",
                    "type": "github"
                },
                {
                    "url": "https://tidelift.com/funding/github/packagist/symfony/symfony",
                    "type": "tidelift"
                }
            ],
            "time": "2024-12-11T03:49:26+00:00"
        },
        {
            "name": "symfony/deprecation-contracts",
            "version": "v3.5.1",
            "source": {
                "type": "git",
                "url": "https://github.com/symfony/deprecation-contracts.git",
                "reference": "74c71c939a79f7d5bf3c1ce9f5ea37ba0114c6f6"
            },
            "dist": {
                "type": "zip",
                "url": "https://api.github.com/repos/symfony/deprecation-contracts/zipball/74c71c939a79f7d5bf3c1ce9f5ea37ba0114c6f6",
                "reference": "74c71c939a79f7d5bf3c1ce9f5ea37ba0114c6f6",
                "shasum": ""
            },
            "require": {
                "php": ">=8.1"
            },
            "type": "library",
            "extra": {
                "thanks": {
                    "url": "https://github.com/symfony/contracts",
                    "name": "symfony/contracts"
                },
                "branch-alias": {
                    "dev-main": "3.5-dev"
                }
            },
            "autoload": {
                "files": [
                    "function.php"
                ]
            },
            "notification-url": "https://packagist.org/downloads/",
            "license": [
                "MIT"
            ],
            "authors": [
                {
                    "name": "Nicolas Grekas",
                    "email": "p@tchwork.com"
                },
                {
                    "name": "Symfony Community",
                    "homepage": "https://symfony.com/contributors"
                }
            ],
            "description": "A generic function and convention to trigger deprecation notices",
            "homepage": "https://symfony.com",
            "support": {
                "source": "https://github.com/symfony/deprecation-contracts/tree/v3.5.1"
            },
            "funding": [
                {
                    "url": "https://symfony.com/sponsor",
                    "type": "custom"
                },
                {
                    "url": "https://github.com/fabpot",
                    "type": "github"
                },
                {
                    "url": "https://tidelift.com/funding/github/packagist/symfony/symfony",
                    "type": "tidelift"
                }
            ],
            "time": "2024-09-25T14:20:29+00:00"
        },
        {
            "name": "symfony/event-dispatcher-contracts",
            "version": "v3.5.1",
            "source": {
                "type": "git",
                "url": "https://github.com/symfony/event-dispatcher-contracts.git",
                "reference": "7642f5e970b672283b7823222ae8ef8bbc160b9f"
            },
            "dist": {
                "type": "zip",
                "url": "https://api.github.com/repos/symfony/event-dispatcher-contracts/zipball/7642f5e970b672283b7823222ae8ef8bbc160b9f",
                "reference": "7642f5e970b672283b7823222ae8ef8bbc160b9f",
                "shasum": ""
            },
            "require": {
                "php": ">=8.1",
                "psr/event-dispatcher": "^1"
            },
            "type": "library",
            "extra": {
                "thanks": {
                    "url": "https://github.com/symfony/contracts",
                    "name": "symfony/contracts"
                },
                "branch-alias": {
                    "dev-main": "3.5-dev"
                }
            },
            "autoload": {
                "psr-4": {
                    "Symfony\\Contracts\\EventDispatcher\\": ""
                }
            },
            "notification-url": "https://packagist.org/downloads/",
            "license": [
                "MIT"
            ],
            "authors": [
                {
                    "name": "Nicolas Grekas",
                    "email": "p@tchwork.com"
                },
                {
                    "name": "Symfony Community",
                    "homepage": "https://symfony.com/contributors"
                }
            ],
            "description": "Generic abstractions related to dispatching event",
            "homepage": "https://symfony.com",
            "keywords": [
                "abstractions",
                "contracts",
                "decoupling",
                "interfaces",
                "interoperability",
                "standards"
            ],
            "support": {
                "source": "https://github.com/symfony/event-dispatcher-contracts/tree/v3.5.1"
            },
            "funding": [
                {
                    "url": "https://symfony.com/sponsor",
                    "type": "custom"
                },
                {
                    "url": "https://github.com/fabpot",
                    "type": "github"
                },
                {
                    "url": "https://tidelift.com/funding/github/packagist/symfony/symfony",
                    "type": "tidelift"
                }
            ],
            "time": "2024-09-25T14:20:29+00:00"
        },
        {
            "name": "symfony/filesystem",
            "version": "v7.2.0",
            "source": {
                "type": "git",
                "url": "https://github.com/symfony/filesystem.git",
                "reference": "b8dce482de9d7c9fe2891155035a7248ab5c7fdb"
            },
            "dist": {
                "type": "zip",
                "url": "https://api.github.com/repos/symfony/filesystem/zipball/b8dce482de9d7c9fe2891155035a7248ab5c7fdb",
                "reference": "b8dce482de9d7c9fe2891155035a7248ab5c7fdb",
                "shasum": ""
            },
            "require": {
                "php": ">=8.2",
                "symfony/polyfill-ctype": "~1.8",
                "symfony/polyfill-mbstring": "~1.8"
            },
            "require-dev": {
                "symfony/process": "^6.4|^7.0"
            },
            "type": "library",
            "autoload": {
                "psr-4": {
                    "Symfony\\Component\\Filesystem\\": ""
                },
                "exclude-from-classmap": [
                    "/Tests/"
                ]
            },
            "notification-url": "https://packagist.org/downloads/",
            "license": [
                "MIT"
            ],
            "authors": [
                {
                    "name": "Fabien Potencier",
                    "email": "fabien@symfony.com"
                },
                {
                    "name": "Symfony Community",
                    "homepage": "https://symfony.com/contributors"
                }
            ],
            "description": "Provides basic utilities for the filesystem",
            "homepage": "https://symfony.com",
            "support": {
                "source": "https://github.com/symfony/filesystem/tree/v7.2.0"
            },
            "funding": [
                {
                    "url": "https://symfony.com/sponsor",
                    "type": "custom"
                },
                {
                    "url": "https://github.com/fabpot",
                    "type": "github"
                },
                {
                    "url": "https://tidelift.com/funding/github/packagist/symfony/symfony",
                    "type": "tidelift"
                }
            ],
            "time": "2024-10-25T15:15:23+00:00"
        },
        {
            "name": "symfony/finder",
            "version": "v7.2.2",
            "source": {
                "type": "git",
                "url": "https://github.com/symfony/finder.git",
                "reference": "87a71856f2f56e4100373e92529eed3171695cfb"
            },
            "dist": {
                "type": "zip",
                "url": "https://api.github.com/repos/symfony/finder/zipball/87a71856f2f56e4100373e92529eed3171695cfb",
                "reference": "87a71856f2f56e4100373e92529eed3171695cfb",
                "shasum": ""
            },
            "require": {
                "php": ">=8.2"
            },
            "require-dev": {
                "symfony/filesystem": "^6.4|^7.0"
            },
            "type": "library",
            "autoload": {
                "psr-4": {
                    "Symfony\\Component\\Finder\\": ""
                },
                "exclude-from-classmap": [
                    "/Tests/"
                ]
            },
            "notification-url": "https://packagist.org/downloads/",
            "license": [
                "MIT"
            ],
            "authors": [
                {
                    "name": "Fabien Potencier",
                    "email": "fabien@symfony.com"
                },
                {
                    "name": "Symfony Community",
                    "homepage": "https://symfony.com/contributors"
                }
            ],
            "description": "Finds files and directories via an intuitive fluent interface",
            "homepage": "https://symfony.com",
            "support": {
                "source": "https://github.com/symfony/finder/tree/v7.2.2"
            },
            "funding": [
                {
                    "url": "https://symfony.com/sponsor",
                    "type": "custom"
                },
                {
                    "url": "https://github.com/fabpot",
                    "type": "github"
                },
                {
                    "url": "https://tidelift.com/funding/github/packagist/symfony/symfony",
                    "type": "tidelift"
                }
            ],
            "time": "2024-12-30T19:00:17+00:00"
        },
        {
            "name": "symfony/polyfill-ctype",
            "version": "v1.31.0",
            "source": {
                "type": "git",
                "url": "https://github.com/symfony/polyfill-ctype.git",
                "reference": "a3cc8b044a6ea513310cbd48ef7333b384945638"
            },
            "dist": {
                "type": "zip",
                "url": "https://api.github.com/repos/symfony/polyfill-ctype/zipball/a3cc8b044a6ea513310cbd48ef7333b384945638",
                "reference": "a3cc8b044a6ea513310cbd48ef7333b384945638",
                "shasum": ""
            },
            "require": {
                "php": ">=7.2"
            },
            "provide": {
                "ext-ctype": "*"
            },
            "suggest": {
                "ext-ctype": "For best performance"
            },
            "type": "library",
            "extra": {
                "thanks": {
                    "url": "https://github.com/symfony/polyfill",
                    "name": "symfony/polyfill"
                }
            },
            "autoload": {
                "files": [
                    "bootstrap.php"
                ],
                "psr-4": {
                    "Symfony\\Polyfill\\Ctype\\": ""
                }
            },
            "notification-url": "https://packagist.org/downloads/",
            "license": [
                "MIT"
            ],
            "authors": [
                {
                    "name": "Gert de Pagter",
                    "email": "BackEndTea@gmail.com"
                },
                {
                    "name": "Symfony Community",
                    "homepage": "https://symfony.com/contributors"
                }
            ],
            "description": "Symfony polyfill for ctype functions",
            "homepage": "https://symfony.com",
            "keywords": [
                "compatibility",
                "ctype",
                "polyfill",
                "portable"
            ],
            "support": {
                "source": "https://github.com/symfony/polyfill-ctype/tree/v1.31.0"
            },
            "funding": [
                {
                    "url": "https://symfony.com/sponsor",
                    "type": "custom"
                },
                {
                    "url": "https://github.com/fabpot",
                    "type": "github"
                },
                {
                    "url": "https://tidelift.com/funding/github/packagist/symfony/symfony",
                    "type": "tidelift"
                }
            ],
            "time": "2024-09-09T11:45:10+00:00"
        },
        {
            "name": "symfony/polyfill-iconv",
            "version": "v1.31.0",
            "source": {
                "type": "git",
                "url": "https://github.com/symfony/polyfill-iconv.git",
                "reference": "48becf00c920479ca2e910c22a5a39e5d47ca956"
            },
            "dist": {
                "type": "zip",
                "url": "https://api.github.com/repos/symfony/polyfill-iconv/zipball/48becf00c920479ca2e910c22a5a39e5d47ca956",
                "reference": "48becf00c920479ca2e910c22a5a39e5d47ca956",
                "shasum": ""
            },
            "require": {
                "php": ">=7.2"
            },
            "provide": {
                "ext-iconv": "*"
            },
            "suggest": {
                "ext-iconv": "For best performance"
            },
            "type": "library",
            "extra": {
                "thanks": {
                    "url": "https://github.com/symfony/polyfill",
                    "name": "symfony/polyfill"
                }
            },
            "autoload": {
                "files": [
                    "bootstrap.php"
                ],
                "psr-4": {
                    "Symfony\\Polyfill\\Iconv\\": ""
                }
            },
            "notification-url": "https://packagist.org/downloads/",
            "license": [
                "MIT"
            ],
            "authors": [
                {
                    "name": "Nicolas Grekas",
                    "email": "p@tchwork.com"
                },
                {
                    "name": "Symfony Community",
                    "homepage": "https://symfony.com/contributors"
                }
            ],
            "description": "Symfony polyfill for the Iconv extension",
            "homepage": "https://symfony.com",
            "keywords": [
                "compatibility",
                "iconv",
                "polyfill",
                "portable",
                "shim"
            ],
            "support": {
                "source": "https://github.com/symfony/polyfill-iconv/tree/v1.31.0"
            },
            "funding": [
                {
                    "url": "https://symfony.com/sponsor",
                    "type": "custom"
                },
                {
                    "url": "https://github.com/fabpot",
                    "type": "github"
                },
                {
                    "url": "https://tidelift.com/funding/github/packagist/symfony/symfony",
                    "type": "tidelift"
                }
            ],
            "time": "2024-09-09T11:45:10+00:00"
        },
        {
            "name": "symfony/polyfill-intl-grapheme",
            "version": "v1.31.0",
            "source": {
                "type": "git",
                "url": "https://github.com/symfony/polyfill-intl-grapheme.git",
                "reference": "b9123926e3b7bc2f98c02ad54f6a4b02b91a8abe"
            },
            "dist": {
                "type": "zip",
                "url": "https://api.github.com/repos/symfony/polyfill-intl-grapheme/zipball/b9123926e3b7bc2f98c02ad54f6a4b02b91a8abe",
                "reference": "b9123926e3b7bc2f98c02ad54f6a4b02b91a8abe",
                "shasum": ""
            },
            "require": {
                "php": ">=7.2"
            },
            "suggest": {
                "ext-intl": "For best performance"
            },
            "type": "library",
            "extra": {
                "thanks": {
                    "url": "https://github.com/symfony/polyfill",
                    "name": "symfony/polyfill"
                }
            },
            "autoload": {
                "files": [
                    "bootstrap.php"
                ],
                "psr-4": {
                    "Symfony\\Polyfill\\Intl\\Grapheme\\": ""
                }
            },
            "notification-url": "https://packagist.org/downloads/",
            "license": [
                "MIT"
            ],
            "authors": [
                {
                    "name": "Nicolas Grekas",
                    "email": "p@tchwork.com"
                },
                {
                    "name": "Symfony Community",
                    "homepage": "https://symfony.com/contributors"
                }
            ],
            "description": "Symfony polyfill for intl's grapheme_* functions",
            "homepage": "https://symfony.com",
            "keywords": [
                "compatibility",
                "grapheme",
                "intl",
                "polyfill",
                "portable",
                "shim"
            ],
            "support": {
                "source": "https://github.com/symfony/polyfill-intl-grapheme/tree/v1.31.0"
            },
            "funding": [
                {
                    "url": "https://symfony.com/sponsor",
                    "type": "custom"
                },
                {
                    "url": "https://github.com/fabpot",
                    "type": "github"
                },
                {
                    "url": "https://tidelift.com/funding/github/packagist/symfony/symfony",
                    "type": "tidelift"
                }
            ],
            "time": "2024-09-09T11:45:10+00:00"
        },
        {
            "name": "symfony/polyfill-intl-normalizer",
            "version": "v1.31.0",
            "source": {
                "type": "git",
                "url": "https://github.com/symfony/polyfill-intl-normalizer.git",
                "reference": "3833d7255cc303546435cb650316bff708a1c75c"
            },
            "dist": {
                "type": "zip",
                "url": "https://api.github.com/repos/symfony/polyfill-intl-normalizer/zipball/3833d7255cc303546435cb650316bff708a1c75c",
                "reference": "3833d7255cc303546435cb650316bff708a1c75c",
                "shasum": ""
            },
            "require": {
                "php": ">=7.2"
            },
            "suggest": {
                "ext-intl": "For best performance"
            },
            "type": "library",
            "extra": {
                "thanks": {
                    "url": "https://github.com/symfony/polyfill",
                    "name": "symfony/polyfill"
                }
            },
            "autoload": {
                "files": [
                    "bootstrap.php"
                ],
                "psr-4": {
                    "Symfony\\Polyfill\\Intl\\Normalizer\\": ""
                },
                "classmap": [
                    "Resources/stubs"
                ]
            },
            "notification-url": "https://packagist.org/downloads/",
            "license": [
                "MIT"
            ],
            "authors": [
                {
                    "name": "Nicolas Grekas",
                    "email": "p@tchwork.com"
                },
                {
                    "name": "Symfony Community",
                    "homepage": "https://symfony.com/contributors"
                }
            ],
            "description": "Symfony polyfill for intl's Normalizer class and related functions",
            "homepage": "https://symfony.com",
            "keywords": [
                "compatibility",
                "intl",
                "normalizer",
                "polyfill",
                "portable",
                "shim"
            ],
            "support": {
                "source": "https://github.com/symfony/polyfill-intl-normalizer/tree/v1.31.0"
            },
            "funding": [
                {
                    "url": "https://symfony.com/sponsor",
                    "type": "custom"
                },
                {
                    "url": "https://github.com/fabpot",
                    "type": "github"
                },
                {
                    "url": "https://tidelift.com/funding/github/packagist/symfony/symfony",
                    "type": "tidelift"
                }
            ],
            "time": "2024-09-09T11:45:10+00:00"
        },
        {
            "name": "symfony/polyfill-mbstring",
            "version": "v1.31.0",
            "source": {
                "type": "git",
                "url": "https://github.com/symfony/polyfill-mbstring.git",
                "reference": "85181ba99b2345b0ef10ce42ecac37612d9fd341"
            },
            "dist": {
                "type": "zip",
                "url": "https://api.github.com/repos/symfony/polyfill-mbstring/zipball/85181ba99b2345b0ef10ce42ecac37612d9fd341",
                "reference": "85181ba99b2345b0ef10ce42ecac37612d9fd341",
                "shasum": ""
            },
            "require": {
                "php": ">=7.2"
            },
            "provide": {
                "ext-mbstring": "*"
            },
            "suggest": {
                "ext-mbstring": "For best performance"
            },
            "type": "library",
            "extra": {
                "thanks": {
                    "url": "https://github.com/symfony/polyfill",
                    "name": "symfony/polyfill"
                }
            },
            "autoload": {
                "files": [
                    "bootstrap.php"
                ],
                "psr-4": {
                    "Symfony\\Polyfill\\Mbstring\\": ""
                }
            },
            "notification-url": "https://packagist.org/downloads/",
            "license": [
                "MIT"
            ],
            "authors": [
                {
                    "name": "Nicolas Grekas",
                    "email": "p@tchwork.com"
                },
                {
                    "name": "Symfony Community",
                    "homepage": "https://symfony.com/contributors"
                }
            ],
            "description": "Symfony polyfill for the Mbstring extension",
            "homepage": "https://symfony.com",
            "keywords": [
                "compatibility",
                "mbstring",
                "polyfill",
                "portable",
                "shim"
            ],
            "support": {
                "source": "https://github.com/symfony/polyfill-mbstring/tree/v1.31.0"
            },
            "funding": [
                {
                    "url": "https://symfony.com/sponsor",
                    "type": "custom"
                },
                {
                    "url": "https://github.com/fabpot",
                    "type": "github"
                },
                {
                    "url": "https://tidelift.com/funding/github/packagist/symfony/symfony",
                    "type": "tidelift"
                }
            ],
            "time": "2024-09-09T11:45:10+00:00"
        },
        {
            "name": "symfony/polyfill-php84",
            "version": "v1.31.0",
            "source": {
                "type": "git",
                "url": "https://github.com/symfony/polyfill-php84.git",
                "reference": "e5493eb51311ab0b1cc2243416613f06ed8f18bd"
            },
            "dist": {
                "type": "zip",
                "url": "https://api.github.com/repos/symfony/polyfill-php84/zipball/e5493eb51311ab0b1cc2243416613f06ed8f18bd",
                "reference": "e5493eb51311ab0b1cc2243416613f06ed8f18bd",
                "shasum": ""
            },
            "require": {
                "php": ">=7.2"
            },
            "type": "library",
            "extra": {
                "thanks": {
                    "url": "https://github.com/symfony/polyfill",
                    "name": "symfony/polyfill"
                }
            },
            "autoload": {
                "files": [
                    "bootstrap.php"
                ],
                "psr-4": {
                    "Symfony\\Polyfill\\Php84\\": ""
                },
                "classmap": [
                    "Resources/stubs"
                ]
            },
            "notification-url": "https://packagist.org/downloads/",
            "license": [
                "MIT"
            ],
            "authors": [
                {
                    "name": "Nicolas Grekas",
                    "email": "p@tchwork.com"
                },
                {
                    "name": "Symfony Community",
                    "homepage": "https://symfony.com/contributors"
                }
            ],
            "description": "Symfony polyfill backporting some PHP 8.4+ features to lower PHP versions",
            "homepage": "https://symfony.com",
            "keywords": [
                "compatibility",
                "polyfill",
                "portable",
                "shim"
            ],
            "support": {
                "source": "https://github.com/symfony/polyfill-php84/tree/v1.31.0"
            },
            "funding": [
                {
                    "url": "https://symfony.com/sponsor",
                    "type": "custom"
                },
                {
                    "url": "https://github.com/fabpot",
                    "type": "github"
                },
                {
                    "url": "https://tidelift.com/funding/github/packagist/symfony/symfony",
                    "type": "tidelift"
                }
            ],
            "time": "2024-09-09T12:04:04+00:00"
        },
        {
            "name": "symfony/process",
            "version": "v7.2.5",
            "source": {
                "type": "git",
                "url": "https://github.com/symfony/process.git",
                "reference": "87b7c93e57df9d8e39a093d32587702380ff045d"
            },
            "dist": {
                "type": "zip",
                "url": "https://api.github.com/repos/symfony/process/zipball/87b7c93e57df9d8e39a093d32587702380ff045d",
                "reference": "87b7c93e57df9d8e39a093d32587702380ff045d",
                "shasum": ""
            },
            "require": {
                "php": ">=8.2"
            },
            "type": "library",
            "autoload": {
                "psr-4": {
                    "Symfony\\Component\\Process\\": ""
                },
                "exclude-from-classmap": [
                    "/Tests/"
                ]
            },
            "notification-url": "https://packagist.org/downloads/",
            "license": [
                "MIT"
            ],
            "authors": [
                {
                    "name": "Fabien Potencier",
                    "email": "fabien@symfony.com"
                },
                {
                    "name": "Symfony Community",
                    "homepage": "https://symfony.com/contributors"
                }
            ],
            "description": "Executes commands in sub-processes",
            "homepage": "https://symfony.com",
            "support": {
                "source": "https://github.com/symfony/process/tree/v7.2.5"
            },
            "funding": [
                {
                    "url": "https://symfony.com/sponsor",
                    "type": "custom"
                },
                {
                    "url": "https://github.com/fabpot",
                    "type": "github"
                },
                {
                    "url": "https://tidelift.com/funding/github/packagist/symfony/symfony",
                    "type": "tidelift"
                }
            ],
            "time": "2025-03-13T12:21:46+00:00"
        },
        {
            "name": "symfony/service-contracts",
            "version": "v3.5.1",
            "source": {
                "type": "git",
                "url": "https://github.com/symfony/service-contracts.git",
                "reference": "e53260aabf78fb3d63f8d79d69ece59f80d5eda0"
            },
            "dist": {
                "type": "zip",
                "url": "https://api.github.com/repos/symfony/service-contracts/zipball/e53260aabf78fb3d63f8d79d69ece59f80d5eda0",
                "reference": "e53260aabf78fb3d63f8d79d69ece59f80d5eda0",
                "shasum": ""
            },
            "require": {
                "php": ">=8.1",
                "psr/container": "^1.1|^2.0",
                "symfony/deprecation-contracts": "^2.5|^3"
            },
            "conflict": {
                "ext-psr": "<1.1|>=2"
            },
            "type": "library",
            "extra": {
                "thanks": {
                    "url": "https://github.com/symfony/contracts",
                    "name": "symfony/contracts"
                },
                "branch-alias": {
                    "dev-main": "3.5-dev"
                }
            },
            "autoload": {
                "psr-4": {
                    "Symfony\\Contracts\\Service\\": ""
                },
                "exclude-from-classmap": [
                    "/Test/"
                ]
            },
            "notification-url": "https://packagist.org/downloads/",
            "license": [
                "MIT"
            ],
            "authors": [
                {
                    "name": "Nicolas Grekas",
                    "email": "p@tchwork.com"
                },
                {
                    "name": "Symfony Community",
                    "homepage": "https://symfony.com/contributors"
                }
            ],
            "description": "Generic abstractions related to writing services",
            "homepage": "https://symfony.com",
            "keywords": [
                "abstractions",
                "contracts",
                "decoupling",
                "interfaces",
                "interoperability",
                "standards"
            ],
            "support": {
                "source": "https://github.com/symfony/service-contracts/tree/v3.5.1"
            },
            "funding": [
                {
                    "url": "https://symfony.com/sponsor",
                    "type": "custom"
                },
                {
                    "url": "https://github.com/fabpot",
                    "type": "github"
                },
                {
                    "url": "https://tidelift.com/funding/github/packagist/symfony/symfony",
                    "type": "tidelift"
                }
            ],
            "time": "2024-09-25T14:20:29+00:00"
        },
        {
            "name": "symfony/string",
            "version": "v7.2.0",
            "source": {
                "type": "git",
                "url": "https://github.com/symfony/string.git",
                "reference": "446e0d146f991dde3e73f45f2c97a9faad773c82"
            },
            "dist": {
                "type": "zip",
                "url": "https://api.github.com/repos/symfony/string/zipball/446e0d146f991dde3e73f45f2c97a9faad773c82",
                "reference": "446e0d146f991dde3e73f45f2c97a9faad773c82",
                "shasum": ""
            },
            "require": {
                "php": ">=8.2",
                "symfony/polyfill-ctype": "~1.8",
                "symfony/polyfill-intl-grapheme": "~1.0",
                "symfony/polyfill-intl-normalizer": "~1.0",
                "symfony/polyfill-mbstring": "~1.0"
            },
            "conflict": {
                "symfony/translation-contracts": "<2.5"
            },
            "require-dev": {
                "symfony/emoji": "^7.1",
                "symfony/error-handler": "^6.4|^7.0",
                "symfony/http-client": "^6.4|^7.0",
                "symfony/intl": "^6.4|^7.0",
                "symfony/translation-contracts": "^2.5|^3.0",
                "symfony/var-exporter": "^6.4|^7.0"
            },
            "type": "library",
            "autoload": {
                "files": [
                    "Resources/functions.php"
                ],
                "psr-4": {
                    "Symfony\\Component\\String\\": ""
                },
                "exclude-from-classmap": [
                    "/Tests/"
                ]
            },
            "notification-url": "https://packagist.org/downloads/",
            "license": [
                "MIT"
            ],
            "authors": [
                {
                    "name": "Nicolas Grekas",
                    "email": "p@tchwork.com"
                },
                {
                    "name": "Symfony Community",
                    "homepage": "https://symfony.com/contributors"
                }
            ],
            "description": "Provides an object-oriented API to strings and deals with bytes, UTF-8 code points and grapheme clusters in a unified way",
            "homepage": "https://symfony.com",
            "keywords": [
                "grapheme",
                "i18n",
                "string",
                "unicode",
                "utf-8",
                "utf8"
            ],
            "support": {
                "source": "https://github.com/symfony/string/tree/v7.2.0"
            },
            "funding": [
                {
                    "url": "https://symfony.com/sponsor",
                    "type": "custom"
                },
                {
                    "url": "https://github.com/fabpot",
                    "type": "github"
                },
                {
                    "url": "https://tidelift.com/funding/github/packagist/symfony/symfony",
                    "type": "tidelift"
                }
            ],
            "time": "2024-11-13T13:31:26+00:00"
        },
        {
            "name": "symfony/var-dumper",
            "version": "v7.2.3",
            "source": {
                "type": "git",
                "url": "https://github.com/symfony/var-dumper.git",
                "reference": "82b478c69745d8878eb60f9a049a4d584996f73a"
            },
            "dist": {
                "type": "zip",
                "url": "https://api.github.com/repos/symfony/var-dumper/zipball/82b478c69745d8878eb60f9a049a4d584996f73a",
                "reference": "82b478c69745d8878eb60f9a049a4d584996f73a",
                "shasum": ""
            },
            "require": {
                "php": ">=8.2",
                "symfony/polyfill-mbstring": "~1.0"
            },
            "conflict": {
                "symfony/console": "<6.4"
            },
            "require-dev": {
                "ext-iconv": "*",
                "symfony/console": "^6.4|^7.0",
                "symfony/http-kernel": "^6.4|^7.0",
                "symfony/process": "^6.4|^7.0",
                "symfony/uid": "^6.4|^7.0",
                "twig/twig": "^3.12"
            },
            "bin": [
                "Resources/bin/var-dump-server"
            ],
            "type": "library",
            "autoload": {
                "files": [
                    "Resources/functions/dump.php"
                ],
                "psr-4": {
                    "Symfony\\Component\\VarDumper\\": ""
                },
                "exclude-from-classmap": [
                    "/Tests/"
                ]
            },
            "notification-url": "https://packagist.org/downloads/",
            "license": [
                "MIT"
            ],
            "authors": [
                {
                    "name": "Nicolas Grekas",
                    "email": "p@tchwork.com"
                },
                {
                    "name": "Symfony Community",
                    "homepage": "https://symfony.com/contributors"
                }
            ],
            "description": "Provides mechanisms for walking through any arbitrary PHP variable",
            "homepage": "https://symfony.com",
            "keywords": [
                "debug",
                "dump"
            ],
            "support": {
                "source": "https://github.com/symfony/var-dumper/tree/v7.2.3"
            },
            "funding": [
                {
                    "url": "https://symfony.com/sponsor",
                    "type": "custom"
                },
                {
                    "url": "https://github.com/fabpot",
                    "type": "github"
                },
                {
                    "url": "https://tidelift.com/funding/github/packagist/symfony/symfony",
                    "type": "tidelift"
                }
            ],
            "time": "2025-01-17T11:39:41+00:00"
        },
        {
            "name": "thecodingmachine/safe",
            "version": "v3.1.0",
            "source": {
                "type": "git",
                "url": "https://github.com/thecodingmachine/safe.git",
                "reference": "e14ac96126e6c19ea9d1f4029abb51487f4cf2cf"
            },
            "dist": {
                "type": "zip",
                "url": "https://api.github.com/repos/thecodingmachine/safe/zipball/e14ac96126e6c19ea9d1f4029abb51487f4cf2cf",
                "reference": "e14ac96126e6c19ea9d1f4029abb51487f4cf2cf",
                "shasum": ""
            },
            "require": {
                "php": "^8.1"
            },
            "require-dev": {
                "php-parallel-lint/php-parallel-lint": "^1.4",
                "phpstan/phpstan": "^2",
                "phpunit/phpunit": "^10",
                "squizlabs/php_codesniffer": "^3.2"
            },
            "type": "library",
            "autoload": {
                "files": [
                    "lib/special_cases.php",
                    "generated/apache.php",
                    "generated/apcu.php",
                    "generated/array.php",
                    "generated/bzip2.php",
                    "generated/calendar.php",
                    "generated/classobj.php",
                    "generated/com.php",
                    "generated/cubrid.php",
                    "generated/curl.php",
                    "generated/datetime.php",
                    "generated/dir.php",
                    "generated/eio.php",
                    "generated/errorfunc.php",
                    "generated/exec.php",
                    "generated/fileinfo.php",
                    "generated/filesystem.php",
                    "generated/filter.php",
                    "generated/fpm.php",
                    "generated/ftp.php",
                    "generated/funchand.php",
                    "generated/gettext.php",
                    "generated/gmp.php",
                    "generated/gnupg.php",
                    "generated/hash.php",
                    "generated/ibase.php",
                    "generated/ibmDb2.php",
                    "generated/iconv.php",
                    "generated/image.php",
                    "generated/imap.php",
                    "generated/info.php",
                    "generated/inotify.php",
                    "generated/json.php",
                    "generated/ldap.php",
                    "generated/libxml.php",
                    "generated/lzf.php",
                    "generated/mailparse.php",
                    "generated/mbstring.php",
                    "generated/misc.php",
                    "generated/mysql.php",
                    "generated/mysqli.php",
                    "generated/network.php",
                    "generated/oci8.php",
                    "generated/opcache.php",
                    "generated/openssl.php",
                    "generated/outcontrol.php",
                    "generated/pcntl.php",
                    "generated/pcre.php",
                    "generated/pgsql.php",
                    "generated/posix.php",
                    "generated/ps.php",
                    "generated/pspell.php",
                    "generated/readline.php",
                    "generated/rnp.php",
                    "generated/rpminfo.php",
                    "generated/rrd.php",
                    "generated/sem.php",
                    "generated/session.php",
                    "generated/shmop.php",
                    "generated/sockets.php",
                    "generated/sodium.php",
                    "generated/solr.php",
                    "generated/spl.php",
                    "generated/sqlsrv.php",
                    "generated/ssdeep.php",
                    "generated/ssh2.php",
                    "generated/stream.php",
                    "generated/strings.php",
                    "generated/swoole.php",
                    "generated/uodbc.php",
                    "generated/uopz.php",
                    "generated/url.php",
                    "generated/var.php",
                    "generated/xdiff.php",
                    "generated/xml.php",
                    "generated/xmlrpc.php",
                    "generated/yaml.php",
                    "generated/yaz.php",
                    "generated/zip.php",
                    "generated/zlib.php"
                ],
                "classmap": [
                    "lib/DateTime.php",
                    "lib/DateTimeImmutable.php",
                    "lib/Exceptions/",
                    "generated/Exceptions/"
                ]
            },
            "notification-url": "https://packagist.org/downloads/",
            "license": [
                "MIT"
            ],
            "description": "PHP core functions that throw exceptions instead of returning FALSE on error",
            "support": {
                "issues": "https://github.com/thecodingmachine/safe/issues",
                "source": "https://github.com/thecodingmachine/safe/tree/v3.1.0"
            },
            "funding": [
                {
                    "url": "https://github.com/OskarStark",
                    "type": "github"
                },
                {
                    "url": "https://github.com/shish",
                    "type": "github"
                },
                {
                    "url": "https://github.com/staabm",
                    "type": "github"
                }
            ],
            "time": "2025-04-12T06:41:26+00:00"
        },
        {
            "name": "webmozart/assert",
            "version": "1.11.0",
            "source": {
                "type": "git",
                "url": "https://github.com/webmozarts/assert.git",
                "reference": "11cb2199493b2f8a3b53e7f19068fc6aac760991"
            },
            "dist": {
                "type": "zip",
                "url": "https://api.github.com/repos/webmozarts/assert/zipball/11cb2199493b2f8a3b53e7f19068fc6aac760991",
                "reference": "11cb2199493b2f8a3b53e7f19068fc6aac760991",
                "shasum": ""
            },
            "require": {
                "ext-ctype": "*",
                "php": "^7.2 || ^8.0"
            },
            "conflict": {
                "phpstan/phpstan": "<0.12.20",
                "vimeo/psalm": "<4.6.1 || 4.6.2"
            },
            "require-dev": {
                "phpunit/phpunit": "^8.5.13"
            },
            "type": "library",
            "extra": {
                "branch-alias": {
                    "dev-master": "1.10-dev"
                }
            },
            "autoload": {
                "psr-4": {
                    "Webmozart\\Assert\\": "src/"
                }
            },
            "notification-url": "https://packagist.org/downloads/",
            "license": [
                "MIT"
            ],
            "authors": [
                {
                    "name": "Bernhard Schussek",
                    "email": "bschussek@gmail.com"
                }
            ],
            "description": "Assertions to validate method input/output with nice error messages.",
            "keywords": [
                "assert",
                "check",
                "validate"
            ],
            "support": {
                "issues": "https://github.com/webmozarts/assert/issues",
                "source": "https://github.com/webmozarts/assert/tree/1.11.0"
            },
            "time": "2022-06-03T18:03:27+00:00"
        }
    ],
    "packages-dev": [
        {
            "name": "bamarni/composer-bin-plugin",
            "version": "1.8.2",
            "source": {
                "type": "git",
                "url": "https://github.com/bamarni/composer-bin-plugin.git",
                "reference": "92fd7b1e6e9cdae19b0d57369d8ad31a37b6a880"
            },
            "dist": {
                "type": "zip",
                "url": "https://api.github.com/repos/bamarni/composer-bin-plugin/zipball/92fd7b1e6e9cdae19b0d57369d8ad31a37b6a880",
                "reference": "92fd7b1e6e9cdae19b0d57369d8ad31a37b6a880",
                "shasum": ""
            },
            "require": {
                "composer-plugin-api": "^2.0",
                "php": "^7.2.5 || ^8.0"
            },
            "require-dev": {
                "composer/composer": "^2.0",
                "ext-json": "*",
                "phpstan/extension-installer": "^1.1",
                "phpstan/phpstan": "^1.8",
                "phpstan/phpstan-phpunit": "^1.1",
                "phpunit/phpunit": "^8.5 || ^9.5",
                "symfony/console": "^2.8.52 || ^3.4.35 || ^4.4 || ^5.0 || ^6.0",
                "symfony/finder": "^2.8.52 || ^3.4.35 || ^4.4 || ^5.0 || ^6.0",
                "symfony/process": "^2.8.52 || ^3.4.35 || ^4.4 || ^5.0 || ^6.0"
            },
            "type": "composer-plugin",
            "extra": {
                "class": "Bamarni\\Composer\\Bin\\BamarniBinPlugin"
            },
            "autoload": {
                "psr-4": {
                    "Bamarni\\Composer\\Bin\\": "src"
                }
            },
            "notification-url": "https://packagist.org/downloads/",
            "license": [
                "MIT"
            ],
            "description": "No conflicts for your bin dependencies",
            "keywords": [
                "composer",
                "conflict",
                "dependency",
                "executable",
                "isolation",
                "tool"
            ],
            "support": {
                "issues": "https://github.com/bamarni/composer-bin-plugin/issues",
                "source": "https://github.com/bamarni/composer-bin-plugin/tree/1.8.2"
            },
            "time": "2022-10-31T08:38:03+00:00"
        },
        {
            "name": "doctrine/instantiator",
            "version": "2.0.0",
            "source": {
                "type": "git",
                "url": "https://github.com/doctrine/instantiator.git",
                "reference": "c6222283fa3f4ac679f8b9ced9a4e23f163e80d0"
            },
            "dist": {
                "type": "zip",
                "url": "https://api.github.com/repos/doctrine/instantiator/zipball/c6222283fa3f4ac679f8b9ced9a4e23f163e80d0",
                "reference": "c6222283fa3f4ac679f8b9ced9a4e23f163e80d0",
                "shasum": ""
            },
            "require": {
                "php": "^8.1"
            },
            "require-dev": {
                "doctrine/coding-standard": "^11",
                "ext-pdo": "*",
                "ext-phar": "*",
                "phpbench/phpbench": "^1.2",
                "phpstan/phpstan": "^1.9.4",
                "phpstan/phpstan-phpunit": "^1.3",
                "phpunit/phpunit": "^9.5.27",
                "vimeo/psalm": "^5.4"
            },
            "type": "library",
            "autoload": {
                "psr-4": {
                    "Doctrine\\Instantiator\\": "src/Doctrine/Instantiator/"
                }
            },
            "notification-url": "https://packagist.org/downloads/",
            "license": [
                "MIT"
            ],
            "authors": [
                {
                    "name": "Marco Pivetta",
                    "email": "ocramius@gmail.com",
                    "homepage": "https://ocramius.github.io/"
                }
            ],
            "description": "A small, lightweight utility to instantiate objects in PHP without invoking their constructors",
            "homepage": "https://www.doctrine-project.org/projects/instantiator.html",
            "keywords": [
                "constructor",
                "instantiate"
            ],
            "support": {
                "issues": "https://github.com/doctrine/instantiator/issues",
                "source": "https://github.com/doctrine/instantiator/tree/2.0.0"
            },
            "funding": [
                {
                    "url": "https://www.doctrine-project.org/sponsorship.html",
                    "type": "custom"
                },
                {
                    "url": "https://www.patreon.com/phpdoctrine",
                    "type": "patreon"
                },
                {
                    "url": "https://tidelift.com/funding/github/packagist/doctrine%2Finstantiator",
                    "type": "tidelift"
                }
            ],
            "time": "2022-12-30T00:23:10+00:00"
        },
        {
            "name": "ergebnis/composer-normalize",
            "version": "2.47.0",
            "source": {
                "type": "git",
                "url": "https://github.com/ergebnis/composer-normalize.git",
                "reference": "ed24b9f8901f8fbafeca98f662eaca39427f0544"
            },
            "dist": {
                "type": "zip",
                "url": "https://api.github.com/repos/ergebnis/composer-normalize/zipball/ed24b9f8901f8fbafeca98f662eaca39427f0544",
                "reference": "ed24b9f8901f8fbafeca98f662eaca39427f0544",
                "shasum": ""
            },
            "require": {
                "composer-plugin-api": "^2.0.0",
                "ergebnis/json": "^1.4.0",
                "ergebnis/json-normalizer": "^4.9.0",
                "ergebnis/json-printer": "^3.7.0",
                "ext-json": "*",
                "justinrainbow/json-schema": "^5.2.12 || ^6.0.0",
                "localheinz/diff": "^1.2.0",
                "php": "~7.4.0 || ~8.0.0 || ~8.1.0 || ~8.2.0 || ~8.3.0 || ~8.4.0"
            },
            "require-dev": {
                "composer/composer": "^2.8.3",
                "ergebnis/license": "^2.6.0",
                "ergebnis/php-cs-fixer-config": "^6.46.0",
                "ergebnis/phpunit-slow-test-detector": "^2.19.1",
                "fakerphp/faker": "^1.24.1",
                "infection/infection": "~0.26.6",
                "phpstan/extension-installer": "^1.4.3",
                "phpstan/phpstan": "^2.1.11",
                "phpstan/phpstan-deprecation-rules": "^2.0.1",
                "phpstan/phpstan-phpunit": "^2.0.6",
                "phpstan/phpstan-strict-rules": "^2.0.4",
                "phpunit/phpunit": "^9.6.20",
                "rector/rector": "^2.0.11",
                "symfony/filesystem": "^5.4.41"
            },
            "type": "composer-plugin",
            "extra": {
                "class": "Ergebnis\\Composer\\Normalize\\NormalizePlugin",
                "branch-alias": {
                    "dev-main": "2.44-dev"
                },
                "plugin-optional": true,
                "composer-normalize": {
                    "indent-size": 2,
                    "indent-style": "space"
                }
            },
            "autoload": {
                "psr-4": {
                    "Ergebnis\\Composer\\Normalize\\": "src/"
                }
            },
            "notification-url": "https://packagist.org/downloads/",
            "license": [
                "MIT"
            ],
            "authors": [
                {
                    "name": "Andreas Möller",
                    "email": "am@localheinz.com",
                    "homepage": "https://localheinz.com"
                }
            ],
            "description": "Provides a composer plugin for normalizing composer.json.",
            "homepage": "https://github.com/ergebnis/composer-normalize",
            "keywords": [
                "composer",
                "normalize",
                "normalizer",
                "plugin"
            ],
            "support": {
                "issues": "https://github.com/ergebnis/composer-normalize/issues",
                "security": "https://github.com/ergebnis/composer-normalize/blob/main/.github/SECURITY.md",
                "source": "https://github.com/ergebnis/composer-normalize"
            },
            "time": "2025-04-15T11:09:27+00:00"
        },
        {
            "name": "ergebnis/json",
            "version": "1.4.0",
            "source": {
                "type": "git",
                "url": "https://github.com/ergebnis/json.git",
                "reference": "7656ac2aa6c2ca4408f96f599e9a17a22c464f69"
            },
            "dist": {
                "type": "zip",
                "url": "https://api.github.com/repos/ergebnis/json/zipball/7656ac2aa6c2ca4408f96f599e9a17a22c464f69",
                "reference": "7656ac2aa6c2ca4408f96f599e9a17a22c464f69",
                "shasum": ""
            },
            "require": {
                "ext-json": "*",
                "php": "~7.4.0 || ~8.0.0 || ~8.1.0 || ~8.2.0 || ~8.3.0 || ~8.4.0"
            },
            "require-dev": {
                "ergebnis/data-provider": "^3.3.0",
                "ergebnis/license": "^2.5.0",
                "ergebnis/php-cs-fixer-config": "^6.37.0",
                "ergebnis/phpunit-slow-test-detector": "^2.16.1",
                "fakerphp/faker": "^1.24.0",
                "infection/infection": "~0.26.6",
                "phpstan/extension-installer": "^1.4.3",
                "phpstan/phpstan": "^1.12.10",
                "phpstan/phpstan-deprecation-rules": "^1.2.1",
                "phpstan/phpstan-phpunit": "^1.4.0",
                "phpstan/phpstan-strict-rules": "^1.6.1",
                "phpunit/phpunit": "^9.6.18",
                "rector/rector": "^1.2.10"
            },
            "type": "library",
            "extra": {
                "composer-normalize": {
                    "indent-size": 2,
                    "indent-style": "space"
                }
            },
            "autoload": {
                "psr-4": {
                    "Ergebnis\\Json\\": "src/"
                }
            },
            "notification-url": "https://packagist.org/downloads/",
            "license": [
                "MIT"
            ],
            "authors": [
                {
                    "name": "Andreas Möller",
                    "email": "am@localheinz.com",
                    "homepage": "https://localheinz.com"
                }
            ],
            "description": "Provides a Json value object for representing a valid JSON string.",
            "homepage": "https://github.com/ergebnis/json",
            "keywords": [
                "json"
            ],
            "support": {
                "issues": "https://github.com/ergebnis/json/issues",
                "security": "https://github.com/ergebnis/json/blob/main/.github/SECURITY.md",
                "source": "https://github.com/ergebnis/json"
            },
            "time": "2024-11-17T11:51:22+00:00"
        },
        {
            "name": "ergebnis/json-normalizer",
            "version": "4.9.0",
            "source": {
                "type": "git",
                "url": "https://github.com/ergebnis/json-normalizer.git",
                "reference": "cc4dcf3890448572a2d9bea97133c4d860e59fb1"
            },
            "dist": {
                "type": "zip",
                "url": "https://api.github.com/repos/ergebnis/json-normalizer/zipball/cc4dcf3890448572a2d9bea97133c4d860e59fb1",
                "reference": "cc4dcf3890448572a2d9bea97133c4d860e59fb1",
                "shasum": ""
            },
            "require": {
                "ergebnis/json": "^1.2.0",
                "ergebnis/json-pointer": "^3.4.0",
                "ergebnis/json-printer": "^3.5.0",
                "ergebnis/json-schema-validator": "^4.2.0",
                "ext-json": "*",
                "justinrainbow/json-schema": "^5.2.12 || ^6.0.0",
                "php": "~7.4.0 || ~8.0.0 || ~8.1.0 || ~8.2.0 || ~8.3.0 || ~8.4.0"
            },
            "require-dev": {
                "composer/semver": "^3.4.3",
                "ergebnis/composer-normalize": "^2.44.0",
                "ergebnis/data-provider": "^3.3.0",
                "ergebnis/license": "^2.5.0",
                "ergebnis/php-cs-fixer-config": "^6.37.0",
                "ergebnis/phpunit-slow-test-detector": "^2.16.1",
                "fakerphp/faker": "^1.24.0",
                "infection/infection": "~0.26.6",
                "phpstan/extension-installer": "^1.4.3",
                "phpstan/phpstan": "^1.12.10",
                "phpstan/phpstan-deprecation-rules": "^1.2.1",
                "phpstan/phpstan-phpunit": "^1.4.0",
                "phpstan/phpstan-strict-rules": "^1.6.1",
                "phpunit/phpunit": "^9.6.19",
                "rector/rector": "^1.2.10"
            },
            "suggest": {
                "composer/semver": "If you want to use ComposerJsonNormalizer or VersionConstraintNormalizer"
            },
            "type": "library",
            "extra": {
                "branch-alias": {
                    "dev-main": "4.8-dev"
                },
                "composer-normalize": {
                    "indent-size": 2,
                    "indent-style": "space"
                }
            },
            "autoload": {
                "psr-4": {
                    "Ergebnis\\Json\\Normalizer\\": "src/"
                }
            },
            "notification-url": "https://packagist.org/downloads/",
            "license": [
                "MIT"
            ],
            "authors": [
                {
                    "name": "Andreas Möller",
                    "email": "am@localheinz.com",
                    "homepage": "https://localheinz.com"
                }
            ],
            "description": "Provides generic and vendor-specific normalizers for normalizing JSON documents.",
            "homepage": "https://github.com/ergebnis/json-normalizer",
            "keywords": [
                "json",
                "normalizer"
            ],
            "support": {
                "issues": "https://github.com/ergebnis/json-normalizer/issues",
                "security": "https://github.com/ergebnis/json-normalizer/blob/main/.github/SECURITY.md",
                "source": "https://github.com/ergebnis/json-normalizer"
            },
            "time": "2025-04-10T13:13:04+00:00"
        },
        {
            "name": "ergebnis/json-pointer",
            "version": "3.6.0",
            "source": {
                "type": "git",
                "url": "https://github.com/ergebnis/json-pointer.git",
                "reference": "4fc85d8edb74466d282119d8d9541ec7cffc0798"
            },
            "dist": {
                "type": "zip",
                "url": "https://api.github.com/repos/ergebnis/json-pointer/zipball/4fc85d8edb74466d282119d8d9541ec7cffc0798",
                "reference": "4fc85d8edb74466d282119d8d9541ec7cffc0798",
                "shasum": ""
            },
            "require": {
                "php": "~7.4.0 || ~8.0.0 || ~8.1.0 || ~8.2.0 || ~8.3.0 || ~8.4.0"
            },
            "require-dev": {
                "ergebnis/composer-normalize": "^2.43.0",
                "ergebnis/data-provider": "^3.2.0",
                "ergebnis/license": "^2.4.0",
                "ergebnis/php-cs-fixer-config": "^6.32.0",
                "ergebnis/phpunit-slow-test-detector": "^2.15.0",
                "fakerphp/faker": "^1.23.1",
                "infection/infection": "~0.26.6",
                "phpstan/extension-installer": "^1.4.3",
                "phpstan/phpstan": "^1.12.10",
                "phpstan/phpstan-deprecation-rules": "^1.2.1",
                "phpstan/phpstan-phpunit": "^1.4.0",
                "phpstan/phpstan-strict-rules": "^1.6.1",
                "phpunit/phpunit": "^9.6.19",
                "rector/rector": "^1.2.10"
            },
            "type": "library",
            "extra": {
                "branch-alias": {
                    "dev-main": "3.6-dev"
                },
                "composer-normalize": {
                    "indent-size": 2,
                    "indent-style": "space"
                }
            },
            "autoload": {
                "psr-4": {
                    "Ergebnis\\Json\\Pointer\\": "src/"
                }
            },
            "notification-url": "https://packagist.org/downloads/",
            "license": [
                "MIT"
            ],
            "authors": [
                {
                    "name": "Andreas Möller",
                    "email": "am@localheinz.com",
                    "homepage": "https://localheinz.com"
                }
            ],
            "description": "Provides an abstraction of a JSON pointer.",
            "homepage": "https://github.com/ergebnis/json-pointer",
            "keywords": [
                "RFC6901",
                "json",
                "pointer"
            ],
            "support": {
                "issues": "https://github.com/ergebnis/json-pointer/issues",
                "security": "https://github.com/ergebnis/json-pointer/blob/main/.github/SECURITY.md",
                "source": "https://github.com/ergebnis/json-pointer"
            },
            "time": "2024-11-17T12:37:06+00:00"
        },
        {
            "name": "ergebnis/json-printer",
            "version": "3.7.0",
            "source": {
                "type": "git",
                "url": "https://github.com/ergebnis/json-printer.git",
                "reference": "ced41fce7854152f0e8f38793c2ffe59513cdd82"
            },
            "dist": {
                "type": "zip",
                "url": "https://api.github.com/repos/ergebnis/json-printer/zipball/ced41fce7854152f0e8f38793c2ffe59513cdd82",
                "reference": "ced41fce7854152f0e8f38793c2ffe59513cdd82",
                "shasum": ""
            },
            "require": {
                "ext-json": "*",
                "ext-mbstring": "*",
                "php": "~7.4.0 || ~8.0.0 || ~8.1.0 || ~8.2.0 || ~8.3.0 || ~8.4.0"
            },
            "require-dev": {
                "ergebnis/data-provider": "^3.3.0",
                "ergebnis/license": "^2.5.0",
                "ergebnis/php-cs-fixer-config": "^6.37.0",
                "ergebnis/phpunit-slow-test-detector": "^2.16.1",
                "fakerphp/faker": "^1.24.0",
                "infection/infection": "~0.26.6",
                "phpstan/extension-installer": "^1.4.3",
                "phpstan/phpstan": "^1.12.10",
                "phpstan/phpstan-deprecation-rules": "^1.2.1",
                "phpstan/phpstan-phpunit": "^1.4.1",
                "phpstan/phpstan-strict-rules": "^1.6.1",
                "phpunit/phpunit": "^9.6.21",
                "rector/rector": "^1.2.10"
            },
            "type": "library",
            "autoload": {
                "psr-4": {
                    "Ergebnis\\Json\\Printer\\": "src/"
                }
            },
            "notification-url": "https://packagist.org/downloads/",
            "license": [
                "MIT"
            ],
            "authors": [
                {
                    "name": "Andreas Möller",
                    "email": "am@localheinz.com",
                    "homepage": "https://localheinz.com"
                }
            ],
            "description": "Provides a JSON printer, allowing for flexible indentation.",
            "homepage": "https://github.com/ergebnis/json-printer",
            "keywords": [
                "formatter",
                "json",
                "printer"
            ],
            "support": {
                "issues": "https://github.com/ergebnis/json-printer/issues",
                "security": "https://github.com/ergebnis/json-printer/blob/main/.github/SECURITY.md",
                "source": "https://github.com/ergebnis/json-printer"
            },
            "time": "2024-11-17T11:20:51+00:00"
        },
        {
            "name": "ergebnis/json-schema-validator",
            "version": "4.4.0",
            "source": {
                "type": "git",
                "url": "https://github.com/ergebnis/json-schema-validator.git",
                "reference": "85f90c81f718aebba1d738800af83eeb447dc7ec"
            },
            "dist": {
                "type": "zip",
                "url": "https://api.github.com/repos/ergebnis/json-schema-validator/zipball/85f90c81f718aebba1d738800af83eeb447dc7ec",
                "reference": "85f90c81f718aebba1d738800af83eeb447dc7ec",
                "shasum": ""
            },
            "require": {
                "ergebnis/json": "^1.2.0",
                "ergebnis/json-pointer": "^3.4.0",
                "ext-json": "*",
                "justinrainbow/json-schema": "^5.2.12 || ^6.0.0",
                "php": "~7.4.0 || ~8.0.0 || ~8.1.0 || ~8.2.0 || ~8.3.0 || ~8.4.0"
            },
            "require-dev": {
                "ergebnis/composer-normalize": "^2.44.0",
                "ergebnis/data-provider": "^3.3.0",
                "ergebnis/license": "^2.5.0",
                "ergebnis/php-cs-fixer-config": "^6.37.0",
                "ergebnis/phpunit-slow-test-detector": "^2.16.1",
                "fakerphp/faker": "^1.24.0",
                "infection/infection": "~0.26.6",
                "phpstan/extension-installer": "^1.4.3",
                "phpstan/phpstan": "^1.12.10",
                "phpstan/phpstan-deprecation-rules": "^1.2.1",
                "phpstan/phpstan-phpunit": "^1.4.0",
                "phpstan/phpstan-strict-rules": "^1.6.1",
                "phpunit/phpunit": "^9.6.20",
                "rector/rector": "^1.2.10"
            },
            "type": "library",
            "extra": {
                "branch-alias": {
                    "dev-main": "4.4-dev"
                },
                "composer-normalize": {
                    "indent-size": 2,
                    "indent-style": "space"
                }
            },
            "autoload": {
                "psr-4": {
                    "Ergebnis\\Json\\SchemaValidator\\": "src/"
                }
            },
            "notification-url": "https://packagist.org/downloads/",
            "license": [
                "MIT"
            ],
            "authors": [
                {
                    "name": "Andreas Möller",
                    "email": "am@localheinz.com",
                    "homepage": "https://localheinz.com"
                }
            ],
            "description": "Provides a JSON schema validator, building on top of justinrainbow/json-schema.",
            "homepage": "https://github.com/ergebnis/json-schema-validator",
            "keywords": [
                "json",
                "schema",
                "validator"
            ],
            "support": {
                "issues": "https://github.com/ergebnis/json-schema-validator/issues",
                "security": "https://github.com/ergebnis/json-schema-validator/blob/main/.github/SECURITY.md",
                "source": "https://github.com/ergebnis/json-schema-validator"
            },
            "time": "2024-11-18T06:32:28+00:00"
        },
        {
            "name": "fidry/makefile",
            "version": "1.0.3",
            "source": {
                "type": "git",
                "url": "https://github.com/theofidry/makefile.git",
                "reference": "3d0350840eeeda8127e014f0f7f86917c7f7b4f1"
            },
            "dist": {
                "type": "zip",
                "url": "https://api.github.com/repos/theofidry/makefile/zipball/3d0350840eeeda8127e014f0f7f86917c7f7b4f1",
                "reference": "3d0350840eeeda8127e014f0f7f86917c7f7b4f1",
                "shasum": ""
            },
            "require": {
                "php": "^8.1"
            },
            "require-dev": {
                "bamarni/composer-bin-plugin": "^1.4",
                "ergebnis/composer-normalize": "^2.28",
                "infection/infection": "^0.29",
                "phpunit/phpunit": "^10.3"
            },
            "type": "library",
            "extra": {
                "bamarni-bin": {
                    "bin-links": false,
                    "forward-command": false
                },
                "branch-alias": {
                    "dev-main": "1.0.x-dev"
                }
            },
            "autoload": {
                "psr-4": {
                    "Fidry\\Makefile\\": "src"
                }
            },
            "notification-url": "https://packagist.org/downloads/",
            "license": [
                "BSD-3-Clause"
            ],
            "authors": [
                {
                    "name": "Théo Fidry",
                    "email": "theo.fidry@gmail.com"
                }
            ],
            "description": "Utility to parse a Makefile and implement some convention rules.",
            "keywords": [
                "Makefile"
            ],
            "support": {
                "issues": "https://github.com/theofidry/makefile/issues",
                "source": "https://github.com/theofidry/makefile/tree/1.0.3"
            },
            "funding": [
                {
                    "url": "https://github.com/theofidry",
                    "type": "github"
                }
            ],
            "time": "2025-02-13T22:15:57+00:00"
        },
        {
            "name": "localheinz/diff",
            "version": "1.2.0",
            "source": {
                "type": "git",
                "url": "https://github.com/localheinz/diff.git",
                "reference": "ec413943c2b518464865673fd5b38f7df867a010"
            },
            "dist": {
                "type": "zip",
                "url": "https://api.github.com/repos/localheinz/diff/zipball/ec413943c2b518464865673fd5b38f7df867a010",
                "reference": "ec413943c2b518464865673fd5b38f7df867a010",
                "shasum": ""
            },
            "require": {
                "php": "~7.1.0 || ~7.2.0 || ~7.3.0 || ~7.4.0 || ~8.0.0 || ~8.1.0 || ~8.2.0 || ~8.3.0 || ~8.4.0"
            },
            "require-dev": {
                "phpunit/phpunit": "^7.5.0 || ^8.5.23",
                "symfony/process": "^4.2 || ^5"
            },
            "type": "library",
            "autoload": {
                "classmap": [
                    "src/"
                ]
            },
            "notification-url": "https://packagist.org/downloads/",
            "license": [
                "BSD-3-Clause"
            ],
            "authors": [
                {
                    "name": "Sebastian Bergmann",
                    "email": "sebastian@phpunit.de"
                },
                {
                    "name": "Kore Nordmann",
                    "email": "mail@kore-nordmann.de"
                }
            ],
            "description": "Fork of sebastian/diff for use with ergebnis/composer-normalize",
            "homepage": "https://github.com/localheinz/diff",
            "keywords": [
                "diff",
                "udiff",
                "unidiff",
                "unified diff"
            ],
            "support": {
                "issues": "https://github.com/localheinz/diff/issues",
                "source": "https://github.com/localheinz/diff/tree/1.2.0"
            },
            "time": "2024-12-04T14:16:01+00:00"
        },
        {
            "name": "mikey179/vfsstream",
            "version": "v1.6.12",
            "source": {
                "type": "git",
                "url": "https://github.com/bovigo/vfsStream.git",
                "reference": "fe695ec993e0a55c3abdda10a9364eb31c6f1bf0"
            },
            "dist": {
                "type": "zip",
                "url": "https://api.github.com/repos/bovigo/vfsStream/zipball/fe695ec993e0a55c3abdda10a9364eb31c6f1bf0",
                "reference": "fe695ec993e0a55c3abdda10a9364eb31c6f1bf0",
                "shasum": ""
            },
            "require": {
                "php": ">=7.1.0"
            },
            "require-dev": {
                "phpunit/phpunit": "^7.5||^8.5||^9.6",
                "yoast/phpunit-polyfills": "^2.0"
            },
            "type": "library",
            "extra": {
                "branch-alias": {
                    "dev-master": "1.6.x-dev"
                }
            },
            "autoload": {
                "psr-0": {
                    "org\\bovigo\\vfs\\": "src/main/php"
                }
            },
            "notification-url": "https://packagist.org/downloads/",
            "license": [
                "BSD-3-Clause"
            ],
            "authors": [
                {
                    "name": "Frank Kleine",
                    "homepage": "http://frankkleine.de/",
                    "role": "Developer"
                }
            ],
            "description": "Virtual file system to mock the real file system in unit tests.",
            "homepage": "http://vfs.bovigo.org/",
            "support": {
                "issues": "https://github.com/bovigo/vfsStream/issues",
                "source": "https://github.com/bovigo/vfsStream/tree/master",
                "wiki": "https://github.com/bovigo/vfsStream/wiki"
            },
            "time": "2024-08-29T18:43:31+00:00"
        },
        {
            "name": "myclabs/deep-copy",
            "version": "1.13.0",
            "source": {
                "type": "git",
                "url": "https://github.com/myclabs/DeepCopy.git",
                "reference": "024473a478be9df5fdaca2c793f2232fe788e414"
            },
            "dist": {
                "type": "zip",
                "url": "https://api.github.com/repos/myclabs/DeepCopy/zipball/024473a478be9df5fdaca2c793f2232fe788e414",
                "reference": "024473a478be9df5fdaca2c793f2232fe788e414",
                "shasum": ""
            },
            "require": {
                "php": "^7.1 || ^8.0"
            },
            "conflict": {
                "doctrine/collections": "<1.6.8",
                "doctrine/common": "<2.13.3 || >=3 <3.2.2"
            },
            "require-dev": {
                "doctrine/collections": "^1.6.8",
                "doctrine/common": "^2.13.3 || ^3.2.2",
                "phpspec/prophecy": "^1.10",
                "phpunit/phpunit": "^7.5.20 || ^8.5.23 || ^9.5.13"
            },
            "type": "library",
            "autoload": {
                "files": [
                    "src/DeepCopy/deep_copy.php"
                ],
                "psr-4": {
                    "DeepCopy\\": "src/DeepCopy/"
                }
            },
            "notification-url": "https://packagist.org/downloads/",
            "license": [
                "MIT"
            ],
            "description": "Create deep copies (clones) of your objects",
            "keywords": [
                "clone",
                "copy",
                "duplicate",
                "object",
                "object graph"
            ],
            "support": {
                "issues": "https://github.com/myclabs/DeepCopy/issues",
                "source": "https://github.com/myclabs/DeepCopy/tree/1.13.0"
            },
            "funding": [
                {
                    "url": "https://tidelift.com/funding/github/packagist/myclabs/deep-copy",
                    "type": "tidelift"
                }
            ],
            "time": "2025-02-12T12:17:51+00:00"
        },
        {
            "name": "phar-io/manifest",
            "version": "2.0.4",
            "source": {
                "type": "git",
                "url": "https://github.com/phar-io/manifest.git",
                "reference": "54750ef60c58e43759730615a392c31c80e23176"
            },
            "dist": {
                "type": "zip",
                "url": "https://api.github.com/repos/phar-io/manifest/zipball/54750ef60c58e43759730615a392c31c80e23176",
                "reference": "54750ef60c58e43759730615a392c31c80e23176",
                "shasum": ""
            },
            "require": {
                "ext-dom": "*",
                "ext-libxml": "*",
                "ext-phar": "*",
                "ext-xmlwriter": "*",
                "phar-io/version": "^3.0.1",
                "php": "^7.2 || ^8.0"
            },
            "type": "library",
            "extra": {
                "branch-alias": {
                    "dev-master": "2.0.x-dev"
                }
            },
            "autoload": {
                "classmap": [
                    "src/"
                ]
            },
            "notification-url": "https://packagist.org/downloads/",
            "license": [
                "BSD-3-Clause"
            ],
            "authors": [
                {
                    "name": "Arne Blankerts",
                    "email": "arne@blankerts.de",
                    "role": "Developer"
                },
                {
                    "name": "Sebastian Heuer",
                    "email": "sebastian@phpeople.de",
                    "role": "Developer"
                },
                {
                    "name": "Sebastian Bergmann",
                    "email": "sebastian@phpunit.de",
                    "role": "Developer"
                }
            ],
            "description": "Component for reading phar.io manifest information from a PHP Archive (PHAR)",
            "support": {
                "issues": "https://github.com/phar-io/manifest/issues",
                "source": "https://github.com/phar-io/manifest/tree/2.0.4"
            },
            "funding": [
                {
                    "url": "https://github.com/theseer",
                    "type": "github"
                }
            ],
            "time": "2024-03-03T12:33:53+00:00"
        },
        {
            "name": "phar-io/version",
            "version": "3.2.1",
            "source": {
                "type": "git",
                "url": "https://github.com/phar-io/version.git",
                "reference": "4f7fd7836c6f332bb2933569e566a0d6c4cbed74"
            },
            "dist": {
                "type": "zip",
                "url": "https://api.github.com/repos/phar-io/version/zipball/4f7fd7836c6f332bb2933569e566a0d6c4cbed74",
                "reference": "4f7fd7836c6f332bb2933569e566a0d6c4cbed74",
                "shasum": ""
            },
            "require": {
                "php": "^7.2 || ^8.0"
            },
            "type": "library",
            "autoload": {
                "classmap": [
                    "src/"
                ]
            },
            "notification-url": "https://packagist.org/downloads/",
            "license": [
                "BSD-3-Clause"
            ],
            "authors": [
                {
                    "name": "Arne Blankerts",
                    "email": "arne@blankerts.de",
                    "role": "Developer"
                },
                {
                    "name": "Sebastian Heuer",
                    "email": "sebastian@phpeople.de",
                    "role": "Developer"
                },
                {
                    "name": "Sebastian Bergmann",
                    "email": "sebastian@phpunit.de",
                    "role": "Developer"
                }
            ],
            "description": "Library for handling version information and constraints",
            "support": {
                "issues": "https://github.com/phar-io/version/issues",
                "source": "https://github.com/phar-io/version/tree/3.2.1"
            },
            "time": "2022-02-21T01:04:05+00:00"
        },
        {
            "name": "phpspec/prophecy",
            "version": "v1.20.0",
            "source": {
                "type": "git",
                "url": "https://github.com/phpspec/prophecy.git",
                "reference": "a0165c648cab6a80311c74ffc708a07bb53ecc93"
            },
            "dist": {
                "type": "zip",
                "url": "https://api.github.com/repos/phpspec/prophecy/zipball/a0165c648cab6a80311c74ffc708a07bb53ecc93",
                "reference": "a0165c648cab6a80311c74ffc708a07bb53ecc93",
                "shasum": ""
            },
            "require": {
                "doctrine/instantiator": "^1.2 || ^2.0",
                "php": "^7.2 || 8.0.* || 8.1.* || 8.2.* || 8.3.* || 8.4.*",
                "phpdocumentor/reflection-docblock": "^5.2",
                "sebastian/comparator": "^3.0 || ^4.0 || ^5.0 || ^6.0",
                "sebastian/recursion-context": "^3.0 || ^4.0 || ^5.0 || ^6.0"
            },
            "require-dev": {
                "friendsofphp/php-cs-fixer": "^3.40",
                "phpspec/phpspec": "^6.0 || ^7.0",
                "phpstan/phpstan": "^1.9",
                "phpunit/phpunit": "^8.0 || ^9.0 || ^10.0"
            },
            "type": "library",
            "extra": {
                "branch-alias": {
                    "dev-master": "1.x-dev"
                }
            },
            "autoload": {
                "psr-4": {
                    "Prophecy\\": "src/Prophecy"
                }
            },
            "notification-url": "https://packagist.org/downloads/",
            "license": [
                "MIT"
            ],
            "authors": [
                {
                    "name": "Konstantin Kudryashov",
                    "email": "ever.zet@gmail.com",
                    "homepage": "http://everzet.com"
                },
                {
                    "name": "Marcello Duarte",
                    "email": "marcello.duarte@gmail.com"
                }
            ],
            "description": "Highly opinionated mocking framework for PHP 5.3+",
            "homepage": "https://github.com/phpspec/prophecy",
            "keywords": [
                "Double",
                "Dummy",
                "dev",
                "fake",
                "mock",
                "spy",
                "stub"
            ],
            "support": {
                "issues": "https://github.com/phpspec/prophecy/issues",
                "source": "https://github.com/phpspec/prophecy/tree/v1.20.0"
            },
            "time": "2024-11-19T13:12:41+00:00"
        },
        {
            "name": "phpspec/prophecy-phpunit",
            "version": "v2.3.0",
            "source": {
                "type": "git",
                "url": "https://github.com/phpspec/prophecy-phpunit.git",
                "reference": "8819516c1b489ecee4c60db5f5432fac1ea8ac6f"
            },
            "dist": {
                "type": "zip",
                "url": "https://api.github.com/repos/phpspec/prophecy-phpunit/zipball/8819516c1b489ecee4c60db5f5432fac1ea8ac6f",
                "reference": "8819516c1b489ecee4c60db5f5432fac1ea8ac6f",
                "shasum": ""
            },
            "require": {
                "php": "^7.3 || ^8",
                "phpspec/prophecy": "^1.18",
                "phpunit/phpunit": "^9.1 || ^10.1 || ^11.0"
            },
            "require-dev": {
                "phpstan/phpstan": "^1.10"
            },
            "type": "library",
            "extra": {
                "branch-alias": {
                    "dev-master": "2.x-dev"
                }
            },
            "autoload": {
                "psr-4": {
                    "Prophecy\\PhpUnit\\": "src"
                }
            },
            "notification-url": "https://packagist.org/downloads/",
            "license": [
                "MIT"
            ],
            "authors": [
                {
                    "name": "Christophe Coevoet",
                    "email": "stof@notk.org"
                }
            ],
            "description": "Integrating the Prophecy mocking library in PHPUnit test cases",
            "homepage": "http://phpspec.net",
            "keywords": [
                "phpunit",
                "prophecy"
            ],
            "support": {
                "issues": "https://github.com/phpspec/prophecy-phpunit/issues",
                "source": "https://github.com/phpspec/prophecy-phpunit/tree/v2.3.0"
            },
            "time": "2024-11-19T13:24:17+00:00"
        },
        {
            "name": "phpunit/php-code-coverage",
            "version": "10.1.16",
            "source": {
                "type": "git",
                "url": "https://github.com/sebastianbergmann/php-code-coverage.git",
                "reference": "7e308268858ed6baedc8704a304727d20bc07c77"
            },
            "dist": {
                "type": "zip",
                "url": "https://api.github.com/repos/sebastianbergmann/php-code-coverage/zipball/7e308268858ed6baedc8704a304727d20bc07c77",
                "reference": "7e308268858ed6baedc8704a304727d20bc07c77",
                "shasum": ""
            },
            "require": {
                "ext-dom": "*",
                "ext-libxml": "*",
                "ext-xmlwriter": "*",
                "nikic/php-parser": "^4.19.1 || ^5.1.0",
                "php": ">=8.1",
                "phpunit/php-file-iterator": "^4.1.0",
                "phpunit/php-text-template": "^3.0.1",
                "sebastian/code-unit-reverse-lookup": "^3.0.0",
                "sebastian/complexity": "^3.2.0",
                "sebastian/environment": "^6.1.0",
                "sebastian/lines-of-code": "^2.0.2",
                "sebastian/version": "^4.0.1",
                "theseer/tokenizer": "^1.2.3"
            },
            "require-dev": {
                "phpunit/phpunit": "^10.1"
            },
            "suggest": {
                "ext-pcov": "PHP extension that provides line coverage",
                "ext-xdebug": "PHP extension that provides line coverage as well as branch and path coverage"
            },
            "type": "library",
            "extra": {
                "branch-alias": {
                    "dev-main": "10.1.x-dev"
                }
            },
            "autoload": {
                "classmap": [
                    "src/"
                ]
            },
            "notification-url": "https://packagist.org/downloads/",
            "license": [
                "BSD-3-Clause"
            ],
            "authors": [
                {
                    "name": "Sebastian Bergmann",
                    "email": "sebastian@phpunit.de",
                    "role": "lead"
                }
            ],
            "description": "Library that provides collection, processing, and rendering functionality for PHP code coverage information.",
            "homepage": "https://github.com/sebastianbergmann/php-code-coverage",
            "keywords": [
                "coverage",
                "testing",
                "xunit"
            ],
            "support": {
                "issues": "https://github.com/sebastianbergmann/php-code-coverage/issues",
                "security": "https://github.com/sebastianbergmann/php-code-coverage/security/policy",
                "source": "https://github.com/sebastianbergmann/php-code-coverage/tree/10.1.16"
            },
            "funding": [
                {
                    "url": "https://github.com/sebastianbergmann",
                    "type": "github"
                }
            ],
            "time": "2024-08-22T04:31:57+00:00"
        },
        {
            "name": "phpunit/php-file-iterator",
            "version": "4.1.0",
            "source": {
                "type": "git",
                "url": "https://github.com/sebastianbergmann/php-file-iterator.git",
                "reference": "a95037b6d9e608ba092da1b23931e537cadc3c3c"
            },
            "dist": {
                "type": "zip",
                "url": "https://api.github.com/repos/sebastianbergmann/php-file-iterator/zipball/a95037b6d9e608ba092da1b23931e537cadc3c3c",
                "reference": "a95037b6d9e608ba092da1b23931e537cadc3c3c",
                "shasum": ""
            },
            "require": {
                "php": ">=8.1"
            },
            "require-dev": {
                "phpunit/phpunit": "^10.0"
            },
            "type": "library",
            "extra": {
                "branch-alias": {
                    "dev-main": "4.0-dev"
                }
            },
            "autoload": {
                "classmap": [
                    "src/"
                ]
            },
            "notification-url": "https://packagist.org/downloads/",
            "license": [
                "BSD-3-Clause"
            ],
            "authors": [
                {
                    "name": "Sebastian Bergmann",
                    "email": "sebastian@phpunit.de",
                    "role": "lead"
                }
            ],
            "description": "FilterIterator implementation that filters files based on a list of suffixes.",
            "homepage": "https://github.com/sebastianbergmann/php-file-iterator/",
            "keywords": [
                "filesystem",
                "iterator"
            ],
            "support": {
                "issues": "https://github.com/sebastianbergmann/php-file-iterator/issues",
                "security": "https://github.com/sebastianbergmann/php-file-iterator/security/policy",
                "source": "https://github.com/sebastianbergmann/php-file-iterator/tree/4.1.0"
            },
            "funding": [
                {
                    "url": "https://github.com/sebastianbergmann",
                    "type": "github"
                }
            ],
            "time": "2023-08-31T06:24:48+00:00"
        },
        {
            "name": "phpunit/php-invoker",
            "version": "4.0.0",
            "source": {
                "type": "git",
                "url": "https://github.com/sebastianbergmann/php-invoker.git",
                "reference": "f5e568ba02fa5ba0ddd0f618391d5a9ea50b06d7"
            },
            "dist": {
                "type": "zip",
                "url": "https://api.github.com/repos/sebastianbergmann/php-invoker/zipball/f5e568ba02fa5ba0ddd0f618391d5a9ea50b06d7",
                "reference": "f5e568ba02fa5ba0ddd0f618391d5a9ea50b06d7",
                "shasum": ""
            },
            "require": {
                "php": ">=8.1"
            },
            "require-dev": {
                "ext-pcntl": "*",
                "phpunit/phpunit": "^10.0"
            },
            "suggest": {
                "ext-pcntl": "*"
            },
            "type": "library",
            "extra": {
                "branch-alias": {
                    "dev-main": "4.0-dev"
                }
            },
            "autoload": {
                "classmap": [
                    "src/"
                ]
            },
            "notification-url": "https://packagist.org/downloads/",
            "license": [
                "BSD-3-Clause"
            ],
            "authors": [
                {
                    "name": "Sebastian Bergmann",
                    "email": "sebastian@phpunit.de",
                    "role": "lead"
                }
            ],
            "description": "Invoke callables with a timeout",
            "homepage": "https://github.com/sebastianbergmann/php-invoker/",
            "keywords": [
                "process"
            ],
            "support": {
                "issues": "https://github.com/sebastianbergmann/php-invoker/issues",
                "source": "https://github.com/sebastianbergmann/php-invoker/tree/4.0.0"
            },
            "funding": [
                {
                    "url": "https://github.com/sebastianbergmann",
                    "type": "github"
                }
            ],
            "time": "2023-02-03T06:56:09+00:00"
        },
        {
            "name": "phpunit/php-text-template",
            "version": "3.0.1",
            "source": {
                "type": "git",
                "url": "https://github.com/sebastianbergmann/php-text-template.git",
                "reference": "0c7b06ff49e3d5072f057eb1fa59258bf287a748"
            },
            "dist": {
                "type": "zip",
                "url": "https://api.github.com/repos/sebastianbergmann/php-text-template/zipball/0c7b06ff49e3d5072f057eb1fa59258bf287a748",
                "reference": "0c7b06ff49e3d5072f057eb1fa59258bf287a748",
                "shasum": ""
            },
            "require": {
                "php": ">=8.1"
            },
            "require-dev": {
                "phpunit/phpunit": "^10.0"
            },
            "type": "library",
            "extra": {
                "branch-alias": {
                    "dev-main": "3.0-dev"
                }
            },
            "autoload": {
                "classmap": [
                    "src/"
                ]
            },
            "notification-url": "https://packagist.org/downloads/",
            "license": [
                "BSD-3-Clause"
            ],
            "authors": [
                {
                    "name": "Sebastian Bergmann",
                    "email": "sebastian@phpunit.de",
                    "role": "lead"
                }
            ],
            "description": "Simple template engine.",
            "homepage": "https://github.com/sebastianbergmann/php-text-template/",
            "keywords": [
                "template"
            ],
            "support": {
                "issues": "https://github.com/sebastianbergmann/php-text-template/issues",
                "security": "https://github.com/sebastianbergmann/php-text-template/security/policy",
                "source": "https://github.com/sebastianbergmann/php-text-template/tree/3.0.1"
            },
            "funding": [
                {
                    "url": "https://github.com/sebastianbergmann",
                    "type": "github"
                }
            ],
            "time": "2023-08-31T14:07:24+00:00"
        },
        {
            "name": "phpunit/php-timer",
            "version": "6.0.0",
            "source": {
                "type": "git",
                "url": "https://github.com/sebastianbergmann/php-timer.git",
                "reference": "e2a2d67966e740530f4a3343fe2e030ffdc1161d"
            },
            "dist": {
                "type": "zip",
                "url": "https://api.github.com/repos/sebastianbergmann/php-timer/zipball/e2a2d67966e740530f4a3343fe2e030ffdc1161d",
                "reference": "e2a2d67966e740530f4a3343fe2e030ffdc1161d",
                "shasum": ""
            },
            "require": {
                "php": ">=8.1"
            },
            "require-dev": {
                "phpunit/phpunit": "^10.0"
            },
            "type": "library",
            "extra": {
                "branch-alias": {
                    "dev-main": "6.0-dev"
                }
            },
            "autoload": {
                "classmap": [
                    "src/"
                ]
            },
            "notification-url": "https://packagist.org/downloads/",
            "license": [
                "BSD-3-Clause"
            ],
            "authors": [
                {
                    "name": "Sebastian Bergmann",
                    "email": "sebastian@phpunit.de",
                    "role": "lead"
                }
            ],
            "description": "Utility class for timing",
            "homepage": "https://github.com/sebastianbergmann/php-timer/",
            "keywords": [
                "timer"
            ],
            "support": {
                "issues": "https://github.com/sebastianbergmann/php-timer/issues",
                "source": "https://github.com/sebastianbergmann/php-timer/tree/6.0.0"
            },
            "funding": [
                {
                    "url": "https://github.com/sebastianbergmann",
                    "type": "github"
                }
            ],
            "time": "2023-02-03T06:57:52+00:00"
        },
        {
            "name": "phpunit/phpunit",
            "version": "10.5.45",
            "source": {
                "type": "git",
                "url": "https://github.com/sebastianbergmann/phpunit.git",
                "reference": "bd68a781d8e30348bc297449f5234b3458267ae8"
            },
            "dist": {
                "type": "zip",
                "url": "https://api.github.com/repos/sebastianbergmann/phpunit/zipball/bd68a781d8e30348bc297449f5234b3458267ae8",
                "reference": "bd68a781d8e30348bc297449f5234b3458267ae8",
                "shasum": ""
            },
            "require": {
                "ext-dom": "*",
                "ext-json": "*",
                "ext-libxml": "*",
                "ext-mbstring": "*",
                "ext-xml": "*",
                "ext-xmlwriter": "*",
                "myclabs/deep-copy": "^1.12.1",
                "phar-io/manifest": "^2.0.4",
                "phar-io/version": "^3.2.1",
                "php": ">=8.1",
                "phpunit/php-code-coverage": "^10.1.16",
                "phpunit/php-file-iterator": "^4.1.0",
                "phpunit/php-invoker": "^4.0.0",
                "phpunit/php-text-template": "^3.0.1",
                "phpunit/php-timer": "^6.0.0",
                "sebastian/cli-parser": "^2.0.1",
                "sebastian/code-unit": "^2.0.0",
                "sebastian/comparator": "^5.0.3",
                "sebastian/diff": "^5.1.1",
                "sebastian/environment": "^6.1.0",
                "sebastian/exporter": "^5.1.2",
                "sebastian/global-state": "^6.0.2",
                "sebastian/object-enumerator": "^5.0.0",
                "sebastian/recursion-context": "^5.0.0",
                "sebastian/type": "^4.0.0",
                "sebastian/version": "^4.0.1"
            },
            "suggest": {
                "ext-soap": "To be able to generate mocks based on WSDL files"
            },
            "bin": [
                "phpunit"
            ],
            "type": "library",
            "extra": {
                "branch-alias": {
                    "dev-main": "10.5-dev"
                }
            },
            "autoload": {
                "files": [
                    "src/Framework/Assert/Functions.php"
                ],
                "classmap": [
                    "src/"
                ]
            },
            "notification-url": "https://packagist.org/downloads/",
            "license": [
                "BSD-3-Clause"
            ],
            "authors": [
                {
                    "name": "Sebastian Bergmann",
                    "email": "sebastian@phpunit.de",
                    "role": "lead"
                }
            ],
            "description": "The PHP Unit Testing framework.",
            "homepage": "https://phpunit.de/",
            "keywords": [
                "phpunit",
                "testing",
                "xunit"
            ],
            "support": {
                "issues": "https://github.com/sebastianbergmann/phpunit/issues",
                "security": "https://github.com/sebastianbergmann/phpunit/security/policy",
                "source": "https://github.com/sebastianbergmann/phpunit/tree/10.5.45"
            },
            "funding": [
                {
                    "url": "https://phpunit.de/sponsors.html",
                    "type": "custom"
                },
                {
                    "url": "https://github.com/sebastianbergmann",
                    "type": "github"
                },
                {
                    "url": "https://tidelift.com/funding/github/packagist/phpunit/phpunit",
                    "type": "tidelift"
                }
            ],
            "time": "2025-02-06T16:08:12+00:00"
        },
        {
            "name": "sebastian/cli-parser",
            "version": "2.0.1",
            "source": {
                "type": "git",
                "url": "https://github.com/sebastianbergmann/cli-parser.git",
                "reference": "c34583b87e7b7a8055bf6c450c2c77ce32a24084"
            },
            "dist": {
                "type": "zip",
                "url": "https://api.github.com/repos/sebastianbergmann/cli-parser/zipball/c34583b87e7b7a8055bf6c450c2c77ce32a24084",
                "reference": "c34583b87e7b7a8055bf6c450c2c77ce32a24084",
                "shasum": ""
            },
            "require": {
                "php": ">=8.1"
            },
            "require-dev": {
                "phpunit/phpunit": "^10.0"
            },
            "type": "library",
            "extra": {
                "branch-alias": {
                    "dev-main": "2.0-dev"
                }
            },
            "autoload": {
                "classmap": [
                    "src/"
                ]
            },
            "notification-url": "https://packagist.org/downloads/",
            "license": [
                "BSD-3-Clause"
            ],
            "authors": [
                {
                    "name": "Sebastian Bergmann",
                    "email": "sebastian@phpunit.de",
                    "role": "lead"
                }
            ],
            "description": "Library for parsing CLI options",
            "homepage": "https://github.com/sebastianbergmann/cli-parser",
            "support": {
                "issues": "https://github.com/sebastianbergmann/cli-parser/issues",
                "security": "https://github.com/sebastianbergmann/cli-parser/security/policy",
                "source": "https://github.com/sebastianbergmann/cli-parser/tree/2.0.1"
            },
            "funding": [
                {
                    "url": "https://github.com/sebastianbergmann",
                    "type": "github"
                }
            ],
            "time": "2024-03-02T07:12:49+00:00"
        },
        {
            "name": "sebastian/code-unit",
            "version": "2.0.0",
            "source": {
                "type": "git",
                "url": "https://github.com/sebastianbergmann/code-unit.git",
                "reference": "a81fee9eef0b7a76af11d121767abc44c104e503"
            },
            "dist": {
                "type": "zip",
                "url": "https://api.github.com/repos/sebastianbergmann/code-unit/zipball/a81fee9eef0b7a76af11d121767abc44c104e503",
                "reference": "a81fee9eef0b7a76af11d121767abc44c104e503",
                "shasum": ""
            },
            "require": {
                "php": ">=8.1"
            },
            "require-dev": {
                "phpunit/phpunit": "^10.0"
            },
            "type": "library",
            "extra": {
                "branch-alias": {
                    "dev-main": "2.0-dev"
                }
            },
            "autoload": {
                "classmap": [
                    "src/"
                ]
            },
            "notification-url": "https://packagist.org/downloads/",
            "license": [
                "BSD-3-Clause"
            ],
            "authors": [
                {
                    "name": "Sebastian Bergmann",
                    "email": "sebastian@phpunit.de",
                    "role": "lead"
                }
            ],
            "description": "Collection of value objects that represent the PHP code units",
            "homepage": "https://github.com/sebastianbergmann/code-unit",
            "support": {
                "issues": "https://github.com/sebastianbergmann/code-unit/issues",
                "source": "https://github.com/sebastianbergmann/code-unit/tree/2.0.0"
            },
            "funding": [
                {
                    "url": "https://github.com/sebastianbergmann",
                    "type": "github"
                }
            ],
            "time": "2023-02-03T06:58:43+00:00"
        },
        {
            "name": "sebastian/code-unit-reverse-lookup",
            "version": "3.0.0",
            "source": {
                "type": "git",
                "url": "https://github.com/sebastianbergmann/code-unit-reverse-lookup.git",
                "reference": "5e3a687f7d8ae33fb362c5c0743794bbb2420a1d"
            },
            "dist": {
                "type": "zip",
                "url": "https://api.github.com/repos/sebastianbergmann/code-unit-reverse-lookup/zipball/5e3a687f7d8ae33fb362c5c0743794bbb2420a1d",
                "reference": "5e3a687f7d8ae33fb362c5c0743794bbb2420a1d",
                "shasum": ""
            },
            "require": {
                "php": ">=8.1"
            },
            "require-dev": {
                "phpunit/phpunit": "^10.0"
            },
            "type": "library",
            "extra": {
                "branch-alias": {
                    "dev-main": "3.0-dev"
                }
            },
            "autoload": {
                "classmap": [
                    "src/"
                ]
            },
            "notification-url": "https://packagist.org/downloads/",
            "license": [
                "BSD-3-Clause"
            ],
            "authors": [
                {
                    "name": "Sebastian Bergmann",
                    "email": "sebastian@phpunit.de"
                }
            ],
            "description": "Looks up which function or method a line of code belongs to",
            "homepage": "https://github.com/sebastianbergmann/code-unit-reverse-lookup/",
            "support": {
                "issues": "https://github.com/sebastianbergmann/code-unit-reverse-lookup/issues",
                "source": "https://github.com/sebastianbergmann/code-unit-reverse-lookup/tree/3.0.0"
            },
            "funding": [
                {
                    "url": "https://github.com/sebastianbergmann",
                    "type": "github"
                }
            ],
            "time": "2023-02-03T06:59:15+00:00"
        },
        {
            "name": "sebastian/comparator",
            "version": "5.0.3",
            "source": {
                "type": "git",
                "url": "https://github.com/sebastianbergmann/comparator.git",
                "reference": "a18251eb0b7a2dcd2f7aa3d6078b18545ef0558e"
            },
            "dist": {
                "type": "zip",
                "url": "https://api.github.com/repos/sebastianbergmann/comparator/zipball/a18251eb0b7a2dcd2f7aa3d6078b18545ef0558e",
                "reference": "a18251eb0b7a2dcd2f7aa3d6078b18545ef0558e",
                "shasum": ""
            },
            "require": {
                "ext-dom": "*",
                "ext-mbstring": "*",
                "php": ">=8.1",
                "sebastian/diff": "^5.0",
                "sebastian/exporter": "^5.0"
            },
            "require-dev": {
                "phpunit/phpunit": "^10.5"
            },
            "type": "library",
            "extra": {
                "branch-alias": {
                    "dev-main": "5.0-dev"
                }
            },
            "autoload": {
                "classmap": [
                    "src/"
                ]
            },
            "notification-url": "https://packagist.org/downloads/",
            "license": [
                "BSD-3-Clause"
            ],
            "authors": [
                {
                    "name": "Sebastian Bergmann",
                    "email": "sebastian@phpunit.de"
                },
                {
                    "name": "Jeff Welch",
                    "email": "whatthejeff@gmail.com"
                },
                {
                    "name": "Volker Dusch",
                    "email": "github@wallbash.com"
                },
                {
                    "name": "Bernhard Schussek",
                    "email": "bschussek@2bepublished.at"
                }
            ],
            "description": "Provides the functionality to compare PHP values for equality",
            "homepage": "https://github.com/sebastianbergmann/comparator",
            "keywords": [
                "comparator",
                "compare",
                "equality"
            ],
            "support": {
                "issues": "https://github.com/sebastianbergmann/comparator/issues",
                "security": "https://github.com/sebastianbergmann/comparator/security/policy",
                "source": "https://github.com/sebastianbergmann/comparator/tree/5.0.3"
            },
            "funding": [
                {
                    "url": "https://github.com/sebastianbergmann",
                    "type": "github"
                }
            ],
            "time": "2024-10-18T14:56:07+00:00"
        },
        {
            "name": "sebastian/complexity",
            "version": "3.2.0",
            "source": {
                "type": "git",
                "url": "https://github.com/sebastianbergmann/complexity.git",
                "reference": "68ff824baeae169ec9f2137158ee529584553799"
            },
            "dist": {
                "type": "zip",
                "url": "https://api.github.com/repos/sebastianbergmann/complexity/zipball/68ff824baeae169ec9f2137158ee529584553799",
                "reference": "68ff824baeae169ec9f2137158ee529584553799",
                "shasum": ""
            },
            "require": {
                "nikic/php-parser": "^4.18 || ^5.0",
                "php": ">=8.1"
            },
            "require-dev": {
                "phpunit/phpunit": "^10.0"
            },
            "type": "library",
            "extra": {
                "branch-alias": {
                    "dev-main": "3.2-dev"
                }
            },
            "autoload": {
                "classmap": [
                    "src/"
                ]
            },
            "notification-url": "https://packagist.org/downloads/",
            "license": [
                "BSD-3-Clause"
            ],
            "authors": [
                {
                    "name": "Sebastian Bergmann",
                    "email": "sebastian@phpunit.de",
                    "role": "lead"
                }
            ],
            "description": "Library for calculating the complexity of PHP code units",
            "homepage": "https://github.com/sebastianbergmann/complexity",
            "support": {
                "issues": "https://github.com/sebastianbergmann/complexity/issues",
                "security": "https://github.com/sebastianbergmann/complexity/security/policy",
                "source": "https://github.com/sebastianbergmann/complexity/tree/3.2.0"
            },
            "funding": [
                {
                    "url": "https://github.com/sebastianbergmann",
                    "type": "github"
                }
            ],
            "time": "2023-12-21T08:37:17+00:00"
        },
        {
            "name": "sebastian/environment",
            "version": "6.1.0",
            "source": {
                "type": "git",
                "url": "https://github.com/sebastianbergmann/environment.git",
                "reference": "8074dbcd93529b357029f5cc5058fd3e43666984"
            },
            "dist": {
                "type": "zip",
                "url": "https://api.github.com/repos/sebastianbergmann/environment/zipball/8074dbcd93529b357029f5cc5058fd3e43666984",
                "reference": "8074dbcd93529b357029f5cc5058fd3e43666984",
                "shasum": ""
            },
            "require": {
                "php": ">=8.1"
            },
            "require-dev": {
                "phpunit/phpunit": "^10.0"
            },
            "suggest": {
                "ext-posix": "*"
            },
            "type": "library",
            "extra": {
                "branch-alias": {
                    "dev-main": "6.1-dev"
                }
            },
            "autoload": {
                "classmap": [
                    "src/"
                ]
            },
            "notification-url": "https://packagist.org/downloads/",
            "license": [
                "BSD-3-Clause"
            ],
            "authors": [
                {
                    "name": "Sebastian Bergmann",
                    "email": "sebastian@phpunit.de"
                }
            ],
            "description": "Provides functionality to handle HHVM/PHP environments",
            "homepage": "https://github.com/sebastianbergmann/environment",
            "keywords": [
                "Xdebug",
                "environment",
                "hhvm"
            ],
            "support": {
                "issues": "https://github.com/sebastianbergmann/environment/issues",
                "security": "https://github.com/sebastianbergmann/environment/security/policy",
                "source": "https://github.com/sebastianbergmann/environment/tree/6.1.0"
            },
            "funding": [
                {
                    "url": "https://github.com/sebastianbergmann",
                    "type": "github"
                }
            ],
            "time": "2024-03-23T08:47:14+00:00"
        },
        {
            "name": "sebastian/exporter",
            "version": "5.1.2",
            "source": {
                "type": "git",
                "url": "https://github.com/sebastianbergmann/exporter.git",
                "reference": "955288482d97c19a372d3f31006ab3f37da47adf"
            },
            "dist": {
                "type": "zip",
                "url": "https://api.github.com/repos/sebastianbergmann/exporter/zipball/955288482d97c19a372d3f31006ab3f37da47adf",
                "reference": "955288482d97c19a372d3f31006ab3f37da47adf",
                "shasum": ""
            },
            "require": {
                "ext-mbstring": "*",
                "php": ">=8.1",
                "sebastian/recursion-context": "^5.0"
            },
            "require-dev": {
                "phpunit/phpunit": "^10.0"
            },
            "type": "library",
            "extra": {
                "branch-alias": {
                    "dev-main": "5.1-dev"
                }
            },
            "autoload": {
                "classmap": [
                    "src/"
                ]
            },
            "notification-url": "https://packagist.org/downloads/",
            "license": [
                "BSD-3-Clause"
            ],
            "authors": [
                {
                    "name": "Sebastian Bergmann",
                    "email": "sebastian@phpunit.de"
                },
                {
                    "name": "Jeff Welch",
                    "email": "whatthejeff@gmail.com"
                },
                {
                    "name": "Volker Dusch",
                    "email": "github@wallbash.com"
                },
                {
                    "name": "Adam Harvey",
                    "email": "aharvey@php.net"
                },
                {
                    "name": "Bernhard Schussek",
                    "email": "bschussek@gmail.com"
                }
            ],
            "description": "Provides the functionality to export PHP variables for visualization",
            "homepage": "https://www.github.com/sebastianbergmann/exporter",
            "keywords": [
                "export",
                "exporter"
            ],
            "support": {
                "issues": "https://github.com/sebastianbergmann/exporter/issues",
                "security": "https://github.com/sebastianbergmann/exporter/security/policy",
                "source": "https://github.com/sebastianbergmann/exporter/tree/5.1.2"
            },
            "funding": [
                {
                    "url": "https://github.com/sebastianbergmann",
                    "type": "github"
                }
            ],
            "time": "2024-03-02T07:17:12+00:00"
        },
        {
            "name": "sebastian/global-state",
            "version": "6.0.2",
            "source": {
                "type": "git",
                "url": "https://github.com/sebastianbergmann/global-state.git",
                "reference": "987bafff24ecc4c9ac418cab1145b96dd6e9cbd9"
            },
            "dist": {
                "type": "zip",
                "url": "https://api.github.com/repos/sebastianbergmann/global-state/zipball/987bafff24ecc4c9ac418cab1145b96dd6e9cbd9",
                "reference": "987bafff24ecc4c9ac418cab1145b96dd6e9cbd9",
                "shasum": ""
            },
            "require": {
                "php": ">=8.1",
                "sebastian/object-reflector": "^3.0",
                "sebastian/recursion-context": "^5.0"
            },
            "require-dev": {
                "ext-dom": "*",
                "phpunit/phpunit": "^10.0"
            },
            "type": "library",
            "extra": {
                "branch-alias": {
                    "dev-main": "6.0-dev"
                }
            },
            "autoload": {
                "classmap": [
                    "src/"
                ]
            },
            "notification-url": "https://packagist.org/downloads/",
            "license": [
                "BSD-3-Clause"
            ],
            "authors": [
                {
                    "name": "Sebastian Bergmann",
                    "email": "sebastian@phpunit.de"
                }
            ],
            "description": "Snapshotting of global state",
            "homepage": "https://www.github.com/sebastianbergmann/global-state",
            "keywords": [
                "global state"
            ],
            "support": {
                "issues": "https://github.com/sebastianbergmann/global-state/issues",
                "security": "https://github.com/sebastianbergmann/global-state/security/policy",
                "source": "https://github.com/sebastianbergmann/global-state/tree/6.0.2"
            },
            "funding": [
                {
                    "url": "https://github.com/sebastianbergmann",
                    "type": "github"
                }
            ],
            "time": "2024-03-02T07:19:19+00:00"
        },
        {
            "name": "sebastian/lines-of-code",
            "version": "2.0.2",
            "source": {
                "type": "git",
                "url": "https://github.com/sebastianbergmann/lines-of-code.git",
                "reference": "856e7f6a75a84e339195d48c556f23be2ebf75d0"
            },
            "dist": {
                "type": "zip",
                "url": "https://api.github.com/repos/sebastianbergmann/lines-of-code/zipball/856e7f6a75a84e339195d48c556f23be2ebf75d0",
                "reference": "856e7f6a75a84e339195d48c556f23be2ebf75d0",
                "shasum": ""
            },
            "require": {
                "nikic/php-parser": "^4.18 || ^5.0",
                "php": ">=8.1"
            },
            "require-dev": {
                "phpunit/phpunit": "^10.0"
            },
            "type": "library",
            "extra": {
                "branch-alias": {
                    "dev-main": "2.0-dev"
                }
            },
            "autoload": {
                "classmap": [
                    "src/"
                ]
            },
            "notification-url": "https://packagist.org/downloads/",
            "license": [
                "BSD-3-Clause"
            ],
            "authors": [
                {
                    "name": "Sebastian Bergmann",
                    "email": "sebastian@phpunit.de",
                    "role": "lead"
                }
            ],
            "description": "Library for counting the lines of code in PHP source code",
            "homepage": "https://github.com/sebastianbergmann/lines-of-code",
            "support": {
                "issues": "https://github.com/sebastianbergmann/lines-of-code/issues",
                "security": "https://github.com/sebastianbergmann/lines-of-code/security/policy",
                "source": "https://github.com/sebastianbergmann/lines-of-code/tree/2.0.2"
            },
            "funding": [
                {
                    "url": "https://github.com/sebastianbergmann",
                    "type": "github"
                }
            ],
            "time": "2023-12-21T08:38:20+00:00"
        },
        {
            "name": "sebastian/object-enumerator",
            "version": "5.0.0",
            "source": {
                "type": "git",
                "url": "https://github.com/sebastianbergmann/object-enumerator.git",
                "reference": "202d0e344a580d7f7d04b3fafce6933e59dae906"
            },
            "dist": {
                "type": "zip",
                "url": "https://api.github.com/repos/sebastianbergmann/object-enumerator/zipball/202d0e344a580d7f7d04b3fafce6933e59dae906",
                "reference": "202d0e344a580d7f7d04b3fafce6933e59dae906",
                "shasum": ""
            },
            "require": {
                "php": ">=8.1",
                "sebastian/object-reflector": "^3.0",
                "sebastian/recursion-context": "^5.0"
            },
            "require-dev": {
                "phpunit/phpunit": "^10.0"
            },
            "type": "library",
            "extra": {
                "branch-alias": {
                    "dev-main": "5.0-dev"
                }
            },
            "autoload": {
                "classmap": [
                    "src/"
                ]
            },
            "notification-url": "https://packagist.org/downloads/",
            "license": [
                "BSD-3-Clause"
            ],
            "authors": [
                {
                    "name": "Sebastian Bergmann",
                    "email": "sebastian@phpunit.de"
                }
            ],
            "description": "Traverses array structures and object graphs to enumerate all referenced objects",
            "homepage": "https://github.com/sebastianbergmann/object-enumerator/",
            "support": {
                "issues": "https://github.com/sebastianbergmann/object-enumerator/issues",
                "source": "https://github.com/sebastianbergmann/object-enumerator/tree/5.0.0"
            },
            "funding": [
                {
                    "url": "https://github.com/sebastianbergmann",
                    "type": "github"
                }
            ],
            "time": "2023-02-03T07:08:32+00:00"
        },
        {
            "name": "sebastian/object-reflector",
            "version": "3.0.0",
            "source": {
                "type": "git",
                "url": "https://github.com/sebastianbergmann/object-reflector.git",
                "reference": "24ed13d98130f0e7122df55d06c5c4942a577957"
            },
            "dist": {
                "type": "zip",
                "url": "https://api.github.com/repos/sebastianbergmann/object-reflector/zipball/24ed13d98130f0e7122df55d06c5c4942a577957",
                "reference": "24ed13d98130f0e7122df55d06c5c4942a577957",
                "shasum": ""
            },
            "require": {
                "php": ">=8.1"
            },
            "require-dev": {
                "phpunit/phpunit": "^10.0"
            },
            "type": "library",
            "extra": {
                "branch-alias": {
                    "dev-main": "3.0-dev"
                }
            },
            "autoload": {
                "classmap": [
                    "src/"
                ]
            },
            "notification-url": "https://packagist.org/downloads/",
            "license": [
                "BSD-3-Clause"
            ],
            "authors": [
                {
                    "name": "Sebastian Bergmann",
                    "email": "sebastian@phpunit.de"
                }
            ],
            "description": "Allows reflection of object attributes, including inherited and non-public ones",
            "homepage": "https://github.com/sebastianbergmann/object-reflector/",
            "support": {
                "issues": "https://github.com/sebastianbergmann/object-reflector/issues",
                "source": "https://github.com/sebastianbergmann/object-reflector/tree/3.0.0"
            },
            "funding": [
                {
                    "url": "https://github.com/sebastianbergmann",
                    "type": "github"
                }
            ],
            "time": "2023-02-03T07:06:18+00:00"
        },
        {
            "name": "sebastian/recursion-context",
            "version": "5.0.0",
            "source": {
                "type": "git",
                "url": "https://github.com/sebastianbergmann/recursion-context.git",
                "reference": "05909fb5bc7df4c52992396d0116aed689f93712"
            },
            "dist": {
                "type": "zip",
                "url": "https://api.github.com/repos/sebastianbergmann/recursion-context/zipball/05909fb5bc7df4c52992396d0116aed689f93712",
                "reference": "05909fb5bc7df4c52992396d0116aed689f93712",
                "shasum": ""
            },
            "require": {
                "php": ">=8.1"
            },
            "require-dev": {
                "phpunit/phpunit": "^10.0"
            },
            "type": "library",
            "extra": {
                "branch-alias": {
                    "dev-main": "5.0-dev"
                }
            },
            "autoload": {
                "classmap": [
                    "src/"
                ]
            },
            "notification-url": "https://packagist.org/downloads/",
            "license": [
                "BSD-3-Clause"
            ],
            "authors": [
                {
                    "name": "Sebastian Bergmann",
                    "email": "sebastian@phpunit.de"
                },
                {
                    "name": "Jeff Welch",
                    "email": "whatthejeff@gmail.com"
                },
                {
                    "name": "Adam Harvey",
                    "email": "aharvey@php.net"
                }
            ],
            "description": "Provides functionality to recursively process PHP variables",
            "homepage": "https://github.com/sebastianbergmann/recursion-context",
            "support": {
                "issues": "https://github.com/sebastianbergmann/recursion-context/issues",
                "source": "https://github.com/sebastianbergmann/recursion-context/tree/5.0.0"
            },
            "funding": [
                {
                    "url": "https://github.com/sebastianbergmann",
                    "type": "github"
                }
            ],
            "time": "2023-02-03T07:05:40+00:00"
        },
        {
            "name": "sebastian/type",
            "version": "4.0.0",
            "source": {
                "type": "git",
                "url": "https://github.com/sebastianbergmann/type.git",
                "reference": "462699a16464c3944eefc02ebdd77882bd3925bf"
            },
            "dist": {
                "type": "zip",
                "url": "https://api.github.com/repos/sebastianbergmann/type/zipball/462699a16464c3944eefc02ebdd77882bd3925bf",
                "reference": "462699a16464c3944eefc02ebdd77882bd3925bf",
                "shasum": ""
            },
            "require": {
                "php": ">=8.1"
            },
            "require-dev": {
                "phpunit/phpunit": "^10.0"
            },
            "type": "library",
            "extra": {
                "branch-alias": {
                    "dev-main": "4.0-dev"
                }
            },
            "autoload": {
                "classmap": [
                    "src/"
                ]
            },
            "notification-url": "https://packagist.org/downloads/",
            "license": [
                "BSD-3-Clause"
            ],
            "authors": [
                {
                    "name": "Sebastian Bergmann",
                    "email": "sebastian@phpunit.de",
                    "role": "lead"
                }
            ],
            "description": "Collection of value objects that represent the types of the PHP type system",
            "homepage": "https://github.com/sebastianbergmann/type",
            "support": {
                "issues": "https://github.com/sebastianbergmann/type/issues",
                "source": "https://github.com/sebastianbergmann/type/tree/4.0.0"
            },
            "funding": [
                {
                    "url": "https://github.com/sebastianbergmann",
                    "type": "github"
                }
            ],
            "time": "2023-02-03T07:10:45+00:00"
        },
        {
            "name": "sebastian/version",
            "version": "4.0.1",
            "source": {
                "type": "git",
                "url": "https://github.com/sebastianbergmann/version.git",
                "reference": "c51fa83a5d8f43f1402e3f32a005e6262244ef17"
            },
            "dist": {
                "type": "zip",
                "url": "https://api.github.com/repos/sebastianbergmann/version/zipball/c51fa83a5d8f43f1402e3f32a005e6262244ef17",
                "reference": "c51fa83a5d8f43f1402e3f32a005e6262244ef17",
                "shasum": ""
            },
            "require": {
                "php": ">=8.1"
            },
            "type": "library",
            "extra": {
                "branch-alias": {
                    "dev-main": "4.0-dev"
                }
            },
            "autoload": {
                "classmap": [
                    "src/"
                ]
            },
            "notification-url": "https://packagist.org/downloads/",
            "license": [
                "BSD-3-Clause"
            ],
            "authors": [
                {
                    "name": "Sebastian Bergmann",
                    "email": "sebastian@phpunit.de",
                    "role": "lead"
                }
            ],
            "description": "Library that helps with managing the version number of Git-hosted PHP projects",
            "homepage": "https://github.com/sebastianbergmann/version",
            "support": {
                "issues": "https://github.com/sebastianbergmann/version/issues",
                "source": "https://github.com/sebastianbergmann/version/tree/4.0.1"
            },
            "funding": [
                {
                    "url": "https://github.com/sebastianbergmann",
                    "type": "github"
                }
            ],
            "time": "2023-02-07T11:34:05+00:00"
        },
        {
            "name": "symfony/yaml",
            "version": "v7.2.5",
            "source": {
                "type": "git",
                "url": "https://github.com/symfony/yaml.git",
                "reference": "4c4b6f4cfcd7e52053f0c8bfad0f7f30fb924912"
            },
            "dist": {
                "type": "zip",
                "url": "https://api.github.com/repos/symfony/yaml/zipball/4c4b6f4cfcd7e52053f0c8bfad0f7f30fb924912",
                "reference": "4c4b6f4cfcd7e52053f0c8bfad0f7f30fb924912",
                "shasum": ""
            },
            "require": {
                "php": ">=8.2",
                "symfony/deprecation-contracts": "^2.5|^3.0",
                "symfony/polyfill-ctype": "^1.8"
            },
            "conflict": {
                "symfony/console": "<6.4"
            },
            "require-dev": {
                "symfony/console": "^6.4|^7.0"
            },
            "bin": [
                "Resources/bin/yaml-lint"
            ],
            "type": "library",
            "autoload": {
                "psr-4": {
                    "Symfony\\Component\\Yaml\\": ""
                },
                "exclude-from-classmap": [
                    "/Tests/"
                ]
            },
            "notification-url": "https://packagist.org/downloads/",
            "license": [
                "MIT"
            ],
            "authors": [
                {
                    "name": "Fabien Potencier",
                    "email": "fabien@symfony.com"
                },
                {
                    "name": "Symfony Community",
                    "homepage": "https://symfony.com/contributors"
                }
            ],
            "description": "Loads and dumps YAML files",
            "homepage": "https://symfony.com",
            "support": {
                "source": "https://github.com/symfony/yaml/tree/v7.2.5"
            },
            "funding": [
                {
                    "url": "https://symfony.com/sponsor",
                    "type": "custom"
                },
                {
                    "url": "https://github.com/fabpot",
                    "type": "github"
                },
                {
                    "url": "https://tidelift.com/funding/github/packagist/symfony/symfony",
                    "type": "tidelift"
                }
            ],
            "time": "2025-03-03T07:12:39+00:00"
        },
        {
            "name": "theseer/tokenizer",
            "version": "1.2.3",
            "source": {
                "type": "git",
                "url": "https://github.com/theseer/tokenizer.git",
                "reference": "737eda637ed5e28c3413cb1ebe8bb52cbf1ca7a2"
            },
            "dist": {
                "type": "zip",
                "url": "https://api.github.com/repos/theseer/tokenizer/zipball/737eda637ed5e28c3413cb1ebe8bb52cbf1ca7a2",
                "reference": "737eda637ed5e28c3413cb1ebe8bb52cbf1ca7a2",
                "shasum": ""
            },
            "require": {
                "ext-dom": "*",
                "ext-tokenizer": "*",
                "ext-xmlwriter": "*",
                "php": "^7.2 || ^8.0"
            },
            "type": "library",
            "autoload": {
                "classmap": [
                    "src/"
                ]
            },
            "notification-url": "https://packagist.org/downloads/",
            "license": [
                "BSD-3-Clause"
            ],
            "authors": [
                {
                    "name": "Arne Blankerts",
                    "email": "arne@blankerts.de",
                    "role": "Developer"
                }
            ],
            "description": "A small library for converting tokenized PHP source code into XML and potentially other formats",
            "support": {
                "issues": "https://github.com/theseer/tokenizer/issues",
                "source": "https://github.com/theseer/tokenizer/tree/1.2.3"
            },
            "funding": [
                {
                    "url": "https://github.com/theseer",
                    "type": "github"
                }
            ],
            "time": "2024-03-03T12:36:25+00:00"
        }
    ],
    "aliases": [],
    "minimum-stability": "dev",
    "stability-flags": {},
    "prefer-stable": true,
    "prefer-lowest": false,
    "platform": {
        "php": "^8.2",
        "ext-iconv": "*",
        "ext-mbstring": "*",
        "ext-phar": "*",
        "composer-plugin-api": "^2.2"
    },
    "platform-dev": {
        "ext-xml": "*"
    },
    "platform-overrides": {
        "php": "8.2"
    },
    "plugin-api-version": "2.6.0"
}<|MERGE_RESOLUTION|>--- conflicted
+++ resolved
@@ -4,11 +4,7 @@
         "Read more about it at https://getcomposer.org/doc/01-basic-usage.md#installing-dependencies",
         "This file is @generated automatically"
     ],
-<<<<<<< HEAD
-    "content-hash": "eb39369e2ca89655b1b5d4b837fa1b51",
-=======
     "content-hash": "209017f853fee50c4f9f72072e3a78c0",
->>>>>>> 33c0bef7
     "packages": [
         {
             "name": "amphp/amp",

FROM php:8.2-cli-alpine

COPY --from=mlocati/php-extension-installer /usr/bin/install-php-extensions /usr/local/bin/
RUN install-php-extensions zlib phar sodium tokenizer filter

# Include Composer as it is required for dumping the autoloader when no external Composer bin is provided.
<<<<<<< HEAD
COPY --from=composer/composer:2-bin /composer /usr/local/bin/composer
=======
# https://getcomposer.org/doc/00-intro.md#docker-image
COPY --from=composer/composer:latest-bin /composer /usr/bin/composer
>>>>>>> 949b6026

COPY bin/box.phar /box.phar

# Adjusts PHP settings
RUN echo "memory_limit=512M" > /usr/local/etc/php/conf.d/memory-limit.ini \
    && echo "phar.readonly=Off" > /usr/local/etc/php/conf.d/phar-readonly.ini

RUN mkdir -p /local
WORKDIR /local
ENTRYPOINT ["/box.phar"]<|MERGE_RESOLUTION|>--- conflicted
+++ resolved
@@ -4,12 +4,8 @@
 RUN install-php-extensions zlib phar sodium tokenizer filter
 
 # Include Composer as it is required for dumping the autoloader when no external Composer bin is provided.
-<<<<<<< HEAD
-COPY --from=composer/composer:2-bin /composer /usr/local/bin/composer
-=======
 # https://getcomposer.org/doc/00-intro.md#docker-image
 COPY --from=composer/composer:latest-bin /composer /usr/bin/composer
->>>>>>> 949b6026
 
 COPY bin/box.phar /box.phar
 

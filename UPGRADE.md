--- conflicted
+++ resolved
@@ -1,9 +1,8 @@
-<<<<<<< HEAD
-
 # From 4.0 to 4.1.0
 
 - The requirements checker now logs its output to `stderr` instead of `stdout` per default. Set `BOX_REQUIREMENTS_CHECKER_LOG_TO_STDOUT=1` to restore the old behaviour.
-=======
+
+
 # From 3.x to 4.x
 
 - Bump to PHP 8.1 #613
@@ -15,7 +14,6 @@
   It is technically possible to restore support for PHP5.3 but requires some work, see
   https://github.com/box-project/box/issues/656#issuecomment-1164471935.
 - Require sodium & Remove sodium compat layer (#628)
->>>>>>> 5b2e12db
 
 
 # From 3.1.3 to 3.2.0
